--- conflicted
+++ resolved
@@ -29,24 +29,13 @@
 \tparam Traits is the geometric traits class, and must be a model of `RegularTriangulationTraits_3`
 
 \tparam TDS is the triangulation data structure and must be a model of `TriangulationDataStructure_3`.
-<<<<<<< HEAD
-TDS has default value `Triangulation_data_structure_3<Regular_triangulation_vertex_base_3<Traits>,
-                                                      Regular_triangulation_cell_base_3<Traits> >`.
-=======
 `Default` may be used with default value `Triangulation_data_structure_3<Regular_triangulation_vertex_base_3<Traits>,
                                                                          Regular_triangulation_cell_base_3<Traits> >`.
->>>>>>> f614b7ae
 Any custom type can be used instead of `Regular_triangulation_vertex_base_3`
 and `Regular_triangulation_cell_base_3`, provided that they are models of the
 concepts `RegularTriangulationVertexBase_3` and `RegularTriangulationCellBase_3`,
 respectively.
-<<<<<<< HEAD
-`Default` may be used.
-
-=======
-
-
->>>>>>> f614b7ae
+
 \tparam SLDS is an optional parameter to specify the type of the spatial lock data structure.
         It must be a model of the `SurjectiveLockDataStructure` concept,
         with `Object` being a `Point`.
@@ -100,11 +89,7 @@
 `traits`. 
 `lock_ds` is an optional pointer to the lock data structure for parallel operations. It
 must be provided if concurrency is enabled.
-<<<<<<< HEAD
-*/ 
-=======
-*/
->>>>>>> f614b7ae
+*/
 Regular_triangulation_3(const Traits & traits = Traits(),
                         Lock_data_structure *lock_ds = NULL);
 

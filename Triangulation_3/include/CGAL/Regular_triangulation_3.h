// Copyright (c) 1999-2004  INRIA Sophia-Antipolis (France).
// All rights reserved.
//
// This file is part of CGAL (www.cgal.org).
// You can redistribute it and/or modify it under the terms of the GNU
// General Public License as published by the Free Software Foundation,
// either version 3 of the License, or (at your option) any later version.
//
// Licensees holding a valid commercial license may use this file in
// accordance with the commercial license agreement provided with the software.
//
// This file is provided AS IS with NO WARRANTY OF ANY KIND, INCLUDING THE
// WARRANTY OF DESIGN, MERCHANTABILITY AND FITNESS FOR A PARTICULAR PURPOSE.
//
// $URL$
// $Id$
// SPDX-License-Identifier: GPL-3.0+
//
//
// Author(s)     : Monique Teillaud <Monique.Teillaud@sophia.inria.fr>
//                 Sylvain Pion
//                 Christophe Delage <Christophe.Delage@sophia.inria.fr>
//                 Clement Jamin

#ifndef CGAL_REGULAR_TRIANGULATION_3_H
#define CGAL_REGULAR_TRIANGULATION_3_H

#include <CGAL/license/Triangulation_3.h>

#include <CGAL/disable_warnings.h>

#include <CGAL/basic.h>

#include <set>

#include <boost/bind.hpp>
#include <boost/mpl/if.hpp>
#include <boost/mpl/identity.hpp>
#include <boost/utility/result_of.hpp>

#ifdef CGAL_LINKED_WITH_TBB
# include <CGAL/point_generators_3.h>
# include <tbb/parallel_for.h>
# include <tbb/enumerable_thread_specific.h>
# include <tbb/concurrent_vector.h>
#endif

#include <CGAL/Triangulation_3.h>
#include <CGAL/Regular_triangulation_vertex_base_3.h>
#include <CGAL/Regular_triangulation_cell_base_3.h>
#include <CGAL/internal/Has_nested_type_Bare_point.h>
#include <CGAL/internal/boost/function_property_map.hpp>

#include <CGAL/Cartesian_converter.h>
#include <CGAL/Exact_predicates_exact_constructions_kernel.h>
#include <CGAL/Kernel_traits.h>
#include <CGAL/result_of.h>

#ifndef CGAL_TRIANGULATION_3_DONT_INSERT_RANGE_OF_POINTS_WITH_INFO
#include <CGAL/Spatial_sort_traits_adapter_3.h>
#include <CGAL/internal/info_check.h>

#include <boost/iterator/zip_iterator.hpp>
#include <boost/mpl/and.hpp>
#endif //CGAL_TRIANGULATION_3_DONT_INSERT_RANGE_OF_POINTS_WITH_INFO
#ifdef CGAL_TRIANGULATION_3_PROFILING
# include <CGAL/Mesh_3/Profiling_tools.h>
#endif

#ifdef CGAL_CONCURRENT_TRIANGULATION_3_ADD_TEMPORARY_POINTS_ON_FAR_SPHERE
#include <CGAL/point_generators_3.h>
#endif

namespace CGAL {

/************************************************
   *
   * Regular_triangulation_3 class
   *
   ************************************************/

template < class Gt, class Tds_ = Default, class Lock_data_structure_ = Default >
class Regular_triangulation_3
  : public Triangulation_3<
             Gt,
             typename Default::Get<Tds_, Triangulation_data_structure_3 <
                                           Regular_triangulation_vertex_base_3<Gt>,
                                           Regular_triangulation_cell_base_3<Gt> > >::type,
             Lock_data_structure_>
{
private:
  typedef typename Default::Get<Tds_, Triangulation_data_structure_3 <
                                        Regular_triangulation_vertex_base_3<Gt>,
                                        Regular_triangulation_cell_base_3<Gt> >
                               >::type                            Tds;

  typedef Regular_triangulation_3<Gt, Tds_, Lock_data_structure_> Self;

public:
  typedef Triangulation_3<Gt, Tds, Lock_data_structure_>          Tr_Base;

  typedef Gt                                    Geom_traits;
  typedef Tds                                   Triangulation_data_structure;

  typedef Geom_traits                           Traits;
  typedef typename Tr_Base::Concurrency_tag     Concurrency_tag;
  typedef typename Tr_Base::Lock_data_structure Lock_data_structure;

  typedef typename Tr_Base::Vertex_handle       Vertex_handle;
  typedef typename Tr_Base::Cell_handle         Cell_handle;
  typedef typename Tr_Base::Vertex              Vertex;
  typedef typename Tr_Base::Cell                Cell;
  typedef typename Tr_Base::Facet               Facet;
  typedef typename Tr_Base::Edge                Edge;

  typedef typename Tr_Base::size_type           size_type;
  typedef typename Tr_Base::Locate_type         Locate_type;
  typedef typename Tr_Base::Cell_iterator       Cell_iterator;
  typedef typename Tr_Base::Facet_iterator      Facet_iterator;
  typedef typename Tr_Base::Edge_iterator       Edge_iterator;
  typedef typename Tr_Base::Facet_circulator    Facet_circulator;

  typedef typename Tr_Base::Finite_vertices_iterator Finite_vertices_iterator;
  typedef typename Tr_Base::Finite_cells_iterator    Finite_cells_iterator;
  typedef typename Tr_Base::Finite_facets_iterator   Finite_facets_iterator;
  typedef typename Tr_Base::Finite_edges_iterator    Finite_edges_iterator;
  typedef typename Tr_Base::All_cells_iterator       All_cells_iterator;

  // Traits are not supposed to define Bare_point, but leaving below
  // for backward compatibility
  typedef typename boost::mpl::eval_if_c<
    internal::Has_nested_type_Bare_point<Gt>::value,
    typename internal::Bare_point_type<Gt>,
    boost::mpl::identity<typename Gt::Point_3>
  >::type                                          Bare_point;
  typedef typename Gt::Weighted_point_3            Weighted_point;

  typedef typename Gt::Segment_3                   Segment;
  typedef typename Gt::Triangle_3                  Triangle;
  typedef typename Gt::Tetrahedron_3               Tetrahedron;

  // types for dual:
  typedef typename Gt::Line_3        Line;
  typedef typename Gt::Ray_3         Ray;
  typedef typename Gt::Plane_3       Plane;
  typedef typename Gt::Object_3      Object;

  //Tag to distinguish Delaunay from regular triangulations
  typedef Tag_true                   Weighted_tag;

  // Tag to distinguish periodic triangulations from others
  typedef Tag_false                  Periodic_tag;

#ifndef CGAL_CFG_USING_BASE_MEMBER_BUG_2
  using Tr_Base::geom_traits;
#endif
  using Tr_Base::adjacent_vertices;
  using Tr_Base::cw;
  using Tr_Base::ccw;
  using Tr_Base::construct_point;
  using Tr_Base::coplanar_orientation;
  using Tr_Base::dimension;
  using Tr_Base::find_conflicts;
  using Tr_Base::finite_facets_begin;
  using Tr_Base::finite_facets_end;
  using Tr_Base::finite_vertices_begin;
  using Tr_Base::finite_vertices_end;
  using Tr_Base::finite_cells_begin;
  using Tr_Base::finite_cells_end;
  using Tr_Base::finite_edges_begin;
  using Tr_Base::finite_edges_end;
  using Tr_Base::incident_facets;
  using Tr_Base::insert_in_conflict;
  using Tr_Base::infinite_vertex;
  using Tr_Base::is_infinite;
  using Tr_Base::is_valid;
  using Tr_Base::is_valid_finite;
  using Tr_Base::locate;
  using Tr_Base::mirror_vertex;
  using Tr_Base::mirror_index;
  using Tr_Base::next_around_edge;
  using Tr_Base::number_of_vertices;
  using Tr_Base::orientation;
  using Tr_Base::point;
  using Tr_Base::side_of_segment;
  using Tr_Base::side_of_edge;
  using Tr_Base::tds;
  using Tr_Base::vertex_triple_index;

  Regular_triangulation_3(const Gt& gt = Gt(), Lock_data_structure *lock_ds = NULL)
    : Tr_Base(gt, lock_ds), hidden_point_visitor(this)
  { }

  Regular_triangulation_3(Lock_data_structure *lock_ds, const Gt& gt = Gt())
    : Tr_Base(lock_ds, gt), hidden_point_visitor(this)
  { }

  Regular_triangulation_3(const Regular_triangulation_3& rt)
    : Tr_Base(rt), hidden_point_visitor(this)
  {
    CGAL_triangulation_postcondition(is_valid());
  }

  //insertion
  template < typename InputIterator >
  Regular_triangulation_3(InputIterator first, InputIterator last,
                          const Gt& gt = Gt(), Lock_data_structure *lock_ds = NULL)
    : Tr_Base(gt, lock_ds), hidden_point_visitor(this)
  {
    insert(first, last);
  }

  template < typename InputIterator >
  Regular_triangulation_3(InputIterator first, InputIterator last,
                          Lock_data_structure *lock_ds, const Gt& gt = Gt())
    : Tr_Base(gt, lock_ds), hidden_point_visitor(this)
  {
    insert(first, last);
  }

private:
#ifdef CGAL_CONCURRENT_TRIANGULATION_3_ADD_TEMPORARY_POINTS_ON_FAR_SPHERE
  std::vector<Vertex_handle>
  add_temporary_points_on_far_sphere(const size_t num_points)
  {
    std::vector<Vertex_handle> far_sphere_vertices;

    const size_t MIN_NUM_POINTS_FOR_FAR_SPHERE_POINTS = 1000000;
    if(num_points >= MIN_NUM_POINTS_FOR_FAR_SPHERE_POINTS)
    {
      // Add temporary vertices on a "far sphere" to reduce contention on
      // the infinite vertex

      // Get bbox
      const Bbox_3& bbox = *this->get_bbox();
      // Compute radius for far sphere
      const double& xdelta = bbox.xmax() - bbox.xmin();
      const double& ydelta = bbox.ymax() - bbox.ymin();
      const double& zdelta = bbox.zmax() - bbox.zmin();
      const double radius = 1.3 * 0.5 * std::sqrt(xdelta*xdelta +
                                                  ydelta*ydelta +
                                                  zdelta*zdelta);

      // WARNING - TODO @fixme this code has to be fixed because Vector_3 is not
      // required by the traits concept
      const typename Gt::Vector_3 center(bbox.xmin() + 0.5*xdelta,
                                         bbox.ymin() + 0.5*ydelta,
                                         bbox.zmin() + 0.5*zdelta);
      Random_points_on_sphere_3<Bare_point> random_point(radius);
      const int NUM_PSEUDO_INFINITE_VERTICES = static_cast<int>(
                                                 tbb::task_scheduler_init::default_num_threads() * 3.5);
      typename Gt::Construct_weighted_point_3 cwp =
          geom_traits().construct_weighted_point_3_object();

      std::vector<Weighted_point> points_on_far_sphere;
      for(int i = 0 ; i < NUM_PSEUDO_INFINITE_VERTICES ; ++i, ++random_point)
        points_on_far_sphere.push_back(cwp(*random_point + center));

      // Spatial sorting can only be applied to bare points, so we need an adaptor
      typedef typename Geom_traits::Construct_point_3 Construct_point_3;
      typedef typename boost::result_of<const Construct_point_3(const Weighted_point&)>::type Ret;
      typedef CGAL::internal::boost_::function_property_map<Construct_point_3, Weighted_point, Ret> fpmap;
      typedef CGAL::Spatial_sort_traits_adapter_3<Geom_traits, fpmap> Search_traits_3;

      spatial_sort(points_on_far_sphere.begin(), points_on_far_sphere.end(),
                   Search_traits_3(
                     CGAL::internal::boost_::make_function_property_map<Weighted_point, Ret, Construct_point_3>(
                       geom_traits().construct_point_3_object()), geom_traits()));

      typename std::vector<Weighted_point>::const_iterator it_p =
          points_on_far_sphere.begin();
      typename std::vector<Weighted_point>::const_iterator it_p_end =
          points_on_far_sphere.end();

      for(; it_p != it_p_end ; ++it_p)
      {
        Locate_type lt;
        Cell_handle c, hint;
        int li, lj;

        c = locate(*it_p, lt, li, lj, hint);
        Vertex_handle v = insert(*it_p, lt, c, li, lj);
        hint = (v == Vertex_handle() ? c : v->cell());

        far_sphere_vertices.push_back(v);
      }
    }

    return far_sphere_vertices;
  }

  void remove_temporary_points_on_far_sphere(
      const std::vector<Vertex_handle>& far_sphere_vertices)
  {
    if(!far_sphere_vertices.empty())
    {
      // Remove the temporary vertices on far sphere
      remove(far_sphere_vertices.begin(), far_sphere_vertices.end());
    }
  }
#endif // CGAL_CONCURRENT_TRIANGULATION_3_ADD_TEMPORARY_POINTS_ON_FAR_SPHERE

public:
#ifndef CGAL_TRIANGULATION_3_DONT_INSERT_RANGE_OF_POINTS_WITH_INFO
  template < class InputIterator >
  std::ptrdiff_t insert(InputIterator first, InputIterator last,
                        typename boost::enable_if<
                          boost::is_convertible<
                          typename std::iterator_traits<InputIterator>::value_type,
                          Weighted_point> >::type* = NULL)
#else
  template < class InputIterator >
  std::ptrdiff_t insert(InputIterator first, InputIterator last)
#endif //CGAL_TRIANGULATION_3_DONT_INSERT_RANGE_OF_POINTS_WITH_INFO
  {
#ifdef CGAL_CONCURRENT_TRIANGULATION_3_PROFILING
    static Profile_branch_counter_3 bcounter(
          "early withdrawals / late withdrawals / successes [Regular_tri_3::insert]");
#endif

#ifdef CGAL_TRIANGULATION_3_PROFILING
    WallClockTimer t;
#endif

    size_type n = number_of_vertices();
    std::vector<Weighted_point> points(first, last);

    // Spatial sorting can only be applied to bare points, so we need an adaptor
    // @todo Unary_function_to_property_map makes a copy (get() returns a value_type) but
    // we could hope to get a const& to the bare point. Unfortunately, the lazy
    // kernel creates temporaries and prevent it.
    typedef typename Geom_traits::Construct_point_3 Construct_point_3;
    typedef typename boost::result_of<const Construct_point_3(const Weighted_point&)>::type Ret;
    typedef CGAL::internal::boost_::function_property_map<Construct_point_3, Weighted_point, Ret> fpmap;
    typedef CGAL::Spatial_sort_traits_adapter_3<Geom_traits, fpmap> Search_traits_3;

    spatial_sort(points.begin(), points.end(),
                 Search_traits_3(
                   CGAL::internal::boost_::make_function_property_map<Weighted_point, Ret, Construct_point_3>(
                     geom_traits().construct_point_3_object()), geom_traits()));

    // Parallel
#ifdef CGAL_LINKED_WITH_TBB
    if(this->is_parallel())
    {
      size_t num_points = points.size();
      Cell_handle hint;

#ifdef CGAL_CONCURRENT_TRIANGULATION_3_ADD_TEMPORARY_POINTS_ON_FAR_SPHERE
      std::vector<Vertex_handle> far_sphere_vertices =
          add_temporary_points_on_far_sphere(num_points);
#endif

      size_t i = 0;
      // Insert "num_points_seq" points sequentially
      // (or more if dim < 3 after that)
      size_t num_points_seq = (std::min)(num_points, (size_t)100);
      while (i < num_points_seq || (dimension() < 3 && i < num_points))
      {
        Locate_type lt;
        Cell_handle c;
        int li, lj;

        c = locate(points[i], lt, li, lj, hint);
        Vertex_handle v = insert (points[i], lt, c, li, lj);

        hint = (v == Vertex_handle() ? c : v->cell());
        ++i;
      }

      tbb::enumerable_thread_specific<Vertex_handle> tls_hint(hint->vertex(0));
      tbb::parallel_for(tbb::blocked_range<size_t>(i, num_points),
                        Insert_point<Self>(*this, points, tls_hint));

#ifdef CGAL_CONCURRENT_TRIANGULATION_3_ADD_TEMPORARY_POINTS_ON_FAR_SPHERE
      remove_temporary_points_on_far_sphere(far_sphere_vertices);
#endif
    }
    // Sequential
    else
#endif // CGAL_LINKED_WITH_TBB
    {
      Cell_handle hint;
      for(typename std::vector<Weighted_point>::const_iterator p = points.begin(),
           end = points.end(); p != end; ++p)
      {
        Locate_type lt;
        Cell_handle c;
        int li, lj;
        c = locate(*p, lt, li, lj, hint);

        Vertex_handle v = insert(*p, lt, c, li, lj);

        hint = v == Vertex_handle() ? c : v->cell();
      }
    }
#ifdef CGAL_TRIANGULATION_3_PROFILING
    std::cerr << "Points inserted in " << t.elapsed() << " seconds." << std::endl;
#endif
    return number_of_vertices() - n;
  }

#ifndef CGAL_TRIANGULATION_3_DONT_INSERT_RANGE_OF_POINTS_WITH_INFO
<<<<<<< HEAD
  private:
    //top stands for tuple-or-pair
    template <class Info>
    const Weighted_point& top_get_first(const std::pair<Weighted_point,Info>& pair) const { return pair.first; }
    template <class Info>
    const Info& top_get_second(const std::pair<Weighted_point,Info>& pair) const { return pair.second; }
    template <class Info>
    const Weighted_point& top_get_first(const boost::tuple<Weighted_point,Info>& tuple) const { return boost::get<0>(tuple); }
    template <class Info>
    const Info& top_get_second(const boost::tuple<Weighted_point,Info>& tuple) const { return boost::get<1>(tuple); }

    // Functor to go from an index of a container of Weighted_point to
    // the corresponding Bare_point
    template<class Construct_bare_point, class Container>
    struct Index_to_Bare_point
    {
      typename boost::result_of<const Construct_bare_point(const Weighted_point&)>::type
      operator()(const std::size_t& i) const
      {
        return cp(c[i]);
      }
=======
private:
  //top stands for tuple-or-pair
  template <class Info>
  const Weighted_point& top_get_first(const std::pair<Weighted_point,Info>& pair) const { return pair.first; }

  template <class Info>
  const Info& top_get_second(const std::pair<Weighted_point,Info>& pair) const { return pair.second; }
>>>>>>> d591d100

  template <class Info>
  const Weighted_point& top_get_first(const boost::tuple<Weighted_point,Info>& tuple) const { return boost::get<0>(tuple); }

  template <class Info>
  const Info& top_get_second(const boost::tuple<Weighted_point,Info>& tuple) const { return boost::get<1>(tuple); }

  // Functor to go from an index of a container of Weighted_point to
  // the corresponding Bare_point
  template<class Construct_bare_point, class Container>
  struct Index_to_Bare_point
  {
    const Bare_point& operator()(const std::size_t& i) const
    {
      return cp(c[i]);
    }

    Index_to_Bare_point(const Container& c, const Construct_bare_point& cp)
      : c(c), cp(cp) { }

    const Container& c;
    const Construct_bare_point cp;
  };

  template <class Tuple_or_pair,class InputIterator>
  std::ptrdiff_t insert_with_info(InputIterator first,InputIterator last)
  {
    size_type n = number_of_vertices();
    std::vector<std::size_t> indices;
    std::vector<Weighted_point> points;
    std::vector<typename Triangulation_data_structure::Vertex::Info> infos;
    std::size_t index=0;
    for(InputIterator it=first;it!=last;++it)
    {
      Tuple_or_pair pair = *it;
      points.push_back(top_get_first(pair));
      infos.push_back(top_get_second(pair));
      indices.push_back(index++);
    }

    // We need to sort the points and their info at the same time through
    // the `indices` vector AND spatial sort can only handle Gt::Point_3.
    typedef typename Geom_traits::Construct_point_3 Construct_point_3;
    typedef Index_to_Bare_point<Construct_point_3,
        std::vector<Weighted_point> > Access_bare_point;
    typedef typename boost::result_of<const Construct_point_3(const Weighted_point&)>::type Ret;
    typedef CGAL::internal::boost_::function_property_map<Access_bare_point, std::size_t, Ret> fpmap;
    typedef CGAL::Spatial_sort_traits_adapter_3<Gt, fpmap> Search_traits_3;

    Access_bare_point accessor(points, geom_traits().construct_point_3_object());
    spatial_sort(indices.begin(), indices.end(),
                 Search_traits_3(
                   CGAL::internal::boost_::make_function_property_map<
                   std::size_t, Ret, Access_bare_point>(accessor),
                   geom_traits()));

#ifdef CGAL_LINKED_WITH_TBB
    if(this->is_parallel())
    {
      size_t num_points = points.size();
      Cell_handle hint;

#ifdef CGAL_CONCURRENT_TRIANGULATION_3_ADD_TEMPORARY_POINTS_ON_FAR_SPHERE
      std::vector<Vertex_handle> far_sphere_vertices =
          add_temporary_points_on_far_sphere(num_points);
#endif

      size_t i = 0;
      // Insert "num_points_seq" points sequentially
      // (or more if dim < 3 after that)
      size_t num_points_seq = (std::min)(num_points, (size_t)100);
      while (i < num_points_seq || (dimension() < 3 && i < num_points))
      {
        Locate_type lt;
        Cell_handle c;
        int li, lj;
        c = locate(points[indices[i]], lt, li, lj, hint);

        Vertex_handle v = insert(points[indices[i]], lt, c, li, lj);
        if(v != Vertex_handle())
        {
          v->info() = infos[indices[i]];
          hint = v->cell();
        }
        else
          hint = c;

        ++i;
      }

      tbb::enumerable_thread_specific<Vertex_handle> tls_hint(hint->vertex(0));
      tbb::parallel_for(tbb::blocked_range<size_t>(i, num_points),
                        Insert_point_with_info<Self>(*this, points, infos, indices, tls_hint));

#ifdef CGAL_CONCURRENT_TRIANGULATION_3_ADD_TEMPORARY_POINTS_ON_FAR_SPHERE
      remove_temporary_points_on_far_sphere(far_sphere_vertices);
#endif
    }
    // Sequential
    else
#endif // CGAL_LINKED_WITH_TBB
    {
      Cell_handle hint;
      for(typename std::vector<std::size_t>::const_iterator
           it = indices.begin(), end = indices.end();
           it != end; ++it)
      {
        Locate_type lt;
        Cell_handle c;
        int li, lj;
        c = locate(points[*it], lt, li, lj, hint);

        Vertex_handle v = insert(points[*it], lt, c, li, lj);
        if(v!=Vertex_handle())
        {
          v->info()=infos[*it];
          hint=v->cell();
        }
        else
        {
          hint = c;
        }
      }
    }

    return number_of_vertices() - n;
  }

public:

  template < class InputIterator >
  std::ptrdiff_t insert(InputIterator first,
                        InputIterator last,
                        typename boost::enable_if<
                        boost::is_convertible<
                        typename std::iterator_traits<InputIterator>::value_type,
                        std::pair<Weighted_point,typename internal::Info_check<typename Triangulation_data_structure::Vertex>::type>
                        >
                        >::type* = NULL)
  {
    return insert_with_info<
             std::pair<Weighted_point,
                       typename internal::Info_check<
                         typename Triangulation_data_structure::Vertex>::type>
           >(first,last);
  }

  template <class  InputIterator_1,class InputIterator_2>
  std::ptrdiff_t
  insert(boost::zip_iterator< boost::tuple<InputIterator_1,InputIterator_2> > first,
         boost::zip_iterator< boost::tuple<InputIterator_1,InputIterator_2> > last,
         typename boost::enable_if<
           boost::mpl::and_<
           typename boost::is_convertible< typename std::iterator_traits<InputIterator_1>::value_type, Weighted_point >,
           typename boost::is_convertible< typename std::iterator_traits<InputIterator_2>::value_type, typename internal::Info_check<typename Triangulation_data_structure::Vertex>::type >
         > >::type* =NULL)
  {
    return insert_with_info<
             boost::tuple<Weighted_point,
                          typename internal::Info_check<
                            typename Triangulation_data_structure::Vertex>::type>
            >(first,last);
  }
#endif //CGAL_TRIANGULATION_3_DONT_INSERT_RANGE_OF_POINTS_WITH_INFO


  Vertex_handle insert(const Weighted_point& p, Vertex_handle hint,
                       bool *could_lock_zone = NULL)
  {
    return insert(p,
                  hint == Vertex_handle() ? this->infinite_cell() : hint->cell(),
                  could_lock_zone);
  }

  Vertex_handle insert(const Weighted_point& p,
                       Cell_handle start = Cell_handle(), bool *could_lock_zone = NULL);

  Vertex_handle insert(const Weighted_point& p, Locate_type lt,
                       Cell_handle c, int li, int, bool *could_lock_zone = NULL);

  template <class CellIt>
  Vertex_handle insert_in_hole(const Weighted_point& p,
                               CellIt cell_begin, CellIt cell_end,
                               Cell_handle begin, int i);

  template <class CellIt>
  Vertex_handle insert_in_hole(const Weighted_point& p,
                               CellIt cell_begin, CellIt cell_end,
                               Cell_handle begin, int i, Vertex_handle newv);

  template <class OutputIteratorBoundaryFacets,
            class OutputIteratorCells,
            class OutputIteratorInternalFacets>
  Triple<OutputIteratorBoundaryFacets,
         OutputIteratorCells,
         OutputIteratorInternalFacets>
  find_conflicts(const Weighted_point& p, Cell_handle c,
                 OutputIteratorBoundaryFacets bfit,
                 OutputIteratorCells cit,
                 OutputIteratorInternalFacets ifit,
                 bool *could_lock_zone = NULL,
                 const Facet *this_facet_must_be_in_the_cz = NULL,
                 bool *the_facet_is_in_its_cz = NULL) const
  {
    CGAL_triangulation_precondition(dimension() >= 2);

    std::vector<Cell_handle> cells;
    cells.reserve(32);
    std::vector<Facet> facets;
    facets.reserve(64);

    if(dimension() == 2)
    {
      Conflict_tester_2 tester(p, this);
      if(! tester(c))
        return make_triple(bfit, cit, ifit);

      ifit = Tr_Base::find_conflicts(c, tester,
                                     make_triple(std::back_inserter(facets),
                                                 std::back_inserter(cells),
                                                 ifit),
                                     could_lock_zone,
                                     this_facet_must_be_in_the_cz,
                                     the_facet_is_in_its_cz).third;
    }
    else
    {
      Conflict_tester_3 tester(p, this);
      if(! tester(c))
        return make_triple(bfit, cit, ifit);

      ifit = Tr_Base::find_conflicts(c, tester,
                                     make_triple(std::back_inserter(facets),
                                                 std::back_inserter(cells),
                                                 ifit),
                                     could_lock_zone,
                                     this_facet_must_be_in_the_cz,
                                     the_facet_is_in_its_cz).third;
    }

    // Reset the conflict flag on the boundary.
    for(typename std::vector<Facet>::iterator fit = facets.begin();
                                              fit != facets.end(); ++fit)
    {
      fit->first->neighbor(fit->second)->tds_data().clear();
      *bfit++ = *fit;
    }

    // Reset the conflict flag in the conflict cells.
    for(typename std::vector<Cell_handle>::iterator ccit = cells.begin();
                                                    ccit != cells.end(); ++ccit)
    {
      (*ccit)->tds_data().clear();
      *cit++ = *ccit;
    }
    return make_triple(bfit, cit, ifit);
  }

  template <class OutputIteratorBoundaryFacets, class OutputIteratorCells>
  std::pair<OutputIteratorBoundaryFacets, OutputIteratorCells>
  find_conflicts(const Weighted_point& p, Cell_handle c,
                 OutputIteratorBoundaryFacets bfit,
                 OutputIteratorCells cit,
                 bool *could_lock_zone = NULL) const
  {
    Triple<OutputIteratorBoundaryFacets,
           OutputIteratorCells,
           Emptyset_iterator> t = find_conflicts(p, c, bfit, cit,
                                                 Emptyset_iterator(),
                                                 could_lock_zone);
    return std::make_pair(t.first, t.second);
  }

  // Returns the vertices on the interior of the conflict hole.
  template <class OutputIterator>
  OutputIterator vertices_inside_conflict_zone(const Weighted_point&p, Cell_handle c,
                                               OutputIterator res) const
  {
    CGAL_triangulation_precondition(dimension() >= 2);

    // Get the facets on the boundary of the hole, and the cells of the hole
    std::vector<Cell_handle> cells;
    std::vector<Facet> facets;
    find_conflicts(p, c, std::back_inserter(facets),
                   std::back_inserter(cells), Emptyset_iterator());

    // Put all vertices on the hole in 'vertices'
    const int d = dimension();
    std::set<Vertex_handle> vertices;
    for(typename std::vector<Cell_handle>::const_iterator it = cells.begin(),
        end = cells.end(); it != end; ++it)
    {
      for(int i = 0; i <= d; ++i)
        vertices.insert((*it)->vertex(i));
    }
    // Then extract the vertices of the boundary and remove them from
    // 'vertices'
    if(dimension() == 3)
    {
      for(typename std::vector<Facet>::const_iterator i = facets.begin();
           i != facets.end(); ++i)
      {
        vertices.erase(i->first->vertex((i->second+1)&3));
        vertices.erase(i->first->vertex((i->second+2)&3));
        vertices.erase(i->first->vertex((i->second+3)&3));
      }
    }
    else
    {
      for(typename std::vector<Facet>::const_iterator i = facets.begin();
           i != facets.end(); ++i)
      {
        vertices.erase(i->first->vertex(cw(i->second)));
        vertices.erase(i->first->vertex(ccw(i->second)));
      }
    }

    return std::copy(vertices.begin(), vertices.end(), res);
  }

#ifndef CGAL_NO_DEPRECATED_CODE
  // Returns the vertices on the boundary of the conflict hole.
  template <class OutputIterator>
  OutputIterator vertices_in_conflict(const Weighted_point&p, Cell_handle c,
                                      OutputIterator res) const
  {
    return vertices_on_conflict_zone_boundary(p, c, res);
  }
#endif // CGAL_NO_DEPRECATED_CODE

  // Returns the vertices on the boundary of the conflict hole.
  template <class OutputIterator>
  OutputIterator vertices_on_conflict_zone_boundary(const Weighted_point&p,
                                                    Cell_handle c,
                                                    OutputIterator res) const
  {
    CGAL_triangulation_precondition(dimension() >= 2);

    // Get the facets on the boundary of the hole.
    std::vector<Facet> facets;
    find_conflicts(p, c, std::back_inserter(facets),
                   Emptyset_iterator(), Emptyset_iterator());

    // Then extract uniquely the vertices.
    std::set<Vertex_handle> vertices;
    if(dimension() == 3)
    {
      for(typename std::vector<Facet>::const_iterator i = facets.begin();
                                                      i != facets.end(); ++i)
      {
        vertices.insert(i->first->vertex((i->second+1)&3));
        vertices.insert(i->first->vertex((i->second+2)&3));
        vertices.insert(i->first->vertex((i->second+3)&3));
      }
    } else {
      for(typename std::vector<Facet>::const_iterator i = facets.begin();
                                                      i != facets.end(); ++i)
      {
        vertices.insert(i->first->vertex(cw(i->second)));
        vertices.insert(i->first->vertex(ccw(i->second)));
      }
    }

    return std::copy(vertices.begin(), vertices.end(), res);
  }

  void remove(Vertex_handle v);
  // Concurrency-safe
  // See Triangulation_3::remove for more information
  bool remove(Vertex_handle v, bool *could_lock_zone);

  template < typename InputIterator >
  size_type remove(InputIterator first, InputIterator beyond)
  {
    CGAL_triangulation_precondition(!this->does_repeat_in_range(first, beyond));
    size_type n = number_of_vertices();

#ifdef CGAL_TRIANGULATION_3_PROFILING
    WallClockTimer t;
#endif

    // Parallel
#ifdef CGAL_LINKED_WITH_TBB
    if(this->is_parallel())
    {
      // TODO: avoid that by asking for ramdom-access iterators?
      std::vector<Vertex_handle> vertices(first, beyond);
      tbb::concurrent_vector<Vertex_handle> vertices_to_remove_sequentially;

      tbb::parallel_for(tbb::blocked_range<size_t>(0, vertices.size()),
                        Remove_point<Self>(*this, vertices, vertices_to_remove_sequentially));

      // Do the rest sequentially
      for(typename tbb::concurrent_vector<Vertex_handle>::const_iterator
            it = vertices_to_remove_sequentially.begin(),
            it_end = vertices_to_remove_sequentially.end()
            ; it != it_end
            ; ++it)
      {
        remove(*it);
      }
    }
    // Sequential
    else
#endif // CGAL_LINKED_WITH_TBB
    {
      while(first != beyond)
      {
        remove(*first);
        ++first;
      }
    }

#ifdef CGAL_TRIANGULATION_3_PROFILING
    std::cerr << "Points removed in " << t.elapsed() << " seconds." << std::endl;
#endif
    return n - number_of_vertices();
  }

  template <class OutputItCells>
  void remove_and_give_new_cells(Vertex_handle v, OutputItCells cit)
  {
    Self tmp;
    Vertex_remover<Self> remover(tmp);
    Tr_Base::remove_and_give_new_cells(v, remover, cit);

    CGAL_triangulation_expensive_postcondition(is_valid());
  }

<<<<<<< HEAD
    // Displacement works only for regular triangulation
    // without hidden points at any time
    Vertex_handle move_if_no_collision(Vertex_handle v, const Weighted_point & p);
    Vertex_handle move(Vertex_handle v, const Weighted_point & p);
=======
  // DISPLACEMENT
  Vertex_handle move_point(Vertex_handle v, const Weighted_point& p);

  // Displacement works only for regular triangulation
  // without hidden points at any time
  Vertex_handle move_if_no_collision(Vertex_handle v, const Weighted_point& p);
  Vertex_handle move(Vertex_handle v, const Weighted_point& p);

  // REMOVE CLUSTER - works only when Regular has no hidden point at all
  // "regular as Delaunay"
  template < typename InputIterator >
  size_type remove_cluster(InputIterator first, InputIterator beyond)
  {
    Self tmp;
    Vertex_remover<Self> remover(tmp);
    return Tr_Base::remove(first, beyond, remover);
  }
>>>>>>> d591d100

protected:

  Oriented_side side_of_oriented_power_sphere(const Weighted_point& p0,
                                              const Weighted_point& p1,
                                              const Weighted_point& p2,
                                              const Weighted_point& p3,
                                              const Weighted_point& p,
                                              bool perturb = false) const;

  Oriented_side side_of_oriented_power_circle(const Weighted_point& p0,
                                              const Weighted_point& p1,
                                              const Weighted_point& p2,
                                              const Weighted_point& p,
                                              bool perturb = false) const;

  Bounded_side side_of_bounded_power_circle(const Weighted_point& p0,
                                            const Weighted_point& p1,
                                            const Weighted_point& p2,
                                            const Weighted_point& p,
                                            bool perturb = false) const;

  Bounded_side side_of_bounded_power_segment(const Weighted_point& p0,
                                             const Weighted_point& p1,
                                             const Weighted_point& p,
                                             bool perturb = false) const;

public:
  // Queries
  Bounded_side side_of_power_sphere(Cell_handle c, const Weighted_point& p,
                                    bool perturb = false) const;

  Bounded_side side_of_power_circle(const Facet& f, const Weighted_point& p,
                                    bool /* perturb */ = false) const
  {
    return side_of_power_circle(f.first, f.second, p);
  }

  Bounded_side side_of_power_circle(Cell_handle c, int i, const Weighted_point& p,
                                    bool perturb = false) const;

  Bounded_side side_of_power_segment(Cell_handle c, const Weighted_point& p,
                                     bool perturb = false) const;

  // Undocumented, needed for Mesh_3 (because of Periodic_3_mesh_3)
  bool greater_or_equal_power_distance(const Bare_point& p,
                                       const Weighted_point& q,
                                       const Weighted_point& r) const;

  Vertex_handle nearest_power_vertex_in_cell(const Bare_point& p,
                                             Cell_handle c)  const;

  Vertex_handle nearest_power_vertex(const Bare_point& p, Cell_handle c = Cell_handle()) const;

  bool is_Gabriel(Cell_handle c, int i) const;
  bool is_Gabriel(Cell_handle c, int i, int j) const;
  bool is_Gabriel(const Facet& f)const ;
  bool is_Gabriel(const Edge& e) const;
  bool is_Gabriel(Vertex_handle v) const;

  // Dual functions
  Bare_point dual(Cell_handle c) const;
  Object dual(Cell_handle c, int i) const;
  Object dual(const Facet& facet) const;

  void dual_segment(Cell_handle c, int i, Bare_point& p, Bare_point&q) const;
  void dual_segment(const Facet& facet, Bare_point& p, Bare_point&q) const;
  void dual_segment_exact(const Facet& facet, Bare_point& p, Bare_point&q) const;
  void dual_ray(Cell_handle c, int i, Ray& ray) const;
  void dual_ray(const Facet& facet, Ray& ray) const;
  void dual_ray_exact(const Facet& facet, Ray& ray) const;

  template < class Stream>
  Stream& draw_dual(Stream& os) const;

  bool is_valid(bool verbose = false, int level = 0) const;

protected:
  bool less_power_distance(const Bare_point& p,
                           const Weighted_point& q,
                           const Weighted_point& r)  const
  {
    return geom_traits().compare_power_distance_3_object()(p, q, r) == SMALLER;
  }

  Bare_point construct_weighted_circumcenter(const Weighted_point& p,
                                             const Weighted_point& q,
                                             const Weighted_point& r,
                                             const Weighted_point& s) const
  {
    return geom_traits().construct_weighted_circumcenter_3_object()(p,q,r,s);
  }

  Bare_point construct_weighted_circumcenter(const Weighted_point& p,
                                             const Weighted_point& q,
                                             const Weighted_point& r) const
  {
    return geom_traits().construct_weighted_circumcenter_3_object()(p,q,r);
  }

  Segment construct_segment(const Bare_point& p, const Bare_point& q) const
  {
    return geom_traits().construct_segment_3_object()(p, q);
  }

  Line construct_perpendicular_line(const Plane& pl, const Bare_point& p) const
  {
    return geom_traits().construct_perpendicular_line_3_object()(pl, p);
  }

  Plane construct_plane(const Bare_point& p, const Bare_point& q, const Bare_point& r) const
  {
    return geom_traits().construct_plane_3_object()(p, q, r);
  }

  Ray construct_ray(const Bare_point& p, const Line& l) const
  {
    return geom_traits().construct_ray_3_object()(p, l);
  }

  Object construct_object(const Bare_point& p) const
  {
    return geom_traits().construct_object_3_object()(p);
  }

  Object construct_object(const Segment& s) const
  {
    return geom_traits().construct_object_3_object()(s);
  }

  Object construct_object(const Ray& r) const
  {
    return geom_traits().construct_object_3_object()(r);
  }

  Vertex_handle nearest_power_vertex(const Bare_point& p,
                                     Vertex_handle v,
                                     Vertex_handle w) const
  {
    // In case of equality, v is returned.
    CGAL_triangulation_precondition(v != w);
    if(is_infinite(v))
      return w;

    if(is_infinite(w))
      return v;

    return less_power_distance(p, w->point(), v->point()) ? w : v;
  }

  Oriented_side power_test(const Weighted_point& p, const Weighted_point& q) const
  {
    CGAL_triangulation_precondition(this->equal(p, q));
    return geom_traits().power_side_of_oriented_power_sphere_3_object()(p, q);
  }

  Oriented_side power_test(const Weighted_point& p, const Weighted_point& q,
                           const Weighted_point& r) const
  {
    CGAL_triangulation_precondition(this->collinear(p, q, r));
    return geom_traits().power_side_of_oriented_power_sphere_3_object()(p, q, r);
  }

  Oriented_side power_test(const Weighted_point& p, const Weighted_point& q,
                           const Weighted_point& r, const Weighted_point& s) const
  {
    CGAL_triangulation_precondition(this->coplanar(p, q, r, s));
    return geom_traits().power_side_of_oriented_power_sphere_3_object()(p, q, r, s);
  }

  Oriented_side power_test(const Weighted_point& p, const Weighted_point& q,
                           const Weighted_point& r, const Weighted_point& s,
                           const Weighted_point& t) const
  {
    return geom_traits().power_side_of_oriented_power_sphere_3_object()(p, q, r, s, t);
  }

  bool in_conflict_3(const Weighted_point& p, const Cell_handle c) const
  {
    return side_of_power_sphere(c, p, true) == ON_BOUNDED_SIDE;
  }

  bool in_conflict_2(const Weighted_point& p, const Cell_handle c, int i) const
  {
    return side_of_power_circle(c, i, p, true) == ON_BOUNDED_SIDE;
  }

  bool in_conflict_1(const Weighted_point& p, const Cell_handle c) const
  {
    return side_of_power_segment(c, p, true) == ON_BOUNDED_SIDE;
  }

  bool in_conflict_0(const Weighted_point& p, const Cell_handle c) const
  {
    return power_test(c->vertex(0)->point(), p) == ON_POSITIVE_SIDE;
  }

  bool in_conflict(const Weighted_point& p, const Cell_handle c) const
  {
    switch(dimension())
    {
      case 0:
        return in_conflict_0(p, c);
      case 1:
        return in_conflict_1(p, c);
      case 2:
        return in_conflict_2(p, c, 3);
      case 3:
        return in_conflict_3(p, c);
    }
    return true;
  }

  class Conflict_tester_3
  {
    const Weighted_point& p;
    const Self *t;

  public:
    Conflict_tester_3(const Weighted_point& pt, const Self *tr)
      : p(pt), t(tr)
    {
    }

    bool operator()(const Cell_handle c) const
    {
      return t->in_conflict_3(p, c);
    }

    bool test_initial_cell(const Cell_handle c) const
    {
      return operator()(c);
    }
    Oriented_side compare_weight(const Weighted_point& wp1,
                                 const Weighted_point& wp2) const
    {
      return t->power_test(wp1, wp2);
    }
  };

  class Conflict_tester_2
  {
    const Weighted_point& p;
    const Self *t;

  public:
    Conflict_tester_2(const Weighted_point& pt, const Self *tr)
      : p(pt), t(tr)
    {
    }

    bool operator()(const Cell_handle c) const
    {
      return t->in_conflict_2(p, c, 3);
    }

    bool test_initial_cell(const Cell_handle c) const
    {
      return operator()(c);
    }

    Oriented_side compare_weight(const Weighted_point& wp1,
                                 const Weighted_point& wp2) const
    {
      return t->power_test(wp1, wp2);
    }
  };

  class Conflict_tester_1
  {
    const Weighted_point& p;
    const Self *t;

  public:
    Conflict_tester_1(const Weighted_point& pt, const Self *tr)
      : p(pt), t(tr)
    {
    }

    bool operator()(const Cell_handle c) const
    {
      return t->in_conflict_1(p, c);
    }

    bool test_initial_cell(const Cell_handle c) const
    {
      return operator()(c);
    }

    Oriented_side compare_weight(const Weighted_point& wp1,
                                 const Weighted_point& wp2) const
    {
      return t->power_test(wp1, wp2);
    }
  };

  class Conflict_tester_0
  {
    const Weighted_point& p;
    const Self *t;

  public:
    Conflict_tester_0(const Weighted_point& pt, const Self *tr)
      : p(pt), t(tr)
    {
    }

    bool operator()(const Cell_handle c) const
    {
      return t->in_conflict_0(p, c);
    }

    bool test_initial_cell(const Cell_handle c) const
    {
      return operator()(c);
    }

    int compare_weight(const Weighted_point& wp1,
                       const Weighted_point& wp2) const
    {
      return t->power_test(wp1, wp2);
    }
  };

  // Sequential version
  // "dummy" is here to allow the specialization (see below)
  // See http://groups.google.com/group/comp.lang.c++.moderated/browse_thread/thread/285ab1eec49e1cb6
  template<typename Concurrency_tag_, typename dummy = void>
  class Hidden_point_visitor
  {
    Self *t;
    mutable std::vector<Vertex_handle> vertices;
    mutable std::vector<Weighted_point> hidden_points;

  public:
    Hidden_point_visitor(Self *tr) : t(tr) {}

    template <class InputIterator>
    void process_cells_in_conflict(InputIterator start, InputIterator end) const
    {
      int dim = t->dimension();
      while(start != end)
      {
        std::copy((*start)->hidden_points_begin(),
                  (*start)->hidden_points_end(),
                  std::back_inserter(hidden_points));

        for(int i=0; i<=dim; i++)
        {
          Vertex_handle v = (*start)->vertex(i);
          if(v->cell() != Cell_handle())
          {
            vertices.push_back(v);
            v->set_cell(Cell_handle());
          }
        }
        start ++;
      }
    }

    void reinsert_vertices(Vertex_handle v)
    {
      Cell_handle hc = v->cell();
      for(typename std::vector<Vertex_handle>::iterator
           vi = vertices.begin(); vi != vertices.end(); ++vi)
      {
        if((*vi)->cell() != Cell_handle())
          continue;

        hc = t->locate((*vi)->point(), hc);
        hide_point(hc, (*vi)->point());
        t->tds().delete_vertex(*vi);
      }

      vertices.clear();
      for(typename std::vector<Weighted_point>::iterator
           hp = hidden_points.begin(); hp != hidden_points.end(); ++hp)
      {
        hc = t->locate(*hp, hc);
        hide_point (hc, *hp);
      }
      hidden_points.clear();
    }

    Vertex_handle replace_vertex(Cell_handle c, int index, const Weighted_point& p)
    {
      Vertex_handle v = c->vertex(index);
      hide_point(c, v->point());
      v->set_point(p);
      return v;
    }

    void hide_point(Cell_handle c, const Weighted_point& p)
    {
      c->hide_point(p);
    }
  };

#ifdef CGAL_LINKED_WITH_TBB
  // Parallel version specialization
  template<typename dummy>
  class Hidden_point_visitor<Parallel_tag, dummy>
  {
    typedef Hidden_point_visitor<Parallel_tag> HPV;

    Self *t;
    mutable tbb::enumerable_thread_specific<std::vector<Vertex_handle> >  vertices;
    mutable tbb::enumerable_thread_specific<std::vector<Weighted_point> > hidden_points;

  public:
    Hidden_point_visitor(Self *tr) : t(tr) {}

    template <class InputIterator>
    void process_cells_in_conflict(InputIterator start, InputIterator end) const
    {
      int dim = t->dimension();
      while(start != end)
      {
        std::copy((*start)->hidden_points_begin(),
                  (*start)->hidden_points_end(),
                  std::back_inserter(hidden_points.local()));

        for(int i=0; i<=dim; i++)
        {
          Vertex_handle v = (*start)->vertex(i);
          if(v->cell() != Cell_handle())
          {
            vertices.local().push_back(v);
            v->set_cell(Cell_handle());
          }
        }
        start ++;
      }
    }

    void reinsert_vertices(Vertex_handle v)
    {
      Cell_handle hc = v->cell();
      for(typename std::vector<Vertex_handle>::iterator
           vi = vertices.local().begin(); vi != vertices.local().end(); ++vi)
      {
        if((*vi)->cell() != Cell_handle())
          continue;

        hc = t->locate((*vi)->point(), hc);
        hide_point(hc, (*vi)->point());
        t->tds().delete_vertex(*vi);
      }

      vertices.local().clear();
      for(typename std::vector<Weighted_point>::iterator
           hp = hidden_points.local().begin(); hp != hidden_points.local().end(); ++hp)
      {
        hc = t->locate(*hp, hc);
        hide_point (hc, *hp);
      }
      hidden_points.local().clear();
    }

    Vertex_handle replace_vertex(Cell_handle c, int index, const Weighted_point& p)
    {
      Vertex_handle v = c->vertex(index);
      hide_point(c, v->point());
      v->set_point(p);
      return v;
    }

    void hide_point(Cell_handle c, const Weighted_point& p)
    {
      c->hide_point(p);
    }
  };

  // Functor for parallel insert(begin, end) function
  template <typename RT>
  class Insert_point
  {
    typedef typename RT::Weighted_point                 Weighted_point;
    typedef typename RT::Vertex_handle                  Vertex_handle;

    RT& m_rt;
    const std::vector<Weighted_point>& m_points;
    tbb::enumerable_thread_specific<Vertex_handle>& m_tls_hint;

  public:
    // Constructor
    Insert_point(RT& rt,
                 const std::vector<Weighted_point>& points,
                 tbb::enumerable_thread_specific<Vertex_handle>& tls_hint)
      : m_rt(rt), m_points(points), m_tls_hint(tls_hint)
    {}

    // Constructor
    Insert_point(const Insert_point& ip)
      : m_rt(ip.m_rt), m_points(ip.m_points), m_tls_hint(ip.m_tls_hint)
    {}

    // operator()
    void operator()(const tbb::blocked_range<size_t>& r) const
    {
#ifdef CGAL_CONCURRENT_TRIANGULATION_3_PROFILING
      static Profile_branch_counter_3 bcounter(
            "early withdrawals / late withdrawals / successes [Delaunay_tri_3::insert]");
#endif

      Vertex_handle& hint = m_tls_hint.local();
      for(size_t i_point = r.begin() ; i_point != r.end() ; ++i_point)
      {
        bool success = false;
        const Weighted_point& p = m_points[i_point];
        while(!success)
        {
          if(m_rt.try_lock_vertex(hint) && m_rt.try_lock_point(p))
          {
            bool could_lock_zone;
            Locate_type lt;
            int li, lj;

            Cell_handle c = m_rt.locate(p, lt, li, lj, hint->cell(), &could_lock_zone);
            Vertex_handle v;
            if(could_lock_zone)
              v = m_rt.insert(p, lt, c, li, lj, &could_lock_zone);

            if(could_lock_zone)
            {
              hint = (v == Vertex_handle() ? c->vertex(0) : v);
              m_rt.unlock_all_elements();
              success = true;
#ifdef CGAL_CONCURRENT_TRIANGULATION_3_PROFILING
              ++bcounter;
#endif
            }
            else
            {
              m_rt.unlock_all_elements();
#ifdef CGAL_CONCURRENT_TRIANGULATION_3_PROFILING
              bcounter.increment_branch_1(); // THIS is a late withdrawal!
#endif
            }
          }
          else
          {
            m_rt.unlock_all_elements();
#ifdef CGAL_CONCURRENT_TRIANGULATION_3_PROFILING
            bcounter.increment_branch_2(); // THIS is an early withdrawal!
#endif
          }
        }
      }
    }
  };

  // Functor for parallel insert_with_info(begin, end) function
  template <typename RT>
  class Insert_point_with_info
  {
    typedef typename RT::Weighted_point                         Weighted_point;
    typedef typename RT::Vertex_handle                          Vertex_handle;
    typedef typename RT::Triangulation_data_structure::Vertex::Info Info;

    RT& m_rt;
    const std::vector<Weighted_point>& m_points;
    const std::vector<Info>& m_infos;
    const std::vector<std::size_t>& m_indices;
    tbb::enumerable_thread_specific<Vertex_handle>& m_tls_hint;

  public:
    // Constructor
    Insert_point_with_info(RT& rt,
                           const std::vector<Weighted_point>& points,
                           const std::vector<Info>& infos,
                           const std::vector<std::size_t>& indices,
                           tbb::enumerable_thread_specific<Vertex_handle>& tls_hint)
      : m_rt(rt), m_points(points), m_infos(infos), m_indices(indices),
        m_tls_hint(tls_hint)
    {}

    // Constructor
    Insert_point_with_info(const Insert_point_with_info &ip)
      : m_rt(ip.m_rt), m_points(ip.m_points), m_infos(ip.m_infos),
        m_indices(ip.m_indices), m_tls_hint(ip.m_tls_hint)
    {}

    // operator()
    void operator()(const tbb::blocked_range<size_t>& r) const
    {
#ifdef CGAL_CONCURRENT_TRIANGULATION_3_PROFILING
      static Profile_branch_counter_3 bcounter(
            "early withdrawals / late withdrawals / successes [Delaunay_tri_3::insert]");
#endif

      Vertex_handle& hint = m_tls_hint.local();
      for(size_t i_idx = r.begin() ; i_idx != r.end() ; ++i_idx)
      {
        bool success = false;
        std::ptrdiff_t i_point = m_indices[i_idx];
        const Weighted_point& p = m_points[i_point];
        while(!success)
        {
          if(m_rt.try_lock_vertex(hint) && m_rt.try_lock_point(p))
          {
            bool could_lock_zone;
            Locate_type lt;
            int li, lj;

            Cell_handle c = m_rt.locate(p, lt, li, lj, hint->cell(),
                                        &could_lock_zone);
            Vertex_handle v;
            if(could_lock_zone)
              v = m_rt.insert(p, lt, c, li, lj, &could_lock_zone);

            if(could_lock_zone)
            {
              if(v == Vertex_handle())
              {
                hint = c->vertex(0);
              }
              else
              {
                v->info() = m_infos[i_point];
                hint = v;
              }

              m_rt.unlock_all_elements();
              success = true;
#ifdef CGAL_CONCURRENT_TRIANGULATION_3_PROFILING
              ++bcounter;
#endif
            }
            else
            {
              m_rt.unlock_all_elements();
#ifdef CGAL_CONCURRENT_TRIANGULATION_3_PROFILING
              bcounter.increment_branch_1(); // THIS is a late withdrawal!
#endif
            }
          }
          else
          {
            m_rt.unlock_all_elements();
#ifdef CGAL_CONCURRENT_TRIANGULATION_3_PROFILING
            bcounter.increment_branch_2(); // THIS is an early withdrawal!
#endif
          }
        }
      }
    }
  };

  // Functor for parallel remove(begin, end) function
  template <typename RT>
  class Remove_point
  {
    typedef typename RT::Weighted_point                 Weighted_point;
    typedef typename RT::Vertex_handle                  Vertex_handle;

    RT& m_rt;
    const std::vector<Vertex_handle>& m_vertices;
    tbb::concurrent_vector<Vertex_handle>& m_vertices_to_remove_sequentially;

  public:
    // Constructor
    Remove_point(RT& rt,
                 const std::vector<Vertex_handle>& vertices,
                 tbb::concurrent_vector<Vertex_handle>& vertices_to_remove_sequentially)
      : m_rt(rt), m_vertices(vertices),
        m_vertices_to_remove_sequentially(vertices_to_remove_sequentially)
    {}

    // Constructor
    Remove_point(const Remove_point& rp)
      : m_rt(rp.m_rt), m_vertices(rp.m_vertices),
        m_vertices_to_remove_sequentially(rp.m_vertices_to_remove_sequentially)
    {}

    // operator()
    void operator()(const tbb::blocked_range<size_t>& r) const
    {
      for(size_t i_vertex = r.begin() ; i_vertex != r.end() ; ++i_vertex)
      {
        Vertex_handle v = m_vertices[i_vertex];
        bool could_lock_zone, needs_to_be_done_sequentially;
        do
        {
          needs_to_be_done_sequentially = !m_rt.remove(v, &could_lock_zone);
          m_rt.unlock_all_elements();
        }
        while(!could_lock_zone);

        if(needs_to_be_done_sequentially)
          m_vertices_to_remove_sequentially.push_back(v);
      }
    }
  };
#endif // CGAL_LINKED_WITH_TBB

  Hidden_point_visitor<Concurrency_tag>& get_hidden_point_visitor()
  {
    return hidden_point_visitor;
  }

  template < class RegularTriangulation_3 >
  class Vertex_remover;

  template < class RegularTriangulation_3 >
  class Vertex_inserter;

  Hidden_point_visitor<Concurrency_tag> hidden_point_visitor;
};


template < class Gt, class Tds, class Lds >
typename Regular_triangulation_3<Gt,Tds,Lds>::Vertex_handle
Regular_triangulation_3<Gt,Tds,Lds>::
nearest_power_vertex_in_cell(const Bare_point& p, Cell_handle c) const
// Returns the finite vertex of the cell c with smaller
// power distance  to p.
{
  CGAL_triangulation_precondition(dimension() >= 1);
  Vertex_handle nearest = nearest_power_vertex(p, c->vertex(0), c->vertex(1));
  if(dimension() >= 2)
  {
    nearest = nearest_power_vertex(p, nearest, c->vertex(2));
    if(dimension() == 3)
      nearest = nearest_power_vertex(p, nearest, c->vertex(3));
  }
  return nearest;
}


template < class Gt, class Tds, class Lds >
typename Regular_triangulation_3<Gt,Tds,Lds>::Vertex_handle
Regular_triangulation_3<Gt,Tds,Lds>::
nearest_power_vertex(const Bare_point& p, Cell_handle start) const
{
  if(number_of_vertices() == 0)
    return Vertex_handle();

  // Use a brute-force algorithm if dimension < 3.
  if(dimension() < 3)
  {
    Finite_vertices_iterator vit = finite_vertices_begin();
    Vertex_handle res = vit;
    ++vit;
    for(Finite_vertices_iterator end = finite_vertices_end(); vit != end; ++vit)
      res = nearest_power_vertex(p, res, vit);

    return res;
  }

  Locate_type lt;
  int li, lj;

  typename Gt::Construct_weighted_point_3 p2wp = geom_traits().construct_weighted_point_3_object();
  Cell_handle c = locate(p2wp(p), lt, li, lj, start);

  // - start with the closest vertex from the located cell.
  // - repeatedly take the nearest of its incident vertices if any
  // - if not, we're done.
  Vertex_handle nearest = nearest_power_vertex_in_cell(p, c);
  std::vector<Vertex_handle> vs;
  vs.reserve(32);
  while(true)
  {
    Vertex_handle tmp = nearest;
    adjacent_vertices(nearest, std::back_inserter(vs));
    for(typename std::vector<Vertex_handle>::const_iterator
         vsit = vs.begin(); vsit != vs.end(); ++vsit)
      tmp = nearest_power_vertex(p, tmp, *vsit);

    if(tmp == nearest)
      break;

    vs.clear();
    nearest = tmp;
  }
  return nearest;
}

template < class Gt, class Tds, class Lds >
typename Regular_triangulation_3<Gt,Tds,Lds>::Bare_point
Regular_triangulation_3<Gt,Tds,Lds>::
dual(Cell_handle c) const
{
  CGAL_triangulation_precondition(dimension()==3);
  CGAL_triangulation_precondition(! is_infinite(c));

  return c->weighted_circumcenter(geom_traits());
}

template < class Gt, class Tds, class Lds >
void
Regular_triangulation_3<Gt,Tds,Lds>::
dual_segment(Cell_handle c, int i, Bare_point& p, Bare_point&q) const
{
  Cell_handle n = c->neighbor(i);
  CGAL_assertion(! is_infinite(c) && ! is_infinite(n));

  p = dual(c);
  q = dual(n);
}

template < class Gt, class Tds, class Lds >
void
Regular_triangulation_3<Gt,Tds,Lds>::
dual_segment(const Facet& facet, Bare_point& p, Bare_point&q) const
{
  return dual_segment(facet.first, facet.second, p, q);
}

template < class Gt, class Tds, class Lds >
void
Regular_triangulation_3<Gt,Tds,Lds>::
dual_ray(Cell_handle c, int i, Ray& ray) const
{
  Cell_handle n = c->neighbor(i);
  CGAL_triangulation_precondition((!is_infinite(c) != !is_infinite(n))); // xor
  // either n or c is infinite
  int in;
  if(is_infinite(c))
  {
    in = n->index(c);
  }
  else
  {
    n = c;
    in = i;
  }

  // n now denotes a finite cell, either c or c->neighbor(i)
  int ind[3] = {(in+1)&3,(in+2)&3,(in+3)&3};
  if((in&1) == 1)
    std::swap(ind[0], ind[1]);

  const Weighted_point& p = n->vertex(ind[0])->point();
  const Weighted_point& q = n->vertex(ind[1])->point();
  const Weighted_point& r = n->vertex(ind[2])->point();
  const Bare_point& bp = construct_point(p);
  const Bare_point& bq = construct_point(q);
  const Bare_point& br = construct_point(r);

  Line l = construct_perpendicular_line(construct_plane(bp, bq, br),
                                        construct_weighted_circumcenter(p,q,r));

  ray = construct_ray(dual(n), l);
}

template < class Gt, class Tds, class Lds >
void
Regular_triangulation_3<Gt,Tds,Lds>::
dual_ray(const Facet& facet, Ray& ray) const
{
  return dual_ray(facet.first, facet.second, ray);
}

// Exact versions of dual_segment() and dual_ray() for Mesh_3.
// These functions are really dirty: they assume that the point type is nice enough
// such that EPECK can manipulate it (e.g. convert it to EPECK::Point_3) AND
// that the result of these manipulations will make sense.
template < class Gt, class Tds, class Lds >
void
Regular_triangulation_3<Gt,Tds,Lds>::
dual_segment_exact(const Facet& facet, Bare_point& p, Bare_point&q) const
{
  typedef typename Kernel_traits<Bare_point>::Kernel           K;
  typedef Exact_predicates_exact_constructions_kernel          EK;
  typedef Cartesian_converter<K, EK>                           To_exact;
  typedef Cartesian_converter<EK,K>                            Back_from_exact;

  typedef EK                                                   Exact_Rt;

  To_exact to_exact;
  Back_from_exact back_from_exact;
  Exact_Rt::Construct_weighted_circumcenter_3 exact_weighted_circumcenter =
      Exact_Rt().construct_weighted_circumcenter_3_object();

  Cell_handle c = facet.first;
  int i = facet.second;
  Cell_handle n = c->neighbor(i);

  const typename Exact_Rt::Weighted_point_3& cp = to_exact(c->vertex(0)->point());
  const typename Exact_Rt::Weighted_point_3& cq = to_exact(c->vertex(1)->point());
  const typename Exact_Rt::Weighted_point_3& cr = to_exact(c->vertex(2)->point());
  const typename Exact_Rt::Weighted_point_3& cs = to_exact(c->vertex(3)->point());

  const typename Exact_Rt::Weighted_point_3& np = to_exact(n->vertex(0)->point());
  const typename Exact_Rt::Weighted_point_3& nq = to_exact(n->vertex(1)->point());
  const typename Exact_Rt::Weighted_point_3& nr = to_exact(n->vertex(2)->point());
  const typename Exact_Rt::Weighted_point_3& ns = to_exact(n->vertex(3)->point());

  p = back_from_exact(exact_weighted_circumcenter(cp, cq, cr, cs));
  q = back_from_exact(exact_weighted_circumcenter(np, nq, nr, ns));
}

template < class Gt, class Tds, class Lds >
void
Regular_triangulation_3<Gt,Tds,Lds>::
dual_ray_exact(const Facet& facet, Ray& ray) const
{
  Cell_handle c = facet.first;
  int i = facet.second;
  Cell_handle n = c->neighbor(i);
  CGAL_triangulation_precondition(!is_infinite(c) != !is_infinite(n)); // xor
  // either n or c is infinite
  int in;
  if(is_infinite(c))
  {
    in = n->index(c);
  }
  else
  {
    n = c;
    in = i;
  }

  // n now denotes a finite cell, either c or c->neighbor(i)
  int ind[3] = {(in+1)&3,(in+2)&3,(in+3)&3};
  if((in&1) == 1)
    std::swap(ind[0], ind[1]);

  // exact part
  typedef typename Kernel_traits<Bare_point>::Kernel           K;
  typedef Exact_predicates_exact_constructions_kernel          EK;
  typedef Cartesian_converter<K, EK>                           To_exact;
  typedef Cartesian_converter<EK,K>                            Back_from_exact;

  typedef EK                                                   Exact_Rt;

  To_exact to_exact;
  Back_from_exact back_from_exact;

  Exact_Rt::Construct_weighted_circumcenter_3 exact_weighted_circumcenter =
      Exact_Rt().construct_weighted_circumcenter_3_object();
  Exact_Rt::Construct_perpendicular_line_3 exact_perpendicular_line =
      Exact_Rt().construct_perpendicular_line_3_object();
  Exact_Rt::Construct_plane_3 exact_plane_3 = Exact_Rt().construct_plane_3_object();
  Exact_Rt::Construct_ray_3 exact_ray_3 = Exact_Rt().construct_ray_3_object();
  Exact_Rt::Construct_point_3 exact_point_3 = Exact_Rt().construct_point_3_object();

  const typename Exact_Rt::Weighted_point_3& p = to_exact(n->vertex(ind[0])->point());
  const typename Exact_Rt::Weighted_point_3& q = to_exact(n->vertex(ind[1])->point());
  const typename Exact_Rt::Weighted_point_3& r = to_exact(n->vertex(ind[2])->point());
  const typename Exact_Rt::Weighted_point_3& s = to_exact(n->vertex(in)->point());

  const typename Exact_Rt::Point_3& bp = exact_point_3(p);
  const typename Exact_Rt::Point_3& bq = exact_point_3(q);
  const typename Exact_Rt::Point_3& br = exact_point_3(r);

  typename Exact_Rt::Line_3 l = exact_perpendicular_line(
                                  exact_plane_3(bp, bq, br),
                                  exact_weighted_circumcenter(p, q, r));

  ray = back_from_exact(exact_ray_3(exact_weighted_circumcenter(p, q, r, s), l));
}

template < class Gt, class Tds, class Lds >
typename Regular_triangulation_3<Gt,Tds,Lds>::Object
Regular_triangulation_3<Gt,Tds,Lds>::
dual(Cell_handle c, int i) const
{
  CGAL_triangulation_precondition(dimension()>=2);
  CGAL_triangulation_precondition(! is_infinite(c,i));

  if(dimension() == 2)
  {
    CGAL_triangulation_precondition(i == 3);
    return construct_object(construct_weighted_circumcenter(c->vertex(0)->point(),
                                                            c->vertex(1)->point(),
                                                            c->vertex(2)->point()));
  }

  // dimension() == 3
  Cell_handle n = c->neighbor(i);
  if(! is_infinite(c) && ! is_infinite(n))
  {
    // dual is a segment
    Bare_point bp = dual(c);
    Bare_point np = dual(n);
    return construct_object(construct_segment(bp, np));
  }

  // either n or c is infinite, dual is a ray
  Ray r;
  dual_ray(c, i, r);
  return construct_object(r);
}

template < class Gt, class Tds, class Lds >
typename Regular_triangulation_3<Gt,Tds,Lds>::Object
Regular_triangulation_3<Gt,Tds,Lds>::
dual(const Facet& facet) const
{
  return dual(facet.first, facet.second);
}

template < class Gt, class Tds, class Lds >
template < class Stream>
Stream&
Regular_triangulation_3<Gt,Tds,Lds>::
draw_dual(Stream& os) const
{
  for(Finite_facets_iterator fit = finite_facets_begin(), end = finite_facets_end();
       fit != end; ++fit)
  {
    Object o = dual(*fit);
    if(const Segment* s = object_cast<Segment>(&o))
      os << *s;
    else if(const Ray* r = object_cast<Ray>(&o))
      os << *r;
    else if(const Bare_point* p = object_cast<Bare_point>(&o))
      os << *p;
  }
  return os;
}

template < class Gt, class Tds, class Lds >
Oriented_side
Regular_triangulation_3<Gt,Tds,Lds>::
side_of_oriented_power_sphere(const Weighted_point& p0,
                              const Weighted_point& p1,
                              const Weighted_point& p2,
                              const Weighted_point& p3,
                              const Weighted_point& p, bool perturb) const
{
  CGAL_triangulation_precondition(orientation(p0, p1, p2, p3) == POSITIVE);

  using namespace boost;

  Oriented_side os = power_test(p0, p1, p2, p3, p);

  if(os != ON_ORIENTED_BOUNDARY || !perturb)
    return os;

  // We are now in a degenerate case => we do a symbolic perturbation.

  // We sort the points lexicographically.
  const Weighted_point * points[5] = {&p0, &p1, &p2, &p3, &p};

  std::sort(points, points + 5, typename Tr_Base::Perturbation_order(this));

  // We successively look whether the leading monomial, then 2nd monomial
  // of the determinant has non null coefficient.
  for(int i=4; i>1; --i)
  {
    if(points[i] == &p)
      return ON_NEGATIVE_SIDE; // since p0 p1 p2 p3 are non coplanar and positively oriented
    Orientation o;
    if(points[i] == &p3 && (o = orientation(p0,p1,p2,p)) != COPLANAR)
      return o;
    if(points[i] == &p2 && (o = orientation(p0,p1,p,p3)) != COPLANAR)
      return o;
    if(points[i] == &p1 && (o = orientation(p0,p,p2,p3)) != COPLANAR)
      return o;
    if(points[i] == &p0 && (o = orientation(p,p1,p2,p3)) != COPLANAR)
      return o;
  }

  CGAL_triangulation_assertion(false);
  return ON_NEGATIVE_SIDE;
}

template < class Gt, class Tds, class Lds >
Bounded_side
Regular_triangulation_3<Gt,Tds,Lds>::
side_of_power_sphere(Cell_handle c, const Weighted_point& p, bool perturb) const
{
  CGAL_triangulation_precondition(dimension() == 3);
  int i3;
  if(! c->has_vertex(infinite_vertex(), i3))
  {
    return Bounded_side(side_of_oriented_power_sphere(c->vertex(0)->point(),
                                                       c->vertex(1)->point(),
                                                       c->vertex(2)->point(),
                                                       c->vertex(3)->point(),
                                                       p, perturb));
  }

  // else infinite cell :
  int i0,i1,i2;
  if((i3%2) == 1)
  {
    i0 = (i3+1)&3;
    i1 = (i3+2)&3;
    i2 = (i3+3)&3;
  }
  else
  {
    i0 = (i3+2)&3;
    i1 = (i3+1)&3;
    i2 = (i3+3)&3;
  }

  // general case
  Orientation o = orientation(c->vertex(i0)->point(),
                              c->vertex(i1)->point(),
                              c->vertex(i2)->point(), p);
  if(o != ZERO)
    return Bounded_side(o);

  // else p coplanar with i0,i1,i2
  return side_of_bounded_power_circle(c->vertex(i0)->point(),
                                      c->vertex(i1)->point(),
                                      c->vertex(i2)->point(),
                                      p, perturb);
}

template < class Gt, class Tds, class Lds >
Bounded_side
Regular_triangulation_3<Gt,Tds,Lds>::
side_of_bounded_power_circle(const Weighted_point& p0,
                             const Weighted_point& p1,
                             const Weighted_point& p2,
                             const Weighted_point& p, bool perturb) const
{
  CGAL_triangulation_precondition(coplanar_orientation(p0, p1, p2) != 0);
  if(coplanar_orientation(p0, p1, p2) == POSITIVE)
    return Bounded_side (side_of_oriented_power_circle(p0, p1, p2, p, perturb));

  // Wrong because the low level power test already does a coplanar orientation test.
  // return Bounded_side (- side_of_oriented_power_circle (p0, p2, p1, p, perturb));

  return Bounded_side (side_of_oriented_power_circle(p0, p2, p1, p, perturb));
}


template < class Gt, class Tds, class Lds >
Oriented_side
Regular_triangulation_3<Gt,Tds,Lds>::
side_of_oriented_power_circle(const Weighted_point& p0,
                              const Weighted_point& p1,
                              const Weighted_point& p2,
                              const Weighted_point& p, bool perturb) const
{
  CGAL_triangulation_precondition(coplanar_orientation(p0, p1, p2) == POSITIVE);

  using namespace boost;

  Oriented_side os = power_test(p0, p1, p2, p);

  if(os != ON_ORIENTED_BOUNDARY || !perturb)
    return os;

  // We are now in a degenerate case => we do a symbolic perturbation.

  // We sort the points lexicographically.
  const Weighted_point * points[4] = {&p0, &p1, &p2, &p};

  std::sort(points, points + 4, typename Tr_Base::Perturbation_order(this));

  // We successively look whether the leading monomial, then 2nd monomial
  // of the determinant has non null coefficient.
  // 2 iterations are enough (cf paper)
  for(int i=3; i>1; --i)
  {
    if(points[i] == &p)
      return ON_NEGATIVE_SIDE; // since p0 p1 p2 are non collinear and positively oriented
    Orientation o;
    if(points[i] == &p2 && (o = coplanar_orientation(p0,p1,p)) != COPLANAR)
      return o;
    if(points[i] == &p1 && (o = coplanar_orientation(p0,p,p2)) != COPLANAR)
      return o;
    if(points[i] == &p0 && (o = coplanar_orientation(p,p1,p2)) != COPLANAR)
      return o;
  }

  CGAL_triangulation_assertion(false);
  return ON_NEGATIVE_SIDE;
}

template < class Gt, class Tds, class Lds >
Bounded_side
Regular_triangulation_3<Gt,Tds,Lds>::
side_of_power_circle(Cell_handle c, int i, const Weighted_point& p,
                     bool perturb) const
{
  CGAL_triangulation_precondition(dimension() >= 2);
  int i3 = 5;
  if(dimension() == 2)
  {
    CGAL_triangulation_precondition(i == 3);
    // the triangulation is supposed to be valid, ie the facet
    // with vertices 0 1 2 in this order is positively oriented
    if(! c->has_vertex(infinite_vertex(), i3))
      return Bounded_side(side_of_oriented_power_circle(c->vertex(0)->point(),
                                                         c->vertex(1)->point(),
                                                         c->vertex(2)->point(),
                                                         p, perturb));
    // else infinite facet
    // v1, v2 finite vertices of the facet such that v1,v2,infinite
    // is positively oriented
    Vertex_handle v1 = c->vertex(ccw(i3)),
                  v2 = c->vertex(cw(i3));
    CGAL_triangulation_assertion(
      coplanar_orientation(v1->point(), v2->point(), mirror_vertex(c, i3)->point()) == NEGATIVE);

    Orientation o = coplanar_orientation(v1->point(), v2->point(), p);
    if(o != ZERO)
      return Bounded_side(o);

    // case when p collinear with v1v2
    return side_of_bounded_power_segment(v1->point(),
                                         v2->point(),
                                         p, perturb);
  } // dim 2

  // else dimension == 3
  CGAL_triangulation_precondition((i >= 0) && (i < 4));
  if((! c->has_vertex(infinite_vertex(),i3)) || (i3 != i))
  {
    // finite facet
    // initialization of i0 i1 i2, vertices of the facet positively
    // oriented (if the triangulation is valid)
    int i0 = (i>0) ? 0 : 1;
    int i1 = (i>1) ? 1 : 2;
    int i2 = (i>2) ? 2 : 3;
    CGAL_triangulation_precondition(this->coplanar(c->vertex(i0)->point(),
                                                   c->vertex(i1)->point(),
                                                   c->vertex(i2)->point(), p));
    return side_of_bounded_power_circle(c->vertex(i0)->point(),
                                        c->vertex(i1)->point(),
                                        c->vertex(i2)->point(),
                                        p, perturb);
  }
  //else infinite facet
  // v1, v2 finite vertices of the facet such that v1,v2,infinite
  // is positively oriented
  Vertex_handle v1 = c->vertex(next_around_edge(i3,i)),
                v2 = c->vertex(next_around_edge(i,i3));
  Orientation o = (Orientation)
                    (coplanar_orientation(v1->point(), v2->point(),
                                          c->vertex(i)->point()) *
                     coplanar_orientation(v1->point(), v2->point(), p));
  // then the code is duplicated from 2d case
  if(o != ZERO)
    return Bounded_side(-o);
  // because p is in f iff
  // it is not on the same side of v1v2 as c->vertex(i)
  // case when p collinear with v1v2 :
  return side_of_bounded_power_segment(v1->point(),
                                       v2->point(),
                                       p, perturb);
}

template < class Gt, class Tds, class Lds >
Bounded_side
Regular_triangulation_3<Gt,Tds,Lds>::
side_of_bounded_power_segment(const Weighted_point& p0,
                              const Weighted_point& p1,
                              const Weighted_point& p, bool perturb) const
{
  Oriented_side os = power_test(p0, p1, p);

  if(os != ON_ORIENTED_BOUNDARY || !perturb)
    return Bounded_side(os);

  // We are now in a degenerate case => we do a symbolic perturbation.
  switch (this->collinear_position(p0, p, p1))
  {
    case Tr_Base::BEFORE:
    case Tr_Base::AFTER:
      return ON_UNBOUNDED_SIDE;
    case Tr_Base::MIDDLE:
      return ON_BOUNDED_SIDE;
    default:
      ;
  }

  CGAL_triangulation_assertion(false);
  return ON_UNBOUNDED_SIDE;
}

template < class Gt, class Tds, class Lds >
Bounded_side
Regular_triangulation_3<Gt,Tds,Lds>::
side_of_power_segment(Cell_handle c, const Weighted_point& p, bool perturb) const
{
  CGAL_triangulation_precondition(dimension() == 1);
  if(! is_infinite(c,0,1))
    return side_of_bounded_power_segment(c->vertex(0)->point(),
                                         c->vertex(1)->point(),
                                         p, perturb);

  Locate_type lt; int i;
  Bounded_side soe = side_of_edge(p, c, lt, i);
  if(soe != ON_BOUNDARY)
    return soe;

  // Either we compare weights, or we use the finite neighboring edge
  Cell_handle finite_neighbor = c->neighbor(c->index(infinite_vertex()));
  CGAL_triangulation_assertion(!is_infinite(finite_neighbor,0,1));
  return side_of_bounded_power_segment(finite_neighbor->vertex(0)->point(),
                                       finite_neighbor->vertex(1)->point(),
                                       p, perturb);
}

template < class Gt, class Tds, class Lds >
bool
Regular_triangulation_3<Gt,Tds,Lds>::
greater_or_equal_power_distance(const Bare_point& p,
                                const Weighted_point& q,
                                const Weighted_point& r) const
{
  return ! less_power_distance(p, q, r);
}

template < class Gt, class Tds, class Lds >
bool
Regular_triangulation_3<Gt,Tds,Lds>::
is_Gabriel(const Facet& f) const
{
  return is_Gabriel(f.first, f.second);
}

template < class Gt, class Tds, class Lds >
bool
Regular_triangulation_3<Gt,Tds,Lds>::
is_Gabriel(Cell_handle c, int i) const
{
  CGAL_triangulation_precondition(dimension() == 3 && !is_infinite(c,i));
  typename Geom_traits::Power_side_of_bounded_power_sphere_3
      side_of_bounded_orthogonal_sphere =
      geom_traits().power_side_of_bounded_power_sphere_3_object();

  if((!is_infinite(c->vertex(i))) &&
     side_of_bounded_orthogonal_sphere(c->vertex(vertex_triple_index(i,0))->point(),
                                       c->vertex(vertex_triple_index(i,1))->point(),
                                       c->vertex(vertex_triple_index(i,2))->point(),
                                       c->vertex(i)->point()) == ON_BOUNDED_SIDE)
    return false;

  Cell_handle neighbor = c->neighbor(i);
  int in = neighbor->index(c);

  if((!is_infinite(neighbor->vertex(in))) &&
     side_of_bounded_orthogonal_sphere(c->vertex(vertex_triple_index(i,0))->point(),
                                       c->vertex(vertex_triple_index(i,1))->point(),
                                       c->vertex(vertex_triple_index(i,2))->point(),
                                       neighbor->vertex(in)->point()) == ON_BOUNDED_SIDE)
    return false;

  return true;
}

template < class Gt, class Tds, class Lds >
bool
Regular_triangulation_3<Gt,Tds,Lds>::
is_Gabriel(const Edge& e) const
{
  return is_Gabriel(e.first, e.second, e.third);
}

template < class Gt, class Tds, class Lds >
bool
Regular_triangulation_3<Gt,Tds,Lds>::
is_Gabriel(Cell_handle c, int i, int j) const
{
  CGAL_triangulation_precondition(dimension() == 3 && !is_infinite(c,i,j));
  typename Geom_traits::Power_side_of_bounded_power_sphere_3
      side_of_bounded_orthogonal_sphere =
      geom_traits().power_side_of_bounded_power_sphere_3_object();

  Facet_circulator fcirc = incident_facets(c,i,j), fdone(fcirc);
  Vertex_handle v1 = c->vertex(i);
  Vertex_handle v2 = c->vertex(j);
  do
  {
    // test whether the vertex of cc opposite to *fcirc
    // is inside the sphere defined by the edge e = (s, i,j)
    Cell_handle cc = (*fcirc).first;
    int ii = (*fcirc).second;
    if(!is_infinite(cc->vertex(ii)) &&
        side_of_bounded_orthogonal_sphere(v1->point(),
                                           v2->point(),
                                           cc->vertex(ii)->point()) == ON_BOUNDED_SIDE)
      return false;
  }
  while(++fcirc != fdone);

  return true;
}

template < class Gt, class Tds, class Lds >
bool
Regular_triangulation_3<Gt,Tds,Lds>::
is_Gabriel(Vertex_handle v) const
{
  typename Geom_traits::Power_side_of_bounded_power_sphere_3
    side_of_bounded_orthogonal_sphere = geom_traits().power_side_of_bounded_power_sphere_3_object();

  Vertex_handle nearest_v = nearest_power_vertex(geom_traits().construct_point_3_object()(v->point()),
                                                                                          v->cell());

  return (side_of_bounded_orthogonal_sphere(v->point(), nearest_v->point()) != CGAL::ON_BOUNDED_SIDE);
}

// Returns
template < class Gt, class Tds, class Lds >
typename Regular_triangulation_3<Gt,Tds,Lds>::Vertex_handle
Regular_triangulation_3<Gt,Tds,Lds>::
insert(const Weighted_point& p, Cell_handle start, bool *could_lock_zone)
{
  Locate_type lt;
  int li, lj;

  // Parallel
  if(could_lock_zone)
  {
    Cell_handle c = locate(p, lt, li, lj, start, could_lock_zone);
    if(*could_lock_zone)
      return insert(p, lt, c, li, lj, could_lock_zone);
    else
      return Vertex_handle();
  }
  // Sequential
  else
  {
    Cell_handle c = locate(p, lt, li, lj, start);
    return insert(p, lt, c, li, lj);
  }
}

template < class Gt, class Tds, class Lds >
typename Regular_triangulation_3<Gt,Tds,Lds>::Vertex_handle
Regular_triangulation_3<Gt,Tds,Lds>::
insert(const Weighted_point& p, Locate_type lt, Cell_handle c,
       int li, int lj, bool *could_lock_zone)
{
  switch(dimension())
  {
    case 3:
    {
      Conflict_tester_3 tester(p, this);
      return insert_in_conflict(p, lt,c,li,lj, tester,
                                get_hidden_point_visitor(),
                                could_lock_zone);
    }
    case 2:
    {
      Conflict_tester_2 tester(p, this);
      return insert_in_conflict(p, lt,c,li,lj, tester,
                                get_hidden_point_visitor(),
                                could_lock_zone);
    }
    case 1:
    {
      Conflict_tester_1 tester(p, this);
      return insert_in_conflict(p, lt,c,li,lj, tester,
                                get_hidden_point_visitor(),
                                could_lock_zone);
    }
  }

  Conflict_tester_0 tester(p, this);
  return insert_in_conflict(p, lt,c,li,lj, tester,
                            get_hidden_point_visitor(),
                            could_lock_zone);
}

template < class Gt, class Tds, class Lds >
template <class CellIt>
typename Regular_triangulation_3<Gt,Tds,Lds>::Vertex_handle
Regular_triangulation_3<Gt,Tds,Lds>::
insert_in_hole(const Weighted_point& p, CellIt cell_begin, CellIt cell_end,
               Cell_handle begin, int i)
{
  CGAL_triangulation_precondition(cell_begin != cell_end);

  get_hidden_point_visitor().process_cells_in_conflict(cell_begin,cell_end);

  Vertex_handle v = Tr_Base::insert_in_hole(p, cell_begin, cell_end, begin, i);

  // Store the hidden points in their new cells and hide vertices that
  // have to be hidden
  get_hidden_point_visitor().reinsert_vertices(v);
  return v;
}

template < class Gt, class Tds, class Lds >
template <class CellIt>
typename Regular_triangulation_3<Gt,Tds,Lds>::Vertex_handle
Regular_triangulation_3<Gt,Tds,Lds>::
insert_in_hole(const Weighted_point& p, CellIt cell_begin, CellIt cell_end,
               Cell_handle begin, int i, Vertex_handle newv)
{
  CGAL_triangulation_precondition(cell_begin != cell_end);

  get_hidden_point_visitor().process_cells_in_conflict(cell_begin,cell_end);

  Vertex_handle v = Tr_Base::insert_in_hole(p, cell_begin, cell_end, begin, i, newv);

  // Store the hidden points in their new cells and hide vertices that
  // have to be hidden
  get_hidden_point_visitor().reinsert_vertices(v);
  return v;
}

template <class Gt, class Tds, class Lds >
template <class RegularTriangulation_3>
class Regular_triangulation_3<Gt, Tds, Lds>::Vertex_remover
{
  typedef RegularTriangulation_3                          Regular;
  typedef typename Regular::Weighted_point                Weighted_point;

public:
  typedef typename std::vector<Weighted_point>::iterator  Hidden_points_iterator;

  Vertex_remover(Regular &tmp_) : tmp(tmp_) {}

  Regular& tmp;

  void add_hidden_points(Cell_handle ch)
  {
    std::copy(ch->hidden_points_begin(), ch->hidden_points_end(),
              std::back_inserter(hidden));
  }

  Hidden_points_iterator hidden_points_begin() { return hidden.begin(); }
  Hidden_points_iterator hidden_points_end() { return hidden.end(); }

  Bounded_side side_of_bounded_circle(const Weighted_point& p, const Weighted_point& q,
                                      const Weighted_point& r, const Weighted_point& s, bool perturb = false) const
  {
    return tmp.side_of_bounded_power_circle(p,q,r,s,perturb);
  }

private:
  // The removal of v may un-hide some points,
  // Space functions output them.
  std::vector<Weighted_point> hidden;
};

// The displacement method works only
// on regular triangulation without hidden points at any time
// the vertex inserter is used only
// for the purpose of displacements
template <class Gt, class Tds, class Lds >
template <class RegularTriangulation_3>
class Regular_triangulation_3<Gt, Tds, Lds>::Vertex_inserter
{
  typedef RegularTriangulation_3              Regular;

public:
  typedef Nullptr_t                           Hidden_points_iterator;

  Vertex_inserter(Regular &tmp_) : tmp(tmp_) {}

  Regular& tmp;

  void add_hidden_points(Cell_handle) {}
  Hidden_points_iterator hidden_points_begin() { return NULL; }
  Hidden_points_iterator hidden_points_end() { return NULL; }

  Vertex_handle insert(const Weighted_point& p,
                       Locate_type lt, Cell_handle c, int li, int lj)
  {
    return tmp.insert(p, lt, c, li, lj);
  }

  Vertex_handle insert(const Weighted_point& p, Cell_handle c)
  {
    return tmp.insert(p, c);
  }

  Vertex_handle insert(const Weighted_point& p)
  {
    return tmp.insert(p);
  }
};

template < class Gt, class Tds, class Lds >
void
Regular_triangulation_3<Gt,Tds,Lds>::
remove(Vertex_handle v)
{
  Cell_handle c;
  if(dimension() > 0)
    c = v->cell()->neighbor(v->cell()->index(v));

  Self tmp;
  Vertex_remover<Self> remover(tmp);
  Tr_Base::remove(v,remover);

  // Re-insert the points that v was hiding.
  for(typename Vertex_remover<Self>::Hidden_points_iterator
       hi = remover.hidden_points_begin();
       hi != remover.hidden_points_end(); ++hi)
  {
    Vertex_handle hv = insert(*hi, c);
    if(hv != Vertex_handle())
      c = hv->cell();
  }
  CGAL_triangulation_expensive_postcondition(is_valid());
}

template < class Gt, class Tds, class Lds >
bool
Regular_triangulation_3<Gt,Tds,Lds>::
remove(Vertex_handle v, bool *could_lock_zone)
{
  bool removed = true;

  // Locking vertex v...
  if(!this->try_lock_vertex(v))
  {
    *could_lock_zone = false;
  }
  else
  {
    Vertex_handle hint = (v->cell()->vertex(0) == v ?
                           v->cell()->vertex(1) : v->cell()->vertex(0));

    Self tmp;
    Vertex_remover<Self> remover(tmp);
    removed = Tr_Base::remove(v, remover, could_lock_zone);

    if(*could_lock_zone && removed)
    {
      // Re-insert the points that v was hiding.
      for(typename Vertex_remover<Self>::Hidden_points_iterator
           hi = remover.hidden_points_begin();
           hi != remover.hidden_points_end(); ++hi)
      {
        bool could_lock_zone = false;
        Vertex_handle hv;
        while(!could_lock_zone)
        {
          hv = insert(*hi, hint, &could_lock_zone);
        }

        if(hv != Vertex_handle())
          hint = hv;
      }
      CGAL_triangulation_expensive_postcondition(is_valid());
    }
  }

<<<<<<< HEAD
  // Displacement works only for regular triangulation
  // without hidden points at any time
  template < class Gt, class Tds, class Lds >
  typename Regular_triangulation_3<Gt,Tds,Lds>::Vertex_handle
    Regular_triangulation_3<Gt,Tds,Lds>::
    move_if_no_collision(Vertex_handle v, const Weighted_point &p)
=======
  return removed;
}

// Again, verbatim copy from Delaunay.
template < class Gt, class Tds, class Lds >
typename Regular_triangulation_3<Gt,Tds,Lds>::Vertex_handle
Regular_triangulation_3<Gt,Tds,Lds>::
move_point(Vertex_handle v, const Weighted_point& p)
{
  CGAL_triangulation_precondition(! is_infinite(v));
  CGAL_triangulation_expensive_precondition(is_vertex(v));

  // Dummy implementation for a start.

  // Remember an incident vertex to restart
  // the point location after the removal.
  Cell_handle c = v->cell();
  Vertex_handle old_neighbor = c->vertex(c->index(v) == 0 ? 1 : 0);
  CGAL_triangulation_assertion(old_neighbor != v);

  remove(v);

  if(dimension() <= 0)
    return insert(p);

  return insert(p, old_neighbor->cell());
}

// Displacement works only for regular triangulation
// without hidden points at any time
template < class Gt, class Tds, class Lds >
typename Regular_triangulation_3<Gt,Tds,Lds>::Vertex_handle
Regular_triangulation_3<Gt,Tds,Lds>::
move_if_no_collision(Vertex_handle v, const Weighted_point& p)
{
  Self tmp;
  Vertex_remover<Self> remover(tmp);
  Vertex_inserter<Self> inserter(*this);
  Vertex_handle res = Tr_Base::move_if_no_collision(v,p,remover,inserter);

  CGAL_triangulation_expensive_postcondition(is_valid());
  return res;
}

template <class Gt, class Tds, class Lds >
typename Regular_triangulation_3<Gt,Tds,Lds>::Vertex_handle
Regular_triangulation_3<Gt,Tds,Lds>::
move(Vertex_handle v, const Weighted_point& p)
{
  CGAL_triangulation_precondition(!is_infinite(v));
  if(v->point() == p)
    return v;

  Self tmp;
  Vertex_remover<Self> remover(tmp);
  Vertex_inserter<Self> inserter(*this);
  return Tr_Base::move(v,p,remover,inserter);
}

template < class Gt, class Tds, class Lds >
bool
Regular_triangulation_3<Gt,Tds,Lds>::
is_valid(bool verbose, int level) const
{
  if(! Tr_Base::is_valid(verbose,level))
>>>>>>> d591d100
  {
    if(verbose)
      std::cerr << "invalid base triangulation" << std::endl;

    CGAL_triangulation_assertion(false);
    return false;
  }

  switch(dimension())
  {
    case 3:
    {
      for(Finite_cells_iterator it = finite_cells_begin(),
                                end = finite_cells_end(); it != end; ++it)
      {
        is_valid_finite(it, verbose, level);
        for(int i=0; i<4; i++)
        {
          if(!is_infinite(it->neighbor(i)->vertex(it->neighbor(i)->index(it))))
          {
            if(side_of_power_sphere(it,
                                    it->neighbor(i)->vertex(
                                      it->neighbor(i)->index(it))->point()) == ON_BOUNDED_SIDE)
            {
              if(verbose)
                std::cerr << "non-empty sphere " << std::endl;

              CGAL_triangulation_assertion(false);
              return false;
            }
          }
        }
      }
      break;
    }
    case 2:
    {
      for(Finite_facets_iterator it = finite_facets_begin(), end = finite_facets_end(); it!= end; ++it)
      {
        is_valid_finite((*it).first, verbose, level);
        for(int i=0; i<3; i++)
        {
          if(!is_infinite((*it).first->neighbor(i)->vertex(
                            (((*it).first)->neighbor(i))->index((*it).first))))
          {
            if(side_of_power_circle((*it).first, 3,
                                    (*it).first->neighbor(i)->
                                    vertex((((*it).first)->neighbor(i))
                                           ->index((*it).first))->point()) == ON_BOUNDED_SIDE)
            {
              if(verbose)
                std::cerr << "non-empty circle " << std::endl;

              CGAL_triangulation_assertion(false);
              return false;
            }
          }
        }
      }
      break;
    }
    case 1:
    {
      for(Finite_edges_iterator it = finite_edges_begin(),
                                end = finite_edges_end(); it != end; ++it)
      {
        is_valid_finite((*it).first, verbose, level);
        for(int i=0; i<2; i++)
        {
          if(!is_infinite
              ((*it).first->neighbor(i)->vertex(
                 (((*it).first)->neighbor(i))->index((*it).first))))
          {
            if(side_of_power_segment((*it).first,
                                     (*it).first->neighbor(i)->vertex(
                                       (((*it).first)->neighbor(i))->index(
                                         (*it).first))->point()) == ON_BOUNDED_SIDE)
            {
              if(verbose)
                std::cerr << "non-empty edge " << std::endl;

              CGAL_triangulation_assertion(false);
              return false;
            }
          }
        }
      }
      break;
    }
  }

  if(verbose)
    std::cerr << "valid regular triangulation" << std::endl;

  return true;
}

} //namespace CGAL

#include <CGAL/enable_warnings.h>

#endif // CGAL_REGULAR_TRIANGULATION_3_H<|MERGE_RESOLUTION|>--- conflicted
+++ resolved
@@ -401,29 +401,6 @@
   }
 
 #ifndef CGAL_TRIANGULATION_3_DONT_INSERT_RANGE_OF_POINTS_WITH_INFO
-<<<<<<< HEAD
-  private:
-    //top stands for tuple-or-pair
-    template <class Info>
-    const Weighted_point& top_get_first(const std::pair<Weighted_point,Info>& pair) const { return pair.first; }
-    template <class Info>
-    const Info& top_get_second(const std::pair<Weighted_point,Info>& pair) const { return pair.second; }
-    template <class Info>
-    const Weighted_point& top_get_first(const boost::tuple<Weighted_point,Info>& tuple) const { return boost::get<0>(tuple); }
-    template <class Info>
-    const Info& top_get_second(const boost::tuple<Weighted_point,Info>& tuple) const { return boost::get<1>(tuple); }
-
-    // Functor to go from an index of a container of Weighted_point to
-    // the corresponding Bare_point
-    template<class Construct_bare_point, class Container>
-    struct Index_to_Bare_point
-    {
-      typename boost::result_of<const Construct_bare_point(const Weighted_point&)>::type
-      operator()(const std::size_t& i) const
-      {
-        return cp(c[i]);
-      }
-=======
 private:
   //top stands for tuple-or-pair
   template <class Info>
@@ -431,7 +408,6 @@
 
   template <class Info>
   const Info& top_get_second(const std::pair<Weighted_point,Info>& pair) const { return pair.second; }
->>>>>>> d591d100
 
   template <class Info>
   const Weighted_point& top_get_first(const boost::tuple<Weighted_point,Info>& tuple) const { return boost::get<0>(tuple); }
@@ -444,7 +420,8 @@
   template<class Construct_bare_point, class Container>
   struct Index_to_Bare_point
   {
-    const Bare_point& operator()(const std::size_t& i) const
+      typename boost::result_of<const Construct_bare_point(const Weighted_point&)>::type
+      operator()(const std::size_t& i) const
     {
       return cp(c[i]);
     }
@@ -861,15 +838,6 @@
     CGAL_triangulation_expensive_postcondition(is_valid());
   }
 
-<<<<<<< HEAD
-    // Displacement works only for regular triangulation
-    // without hidden points at any time
-    Vertex_handle move_if_no_collision(Vertex_handle v, const Weighted_point & p);
-    Vertex_handle move(Vertex_handle v, const Weighted_point & p);
-=======
-  // DISPLACEMENT
-  Vertex_handle move_point(Vertex_handle v, const Weighted_point& p);
-
   // Displacement works only for regular triangulation
   // without hidden points at any time
   Vertex_handle move_if_no_collision(Vertex_handle v, const Weighted_point& p);
@@ -884,7 +852,6 @@
     Vertex_remover<Self> remover(tmp);
     return Tr_Base::remove(first, beyond, remover);
   }
->>>>>>> d591d100
 
 protected:
 
@@ -2521,41 +2488,9 @@
     }
   }
 
-<<<<<<< HEAD
-  // Displacement works only for regular triangulation
-  // without hidden points at any time
-  template < class Gt, class Tds, class Lds >
-  typename Regular_triangulation_3<Gt,Tds,Lds>::Vertex_handle
-    Regular_triangulation_3<Gt,Tds,Lds>::
-    move_if_no_collision(Vertex_handle v, const Weighted_point &p)
-=======
   return removed;
 }
 
-// Again, verbatim copy from Delaunay.
-template < class Gt, class Tds, class Lds >
-typename Regular_triangulation_3<Gt,Tds,Lds>::Vertex_handle
-Regular_triangulation_3<Gt,Tds,Lds>::
-move_point(Vertex_handle v, const Weighted_point& p)
-{
-  CGAL_triangulation_precondition(! is_infinite(v));
-  CGAL_triangulation_expensive_precondition(is_vertex(v));
-
-  // Dummy implementation for a start.
-
-  // Remember an incident vertex to restart
-  // the point location after the removal.
-  Cell_handle c = v->cell();
-  Vertex_handle old_neighbor = c->vertex(c->index(v) == 0 ? 1 : 0);
-  CGAL_triangulation_assertion(old_neighbor != v);
-
-  remove(v);
-
-  if(dimension() <= 0)
-    return insert(p);
-
-  return insert(p, old_neighbor->cell());
-}
 
 // Displacement works only for regular triangulation
 // without hidden points at any time
@@ -2594,7 +2529,6 @@
 is_valid(bool verbose, int level) const
 {
   if(! Tr_Base::is_valid(verbose,level))
->>>>>>> d591d100
   {
     if(verbose)
       std::cerr << "invalid base triangulation" << std::endl;

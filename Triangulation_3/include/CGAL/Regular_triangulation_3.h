--- conflicted
+++ resolved
@@ -2240,8 +2240,13 @@
 Regular_triangulation_3<Gt,Tds,Lds>::
 is_Gabriel(Vertex_handle v) const
 {
-  return nearest_power_vertex(
-        geom_traits().construct_point_3_object()(v->point()), v->cell()) == v;
+  typename Geom_traits::Power_side_of_bounded_power_sphere_3
+    side_of_bounded_orthogonal_sphere = geom_traits().power_side_of_bounded_power_sphere_3_object();
+
+  Vertex_handle nearest_v = nearest_power_vertex(geom_traits().construct_point_3_object()(v->point()),
+                                                                                          v->cell());
+
+  return (side_of_bounded_orthogonal_sphere(v->point(), nearest_v->point()) != CGAL::ON_BOUNDED_SIDE);
 }
 
 // Returns
@@ -2265,21 +2270,8 @@
   // Sequential
   else
   {
-<<<<<<< HEAD
-    typename Geom_traits::Power_side_of_bounded_power_sphere_3
-      side_of_bounded_orthogonal_sphere =
-      geom_traits().power_side_of_bounded_power_sphere_3_object();
-
-    Vertex_handle nearest_v =
-      nearest_power_vertex(geom_traits().construct_point_3_object()(v->point()),
-                           v->cell());
-
-    return (side_of_bounded_orthogonal_sphere(v->point(), nearest_v->point())
-              != CGAL::ON_BOUNDED_SIDE);
-=======
     Cell_handle c = locate(p, lt, li, lj, start);
     return insert(p, lt, c, li, lj);
->>>>>>> 1c2d1f3e
   }
 }
 

--- conflicted
+++ resolved
@@ -123,15 +123,7 @@
   circumcenter(const Geom_traits& gt = Geom_traits()) const
   {
       if (circumcenter_ == NULL) {
-<<<<<<< HEAD
-    	  circumcenter_ = new Point_3(this->Cb::circumcenter(gt));
-=======
-    circumcenter_ = new Point_3(
-        gt.construct_circumcenter_3_object()(this->vertex(0)->point(),
-                                             this->vertex(1)->point(),
-               this->vertex(2)->point(),
-               this->vertex(3)->point()));
->>>>>>> 6721cb97
+        circumcenter_ = new Point_3(this->Cb::circumcenter(gt));
       } else {
         CGAL_expensive_assertion(
           this->Cb::circumcenter(gt) == *circumcenter);

--- conflicted
+++ resolved
@@ -1152,8 +1152,6 @@
     return visit.result();
   }
 
-<<<<<<< HEAD
-=======
   template <class Visitor, class OutputIterator, class Filter>
   OutputIterator
   visit_just_incident_cells(Vertex_handle v, OutputIterator output, Filter f) const
@@ -1215,7 +1213,6 @@
     return adjacent_vertices_and_cells_3<False_filter>(v, vertices, cells);
   }
 
->>>>>>> b0e1f0ea
   size_type degree(Vertex_handle v) const;
 
   // CHECKING
@@ -1224,7 +1221,6 @@
   bool is_valid(Cell_handle c, bool verbose = false, int level = 0) const;
 
   // Helping functions
-<<<<<<< HEAD
   template <class TDS_src>
   Vertex_handle copy_tds(const TDS_src & tds,
 	                 typename TDS_src::Vertex_handle vert);
@@ -1234,10 +1230,6 @@
   {
     return copy_tds(tds, typename TDS_src::Vertex_handle());
   }
-=======
-  Vertex_handle copy_tds(const Tds & tds,
-                         Vertex_handle vert = Vertex_handle() );
->>>>>>> b0e1f0ea
     // returns the new vertex corresponding to vert in the new tds
 
   template <class TDS_src,class ConvertVertex,class ConvertCell>
@@ -3651,23 +3643,15 @@
     } // end switch
     return true;
 }
-<<<<<<< HEAD
-template <class Vb, class Cb>
+
+template <class Vb, class Cb, class Vcs, class Ccs, class Ct>
 template <class TDS_src,class ConvertVertex,class ConvertCell>
-typename Triangulation_data_structure_3<Vb,Cb>::Vertex_handle
-Triangulation_data_structure_3<Vb,Cb>::
+typename Triangulation_data_structure_3<Vb,Cb,Vcs,Ccs,Ct>::Vertex_handle
+Triangulation_data_structure_3<Vb,Cb,Vcs,Ccs,Ct>::
 copy_tds(const TDS_src& tds,
         typename TDS_src::Vertex_handle vert,
         const ConvertVertex& convert_vertex,
         const ConvertCell& convert_cell)
-=======
-
-template <class Vb, class Cb, class Vcs, class Ccs, class Ct>
-typename Triangulation_data_structure_3<Vb,Cb,Vcs,Ccs,Ct>::Vertex_handle
-Triangulation_data_structure_3<Vb,Cb,Vcs,Ccs,Ct>::
-copy_tds(const Tds & tds, Vertex_handle vert )
-  // returns the new vertex corresponding to vert in the new tds
->>>>>>> b0e1f0ea
 {
   CGAL_triangulation_expensive_precondition( vert == Vertex_handle()
                                           || tds.is_vertex(vert) );
@@ -3702,16 +3686,10 @@
   }
 
   // Create the cells.
-<<<<<<< HEAD
   for (typename TDS_src::Cell_iterator cit = tds.cells().begin();
-	  cit != tds.cells_end(); ++cit) {
+          cit != tds.cells_end(); ++cit) {
       Cell_handle ch=create_cell(convert_cell(*cit));
       F[cit]=ch;
-=======
-  for (Cell_iterator cit = tds.cells().begin();
-          cit != tds.cells_end(); ++cit) {
-      F[cit] = create_cell(cit);
->>>>>>> b0e1f0ea
       for (int j = 0; j < dim; j++)
         ch->set_vertex(j, V[cit->vertex(j)] );
       convert_cell(*cit,*ch);
@@ -3723,13 +3701,8 @@
     V[vit2]->set_cell( F[vit2->cell()] );
 
   // Hook neighbor pointers of the cells.
-<<<<<<< HEAD
   for (typename TDS_src::Cell_iterator cit2 = tds.cells().begin();
-	  cit2 != tds.cells_end(); ++cit2) {
-=======
-  for (Cell_iterator cit2 = tds.cells().begin();
           cit2 != tds.cells_end(); ++cit2) {
->>>>>>> b0e1f0ea
     for (int j = 0; j < dim; j++)
       F[cit2]->set_neighbor(j, F[cit2->neighbor(j)] );
   }
@@ -3781,10 +3754,10 @@
   };
 } } //namespace internal::TDS_3
 
-template <class Vb, class Cb>
+template <class Vb, class Cb, class Vcs, class Ccs, class Ct>
 template<class TDS_src>
-typename Triangulation_data_structure_3<Vb,Cb>::Vertex_handle
-Triangulation_data_structure_3<Vb,Cb>::
+typename Triangulation_data_structure_3<Vb,Cb,Vcs,Ccs,Ct>::Vertex_handle
+Triangulation_data_structure_3<Vb,Cb,Vcs,Ccs,Ct>::
 copy_tds(const TDS_src& src,typename TDS_src::Vertex_handle vert)
 {
   internal::TDS_3::Default_vertex_converter<typename TDS_src::Vertex,Vertex> setv;

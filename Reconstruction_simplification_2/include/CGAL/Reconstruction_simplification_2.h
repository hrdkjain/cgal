// Copyright (c) 2007  INRIA Sophia-Antipolis (France), INRIA Lorraine LORIA.
// All rights reserved.
//
// This file is part of CGAL (www.cgal.org).
// You can redistribute it and/or modify it under the terms of the GNU
// General Public License as published by the Free Software Foundation,
// either version 3 of the License, or (at your option) any later version.
//
// Licensees holding a valid commercial license may use this file in
// accordance with the commercial license agreement provided with the software.
//
// This file is provided AS IS with NO WARRANTY OF ANY KIND, INCLUDING THE
// WARRANTY OF DESIGN, MERCHANTABILITY AND FITNESS FOR A PARTICULAR PURPOSE.
//
// $URL$
// $Id$
//
// Author(s)     : Fernando de Goes and Ivo Vigan

#ifndef RECONSTRUCTION_SIMPLIFICATION_2_H_
#define RECONSTRUCTION_SIMPLIFICATION_2_H_


#include <CGAL/Reconstruction_triangulation_2.h>
#include <CGAL/Cost.h>
#include <CGAL/Reconstruction_edge_2.h>
#include <CGAL/Sample.h>
#include <CGAL/console_color.h>

#include <CGAL/property_map.h>


#include <iterator>
#include <iostream>
#include <list>
#include <algorithm>

#include <boost/multi_index_container.hpp>
#include <boost/multi_index/mem_fun.hpp>
#include <boost/multi_index/ordered_index.hpp>
#include <boost/multi_index/identity.hpp>


namespace CGAL {

template<class Kernel, class InputIterator, class PointPMap, class MassPMap>
class Reconstruction_simplification_2 {
public:
	typedef typename Kernel::FT FT;
	typedef typename Kernel::Point_2 Point;
	typedef typename Kernel::Vector_2 Vector;

	typedef Reconstruction_triangulation_2<Kernel> Triangulation;

	typedef typename Triangulation::Vertex Vertex;
	typedef typename Triangulation::Vertex_handle Vertex_handle;
	typedef typename Triangulation::Vertex_iterator Vertex_iterator;
	typedef typename Triangulation::Vertex_circulator Vertex_circulator;
	typedef typename Triangulation::Finite_vertices_iterator
			Finite_vertices_iterator;

	typedef typename Triangulation::Edge Edge;
	typedef typename Triangulation::Edge_iterator Edge_iterator;
	typedef typename Triangulation::Edge_circulator Edge_circulator;
	typedef typename Triangulation::Finite_edges_iterator Finite_edges_iterator;

	typedef typename Triangulation::Face Face;
	typedef typename Triangulation::Face_handle Face_handle;
	typedef typename Triangulation::Face_iterator Face_iterator;
	typedef typename Triangulation::Face_circulator Face_circulator;
	typedef typename Triangulation::Finite_faces_iterator Finite_faces_iterator;

	typedef typename Triangulation::Vertex_handle_map Vertex_handle_map;
	typedef typename Triangulation::Face_handle_map Face_handle_map;

	typedef typename Triangulation::Vertex_handle_set Vertex_handle_set;
	typedef typename Triangulation::Edge_set Edge_set;

	typedef typename Triangulation::Edge_list Edge_list;

	typedef typename Triangulation::Cost Cost;
	typedef typename Triangulation::Sample Sample;
	typedef typename Triangulation::Sample_list Sample_list;
	typedef typename Triangulation::Sample_list_const_iterator
			Sample_list_const_iterator;

	typedef typename Triangulation::Point_list Point_list;
	typedef typename Triangulation::Point_list_const_iterator
			Point_list_const_iterator;

	typedef typename Triangulation::PSample PSample;
	typedef typename Triangulation::SQueue SQueue;

	typedef typename Triangulation::Reconstruction_edge_2 Reconstruction_edge_2;
<<<<<<< HEAD
	typedef typename Triangulation::MultiIndex MultiIndex;

=======
	typedef typename Triangulation::PQueue PQueue;
  
  // TODO: this is a test
  typedef boost::multi_index_container<
	  Reconstruction_edge_2,
	  boost::multi_index::indexed_by<
	  // sort by Reconstruction_edge_2::operator<
	  boost::multi_index::ordered_unique< boost::multi_index::identity<
		    Reconstruction_edge_2 > > ,
		  // sort by Reconstruction_edge_2::priority()
	  boost::multi_index::ordered_non_unique<
		    boost::multi_index::const_mem_fun<
		  	    Reconstruction_edge_2,const FT,&Reconstruction_edge_2::priority> >
	    >
  > Multi_index;
>>>>>>> 084da07c


protected:
	Triangulation m_dt;
	MultiIndex m_mindex;
	int m_ignore;
	int m_verbose;
	int m_mchoice;  // # Edges
	bool m_use_flip;
	double m_alpha; // [0, 1]
	double m_norm_tol; // [0,BBOX]
	double m_tang_tol; // [0,BBOX]
	double m_ghost; // ghost vs solid
	unsigned m_relocation; // # relocations

    // bbox
    double m_bbox_x;
    double m_bbox_y;
    double m_bbox_size;

	InputIterator start;
	InputIterator beyond;
	PointPMap point_pmap;
	MassPMap  mass_pmap;


public:

	Reconstruction_simplification_2(InputIterator start_itr,
									InputIterator beyond_itr,
									PointPMap in_point_pmap,
									MassPMap  in_mass_pmap) {

<<<<<<< HEAD
=======
    // TODO: THIS IS TEST
    Multi_index mi;
    mi.get<1>().begin();
>>>>>>> 084da07c

		start  = start_itr;
		beyond = beyond_itr;

		point_pmap = in_point_pmap;
		mass_pmap  = in_mass_pmap;

		initialize_parameters();
	}


	Reconstruction_simplification_2() {
		initialize_parameters();
	}


	~Reconstruction_simplification_2() {
		clear();
	}


	void initialize_parameters() {


		m_verbose = 0;
		m_mchoice = 0;
		m_use_flip = true;
		m_alpha = 0.5;
		m_norm_tol = 1.0;
		m_tang_tol = 1.0;
		m_ghost = 1.0;
		m_relocation = 0;

		m_bbox_x = 0.0;
        m_bbox_y = 0.0;
        m_bbox_size = 1.0;

        m_ignore = 0;
	}

	//Function if one wants to create a Reconstruction_simplification_2
	//without specifying the input yet in the constructor
	void initialize(InputIterator start_itr,
									InputIterator beyond_itr,
									PointPMap in_point_pmap,
									MassPMap  in_mass_pmap) {

		start  = start_itr;
		beyond = beyond_itr;

		point_pmap = in_point_pmap;
		mass_pmap  = in_mass_pmap;

		initialize();

	}

	void initialize() {

		clear();
		insert_loose_bbox(m_bbox_x, m_bbox_y, 2 * m_bbox_size);

		init(start, beyond);

		std::list<Sample*> m_samples;
		for (InputIterator it = start; it != beyond; it++) {
			Point point = get(point_pmap, *it);
			FT     mass = get( mass_pmap, *it);
			Sample* s = new Sample(point, mass);
			m_samples.push_back(s);
		}

		assign_samples(m_samples.begin(), m_samples.end());

	}


	//Returns the solid edges present after the reconstruction process.
	//TODO: determine suitable way of storing them
	void extract_solid_eges() {

	    std::cout <<  "---------extracted_solid_eges------------" << std::endl;


		MultiIndex mindex;
		    for (Finite_edges_iterator ei = m_dt.finite_edges_begin();
		    		ei != m_dt.finite_edges_end(); ++ei)
		    {
		        Edge edge = *ei;
		        if (m_dt.is_ghost(edge)) continue;
		        FT value = m_dt.get_edge_relevance(edge); // >= 0
		        mindex.insert(Reconstruction_edge_2(edge, value));
		    }

		    //TODO: IV find nicer way to handle m_ignore
		    int nb_remove = (std::min)(m_ignore, int(mindex.size()));

		    for (int i = 0; i < nb_remove; ++i)
		    {
		    	Reconstruction_edge_2 pedge = *(mindex.template get<1>()).begin();
				(mindex.template get<0>()).erase(pedge);
		    }

		    while (!mindex.empty())
		    {
		    	Reconstruction_edge_2 pedge = *(mindex.template get<1>()).begin();
				(mindex.template get<0>()).erase(pedge);

		        int i = (pedge.edge()).second;
				Face_handle face = (pedge.edge()).first;
				Point a = face->vertex((i+1)%3)->point();
				Point b = face->vertex((i+2)%3)->point();
				std::cout <<  "( " << a << " , " << b << " )" << std::endl;
		    }

		    std::cout <<  "---------------------------------------------------" << std::endl;
	}

	//Returns the solid edges present after the reconstruction process.
	//TODO: determine suitable way of storing them
	void extract_solid_eges(std::vector<Reconstruction_edge_2>& solid_edges) {

	    std::cout <<  "---------extracted_solid_eges------------" << std::endl;


	    MultiIndex mindex;

		    for (Finite_edges_iterator ei = m_dt.finite_edges_begin();
		    		ei != m_dt.finite_edges_end(); ++ei)
		    {
		        Edge edge = *ei;
		        if (m_dt.is_ghost(edge)) continue;
		        FT value = m_dt.get_edge_relevance(edge); // >= 0
		        mindex.insert(Reconstruction_edge_2(edge, value));
		    }

		    //TODO: IV find nicer way to handle m_ignore
		    int nb_remove = (std::min)(m_ignore, int(mindex.size()));

		    for (int i = 0; i < nb_remove; ++i)
		    {
		    	Reconstruction_edge_2 pedge = *(mindex.template get<1>()).begin();
				(mindex.template get<0>()).erase(pedge);
		    }

		    while (!mindex.empty())
		    {
		    	Reconstruction_edge_2 pedge = *(mindex.template get<1>()).begin();
				(mindex.template get<0>()).erase(pedge);

		        solid_edges.push_back(pedge);

		        int i = (pedge.edge()).second;
				Face_handle face = (pedge.edge()).first;
				Point a = face->vertex((i+1)%3)->point();
				Point b = face->vertex((i+2)%3)->point();
				std::cout <<  "( " << a << " , " << b << " )" << std::endl;
		    }

		    std::cout <<  "---------------------------------------------------" << std::endl;
	}

    void normalize_points()
    {
        //noise(1e-5); TODO IV, killed that noise
        compute_bbox(m_bbox_x, m_bbox_y, m_bbox_size);
        if (m_bbox_size == 0.0) return;

        Point center(m_bbox_x, m_bbox_y);
        InputIterator it;
        for (it = start; it != beyond; ++it)
        {
            Sample& sample = *it;
            Vector vec = (sample.point() - center) / m_bbox_size;
            sample.point() = CGAL::ORIGIN + vec;
        }
        m_bbox_x = m_bbox_y = 0.0;
        m_bbox_size = 1.0;
    }


    void compute_bbox(double &x, double &y, double &scale)
    {

        FT x_min, x_max, y_min, y_max;
        InputIterator it = start;
        Point p = it->point();
        x_min = x_max = p.x();
        y_min = y_max = p.y();
        ++it;
        for ( ; it != beyond; ++it)
        {
            p = it->point();
            x_min = (std::min)(x_min, p.x());
            x_max = (std::max)(x_max, p.x());
            y_min = (std::min)(y_min, p.y());
            y_max = (std::max)(y_max, p.y());
        }

        x = 0.5 * (x_min + x_max);
        y = 0.5 * (y_min + y_max);
        scale = (std::max)(x_max - x_min, y_max - y_min);
        if (scale == 0.0) scale = 1.0;
    }

	void clear() {
		m_dt.clear();
		m_mindex.clear();
	}

	double time_duration(const double init) {
		return (clock() - init) / CLOCKS_PER_SEC;
	}

	void set_mchoice(const int mchoice) {
		m_mchoice = mchoice;
	}

	void set_verbose(const int verbose) {
		m_verbose = verbose;
	}

	void set_alpha(const double alpha) {
		m_alpha = alpha;
	}

	void set_use_flip(const bool use_flip) {
		m_use_flip = use_flip;
	}

	void set_norm_tol(const double norm_tol) {
		m_norm_tol = norm_tol;
	}

	double get_norm_tol() const {
		return m_norm_tol;
	}

	void set_tang_tol(const double tang_tol) {
		m_tang_tol = tang_tol;
	}

	double get_tang_tol() const {
		return m_tang_tol;
	}

	void set_relocation(const unsigned relocation) {
		m_relocation = relocation;
	}

	unsigned get_relocation() const {
		return m_relocation;
	}

	void set_ghost(const double g) {
		m_ghost = g;
		m_dt.ghost_factor() = m_ghost;
	}

	double get_ghost() {
		return m_ghost;
	}

	// INIT //

	void insert_loose_bbox(const double x, const double y, const double size) {
		double timer = clock();
		std::cerr << yellow << "insert loose bbox" << white << "...";

		int nb = m_dt.number_of_vertices();
		insert_point(Point(x - size, y - size), true, nb++);
		insert_point(Point(x - size, y + size), true, nb++);
		insert_point(Point(x + size, y + size), true, nb++);
		insert_point(Point(x + size, y - size), true, nb++);

		std::cerr << yellow << "done" << white << " (" << nb << " vertices, "
				<< yellow << time_duration(timer) << white << " s)"
				<< std::endl;
	}

	template<class Iterator>  // value_type = Point*
	void init(Iterator begin, Iterator end) {
		double timer = clock();
		std::cerr << yellow << "init" << white << "...";

		int nb = m_dt.number_of_vertices();
		m_dt.infinite_vertex()->pinned() = true;
		for (Iterator it = begin; it != end; it++) {
			Point point = get(point_pmap, *it);
			Vertex_handle vertex = insert_point(point, false, nb++);
		}

		std::cerr << yellow << "done" << white << " (" << nb << " vertices, "
				<< yellow << time_duration(timer) << white << " s)"
				<< std::endl;
	}

	Vertex_handle insert_point(const Point& point, const bool pinned,
			const int id) {
		Vertex_handle v = m_dt.insert(point);
		v->pinned() = pinned;
		v->id() = id;
		return v;
	}

	// ASSIGNMENT //

	void cleanup_assignments() {
		m_dt.cleanup_assignments();
	}

	template<class Iterator>  // value_type = Sample*
	void assign_samples(Iterator begin, Iterator end) {
		double timer = clock();
		std::cerr << yellow << "assign samples" << white << "...";

		m_dt.assign_samples(begin, end);
		m_dt.reset_all_costs();

		std::cerr << yellow << "done" << white << " (" << yellow
				<< time_duration(timer) << white << " s)" << std::endl;
	}

	void reassign_samples() {
		Sample_list samples;
		m_dt.collect_all_samples(samples);
		m_dt.cleanup_assignments();
		m_dt.assign_samples(samples.begin(), samples.end());
		m_dt.reset_all_costs();
	}

	void reassign_samples_around_vertex(Vertex_handle vertex) {
		Sample_list samples;
		m_dt.collect_samples_from_vertex(vertex, samples, true);
		m_dt.assign_samples(samples.begin(), samples.end());

		Edge_list hull;
		m_dt.get_edges_from_star_minus_link(vertex, hull, true);
		update_cost(hull.begin(), hull.end());
	}

	// RECONSTRUCTION //

	void reconstruct_until(const unsigned nv) {
		double timer = clock();
		std::cerr << yellow << "reconstruct until " << white << nv << " V";

		unsigned N = nv + 4;
		unsigned performed = 0;
		while (m_dt.number_of_vertices() > N) {
			bool ok = decimate();
			if (!ok)
				break;
			performed++;
		}

		std::cerr << yellow << " done" << white << " (" << performed
				<< " iters, " << m_dt.number_of_vertices() - 4 << " V "
				<< yellow << time_duration(timer) << white << " s)"
				<< std::endl;
	}

	void reconstruct(const unsigned steps) {
		double timer = clock();
		std::cerr << yellow << "reconstruct " << steps << white;

		unsigned performed = 0;
		for (unsigned i = 0; i < steps; ++i) {
			bool ok = decimate();
			if (!ok)
				break;
			performed++;
		}

		std::cerr << yellow << " done" << white << " (" << performed << "/"
				<< steps << " iters, " << m_dt.number_of_vertices() - 4
				<< " V, " << yellow << time_duration(timer) << white << " s)"
				<< std::endl;
	}

	bool decimate() {
		bool ok;
		Reconstruction_edge_2 pedge;
		ok = pick_edge(m_mchoice, pedge);
		if (!ok)
			return false;

		ok = do_collapse(pedge.edge());
		if (!ok)
			return false;
		return true;
	}

	bool do_collapse(Edge edge) {
		bool ok;
		Vertex_handle s = m_dt.source_vertex(edge);
		Vertex_handle t = m_dt.target_vertex(edge);

		if (m_verbose > 0) {
			std::cerr << std::endl << green << "do collapse " << white << "("
					<< s->id() << "->" << t->id() << ") ... " << std::endl;
		}

		Sample_list samples;
		m_dt.collect_samples_from_vertex(s, samples, true);

		Edge_list hull;
		m_dt.get_edges_from_star_minus_link(s, hull, true);

		if (m_mchoice == 0)
			remove_stencil_from_pqueue(hull.begin(), hull.end());

		if (m_use_flip)
			ok = m_dt.make_collapsible(edge, hull.begin(), hull.end(),
					m_verbose);

		// debug test
		ok = m_dt.check_kernel_test(edge);
		if (!ok) {
			std::cerr << red << "do_collapse: kernel test failed: " << white
					<< std::endl;
			return false;
		}
		//

		m_dt.collapse(edge, m_verbose);

		m_dt.assign_samples(samples.begin(), samples.end());

		update_cost(hull.begin(), hull.end());

		if (m_mchoice == 0)
			push_stencil_to_pqueue(hull.begin(), hull.end());

		for (unsigned i = 0; i < m_relocation; ++i) {
			relocate_one_ring(hull.begin(), hull.end());
		}

		if (m_verbose > 0) {
			std::cerr << green << "done" << std::endl;
		}

		return true;
	}

	bool simulate_collapse(const Edge& edge, Cost& cost) {
		bool ok;
		Vertex_handle s = m_dt.source_vertex(edge);
		Vertex_handle t = m_dt.target_vertex(edge);

		if (m_verbose > 1) {
			std::cerr << green << "simulate collapse " << white << "("
					<< s->id() << "->" << t->id() << ") ... " << std::endl;
		}

		Triangulation copy;
		Edge copy_edge = copy_star(edge, copy);
		Vertex_handle copy_source = copy.source_vertex(copy_edge);

		if (m_use_flip) {
			Edge_list copy_hull;
			copy.get_edges_from_star_minus_link(copy_source, copy_hull, true);
			ok = copy.make_collapsible(copy_edge, copy_hull.begin(),
					copy_hull.end(), m_verbose);
			if (!ok) {
				std::cerr << yellow << "simulation: failed (make collapsible)"
						<< white << std::endl;
				return false;
			}
		}

		ok = copy.check_kernel_test(copy_edge);
		if (!ok) {
			std::cerr << yellow << "simulation: failed (kernel test)" << white
					<< std::endl;
			return false;
		}

		copy.collapse(copy_edge, m_verbose);

		Sample_list samples;
		m_dt.collect_samples_from_vertex(s, samples, false);

		backup_samples(samples.begin(), samples.end());
		copy.assign_samples_brute_force(samples.begin(), samples.end());
		copy.reset_all_costs();
		cost = copy.compute_total_cost();
		restore_samples(samples.begin(), samples.end());

		if (m_verbose > 1) {
			std::cerr << green << "done" << white << std::endl;
		}

		return true;
	}

	template<class Iterator> // value_type = Sample*
	void backup_samples(Iterator begin, Iterator end) {
		for (Iterator it = begin; it != end; ++it) {
			Sample* sample = *it;
			sample->backup();
		}
	}

	template<class Iterator> // value_type = Sample*
	void restore_samples(Iterator begin, Iterator end) {
		for (Iterator it = begin; it != end; ++it) {
			Sample* sample = *it;
			sample->restore();
		}
	}

	// PEDGE //

	bool create_pedge(const Edge& edge, Reconstruction_edge_2& pedge) {
		Cost after_cost;
		bool ok = simulate_collapse(edge, after_cost);
		if (!ok)
			return false;

		bool within_tol = is_within_tol(after_cost);
		if (!within_tol)
			return false;

		Vertex_handle source = m_dt.source_vertex(edge);
		Cost before_cost = m_dt.compute_cost_around_vertex(source);

		FT before = before_cost.finalize(m_alpha);
		FT after = after_cost.finalize(m_alpha);
		pedge = Reconstruction_edge_2(edge, before, after);
		return true;
	}

	bool is_within_tol(const Cost& cost) const {
		if (cost.max_norm() > m_norm_tol)
			return false;
		if (cost.max_tang() > m_tang_tol)
			return false;
		return true;
	}

	// COST //

	void init_cost() {
		m_dt.reset_all_costs();
	}

	template<class Iterator> // value_type = Edge
	void update_cost(Iterator begin, Iterator end) {
		Edge_list edges;
		collect_cost_stencil(m_dt, begin, end, edges);

		typename Edge_list::iterator ei;
		for (ei = edges.begin(); ei != edges.end(); ++ei) {
			Edge edge = *ei;
			m_dt.update_cost(edge);
		}
	}

	template<class Iterator> // value_type = Edge
	void collect_cost_stencil(const Triangulation& mesh, Iterator begin,
			Iterator end, Edge_list& edges) {
		Edge_set done;
		Edge_list fifo;
		for (Iterator it = begin; it != end; ++it) {
			Edge edge = *it;
			fifo.push_back(edge);
			done.insert(edge);
		}

		while (!fifo.empty()) {
			Edge edge = fifo.front();
			fifo.pop_front();

			edge = mesh.twin_edge(edge);
			edges.push_back(edge);

			Edge next = mesh.next_edge(edge);
			if (done.insert(next).second)
				fifo.push_back(next);

			Edge prev = mesh.prev_edge(edge);
			if (done.insert(prev).second)
				fifo.push_back(prev);
		}
	}

	// PQUEUE (MCHOICE or EXHAUSTIVE) //

	bool pick_edge(int nb, Reconstruction_edge_2& best_pedge) {
		if (m_dt.number_of_faces() < 2)
			return false;

		int ne = int(2 * m_dt.tds().number_of_edges());
		if (nb > ne)
			nb = ne;

		bool ok;
		if (nb == 0) {
			ok = pick_edge_from_pqueue(best_pedge);
			return ok;
		}
		m_mindex.clear();

		if (nb == ne) {
			ok = pick_edge_brute_force(best_pedge);
			return ok;
		}

		ok = pick_edge_randomly(nb, best_pedge);
		return ok;
	}

	bool pick_edge_from_pqueue(Reconstruction_edge_2& best_pedge) {
		if (m_mindex.empty())
			populate_pqueue();
		if (m_mindex.empty())
			return false;
		best_pedge = *(m_mindex.template get<1>()).begin();
		(m_mindex.template get<0>()).erase(best_pedge);
		return true;
	}

	bool pick_edge_brute_force(Reconstruction_edge_2& best_pedge) {
		MultiIndex mindex;
		Finite_edges_iterator ei;
		for (ei = m_dt.finite_edges_begin(); ei != m_dt.finite_edges_end();
				++ei) {
			Edge edge = *ei;
			push_to_mindex(edge, mindex);


			edge = m_dt.twin_edge(edge);
			push_to_mindex(edge, mindex);
		}
		if (mindex.empty())
			return false;
		best_pedge = *(mindex.template get<1>()).begin();
		return true;
	}

	bool pick_edge_randomly(int nb, Reconstruction_edge_2& best_pedge) {
		MultiIndex mindex;
		for (int i = 0; i < nb; ++i) {
			Reconstruction_edge_2 pedge;
			if (random_pedge(pedge))
				mindex.insert(pedge);
		}
		if (mindex.empty())
			return false;
		best_pedge = *(mindex.template get<1>()).begin();
		return true;
	}

	//TODO: IV Rename
	void populate_pqueue() {
		Finite_edges_iterator ei;
		for (ei = m_dt.finite_edges_begin(); ei != m_dt.finite_edges_end();
				++ei) {
			Edge edge = *ei;
			push_to_mindex(edge, m_mindex);

			edge = m_dt.twin_edge(edge);
			push_to_mindex(edge, m_mindex);
		}
	}


	bool push_to_mindex(const Edge& edge, MultiIndex& mindex) {
		if (m_dt.is_pinned(edge))
			return false;
		if (m_dt.is_target_cyclic(edge))
			return false;

		Reconstruction_edge_2 pedge;
		bool ok = create_pedge(edge, pedge);
		if (!ok)
			return false;
		mindex.insert(pedge);
		return true;
	}



	bool random_pedge(Reconstruction_edge_2& pedge) {
		for (unsigned i = 0; i < 10; ++i) {
			Edge edge = m_dt.random_finite_edge();
			if (m_dt.is_pinned(edge))
				continue;
			if (m_dt.is_target_cyclic(edge))
				continue;
			bool ok = create_pedge(edge, pedge);
			if (ok)
				return true;
		}
		return false;
	}

	template<class Iterator> // value_type = Edge
	void remove_stencil_from_pqueue(Iterator begin, Iterator end) {
		if (m_mindex.empty())
			return;

		Edge_list edges;
		collect_pqueue_stencil(m_dt, begin, end, edges);

		typename Edge_list::const_iterator ei;
		for (ei = edges.begin(); ei != edges.end(); ++ei) {
			Edge edge = *ei;
			(m_mindex.template get<0>()).erase(Reconstruction_edge_2(edge));
		}
	}

	template<class Iterator> // value_type = Edge
	void push_stencil_to_pqueue(Iterator begin, Iterator end) {
		Edge_list edges;
		collect_pqueue_stencil(m_dt, begin, end, edges);

		typename Edge_list::const_iterator ei;
		for (ei = edges.begin(); ei != edges.end(); ++ei) {
			Edge edge = *ei;
			push_to_mindex(edge, m_mindex);
		}
	}

	template<class Iterator> // value_type = Edge
	void collect_pqueue_stencil(const Triangulation& mesh, Iterator begin,
			Iterator end, Edge_list& edges) {
		Vertex_handle_set vertex_set;
		for (Iterator it = begin; it != end; ++it) {
			Edge edge = *it;
			Edge twin = mesh.twin_edge(edge);

			Vertex_handle s = mesh.source_vertex(edge);
			if (!s->pinned())
				vertex_set.insert(s);

			Vertex_handle t = mesh.target_vertex(edge);
			if (!t->pinned())
				vertex_set.insert(t);

			Vertex_handle f = mesh.opposite_vertex(edge);
			if (!f->pinned())
				vertex_set.insert(f);

			Vertex_handle b = mesh.opposite_vertex(twin);
			if (!b->pinned())
				vertex_set.insert(b);
		}

		typename Vertex_handle_set::const_iterator vi;
		for (vi = vertex_set.begin(); vi != vertex_set.end(); ++vi) {
			Vertex_handle v = *vi;
			Edge_circulator ecirc = mesh.incident_edges(v);
			Edge_circulator eend = ecirc;
			CGAL_For_all(ecirc, eend)
			{
				Edge edge = *ecirc;
				if (mesh.source_vertex(edge) != v)
					edge = mesh.twin_edge(edge);
				edges.push_back(edge);
			}
		}
	}

	// COPY STAR //

	// edge must not be pinned or have cyclic target
	Edge copy_star(const Edge& edge, Triangulation& copy) {
		copy.tds().set_dimension(2);
		copy.infinite_vertex()->pinned() = true;

		// copy vertices
		Vertex_handle_map cvmap;

		Vertex_handle s = m_dt.source_vertex(edge);
		Vertex_handle cs = copy.tds().create_vertex();
		cvmap[s] = copy_vertex(s, cs);

		Vertex_circulator vcirc = m_dt.incident_vertices(s);
		Vertex_circulator vend = vcirc;
		CGAL_For_all(vcirc, vend)
		{
			Vertex_handle v = vcirc;
			if (cvmap.find(v) == cvmap.end()) {
				Vertex_handle cv = copy.tds().create_vertex();
				cvmap[v] = copy_vertex(v, cv);
			}
		}

		// copy faces
		Face_handle_map cfmap;
		Face_circulator fcirc = m_dt.incident_faces(s);
		Face_circulator fend = fcirc;
		CGAL_For_all(fcirc, fend)
		{
			Face_handle f = fcirc;
			Face_handle cf = copy.tds().create_face();
			cfmap[f] = copy_face(f, cf, cvmap);
		}

		// set neighbors
		fcirc = m_dt.incident_faces(s);
		fend = fcirc;
		CGAL_For_all(fcirc, fend)
		{
			Face_handle f = fcirc;
			copy_neighbors(f, s, cvmap, cfmap);
		}

		// make copy homeomorphic to S^2
		close_copy_mesh(cs, copy);

		// copy samples surrounding star
		copy_samples(s, cs, cfmap, copy);

		// get copy of edge
		Edge copy_edge = get_copy_edge(edge, cvmap, cfmap);
		return copy_edge;
	}

	Vertex_handle copy_vertex(Vertex_handle v0, Vertex_handle v1) {
		v1->id() = v0->id();
		v1->set_point(v0->point());
		v1->pinned() = v0->pinned();
		v1->set_sample(v0->get_sample());
		return v1;
	}

	Face_handle copy_face(Face_handle f0, Face_handle f1,
			Vertex_handle_map& vmap) {
		for (unsigned i = 0; i < 3; ++i) {
			Vertex_handle v0i = f0->vertex(i);
			Vertex_handle v1i = vmap[v0i];
			f1->set_vertex(i, v1i);
			v1i->set_face(f1);
		}
		return f1;
	}

	void copy_neighbors(Face_handle f, Vertex_handle v, Vertex_handle_map& vmap,
			Face_handle_map& fmap) {
		int i = f->index(v);
		Face_handle cf = fmap[f];
		Vertex_handle cv = vmap[v];

		if (fmap.find(f->neighbor(i)) != fmap.end()) {
			Face_handle fi = f->neighbor(i);
			Face_handle cfi = fmap[fi];
			cf->set_neighbor(i, cfi);
		}

		for (unsigned j = 0; j < 2; ++j) {
			i = (i + 1) % 3;
			Face_handle fi = f->neighbor(i);
			Face_handle cfi = fmap[fi];
			cf->set_neighbor(i, cfi);
		}
	}

	void close_copy_mesh(Vertex_handle vertex, Triangulation& copy) {
		std::vector<Face_handle> outer_faces;

		Face_circulator fcirc = copy.incident_faces(vertex);
		Face_circulator fend = fcirc;
		CGAL_For_all(fcirc, fend)
		{
			Face_handle face = fcirc;
			int i = face->index(vertex);

			if (face->neighbor(i) != Face_handle())
				continue;

			Vertex_handle v1 = face->vertex((i + 1) % 3);
			Vertex_handle v2 = face->vertex((i + 2) % 3);

			Face_handle outer = copy.tds().create_face();
			outer->set_vertex(0, copy.infinite_vertex());
			outer->set_vertex(1, v2);
			outer->set_vertex(2, v1);

			face->set_neighbor(i, outer);
			outer->set_neighbor(0, face);

			outer_faces.push_back(outer);
		}

		for (unsigned i = 0; i < outer_faces.size(); ++i) {
			unsigned j = (i + 1) % outer_faces.size();
			outer_faces[i]->set_neighbor(2, outer_faces[j]);
			outer_faces[j]->set_neighbor(1, outer_faces[i]);
		}

		if (!outer_faces.empty())
			copy.infinite_vertex()->set_face(outer_faces[0]);
	}

	void copy_samples(Vertex_handle vertex, Vertex_handle copy_vertex,
			Face_handle_map& fmap, Triangulation& copy) {
		Face_circulator fcirc = m_dt.incident_faces(vertex);
		Face_circulator fend = fcirc;
		CGAL_For_all(fcirc, fend)
		{
			Face_handle face = fcirc;
			int index = face->index(vertex);
			Edge twin = m_dt.twin_edge(Edge(face, index));

			Face_handle copy_face = fmap[face];
			index = copy_face->index(copy_vertex);
			Edge copy_twin = copy.twin_edge(Edge(copy_face, index));

			Sample_list samples;
			m_dt.collect_samples_from_edge(twin, samples);
			copy_twin.first->samples(copy_twin.second) = samples;
		}
		copy_vertex->set_sample(NULL);
	}

	Edge get_copy_edge(const Edge& edge, Vertex_handle_map& vmap,
			Face_handle_map& fmap) {
		Face_handle f = edge.first;
		Vertex_handle v = f->vertex(edge.second);

		Face_handle cf = fmap[f];
		Vertex_handle cv = vmap[v];

		return Edge(cf, cf->index(cv));
	}

	// RELOCATION //

	void relocate_one_vertex(Vertex_handle vertex) {
		std::swap(vertex->point(), vertex->relocated());
		reassign_samples_around_vertex(vertex);
	}

	template<class Iterator> // value_type = Edge
	void relocate_one_ring(Iterator begin, Iterator end) {
		Vertex_handle_set vertices;
		for (Iterator it = begin; it != end; ++it) {
			Edge edge = *it;
			vertices.insert(m_dt.source_vertex(edge));
			vertices.insert(m_dt.target_vertex(edge));
		}

		typename Vertex_handle_set::const_iterator vi;
		for (vi = vertices.begin(); vi != vertices.end(); ++vi) {
			Vertex_handle v = *vi;
			if (v->pinned())
				continue;
			v->relocated() = compute_relocation(v);
		}

		for (vi = vertices.begin(); vi != vertices.end(); ++vi) {
			Vertex_handle v = *vi;
			if (v->pinned())
				continue;
			if (v->point() == v->relocated())
				continue;

			Edge_list hull;
			m_dt.get_edges_from_star_minus_link(v, hull, false);
			bool ok = m_dt.is_in_kernel(v->relocated(), hull.begin(),
					hull.end());

			if (ok) {
				// do relocation
				FT norm_bef = m_dt.compute_cost_around_vertex(v).norm();
				relocate_one_vertex(v);
				FT norm_aft = m_dt.compute_cost_around_vertex(v).norm();

				if (norm_bef < norm_aft) {
					// undo relocation
					relocate_one_vertex(v);
				} else if (m_mchoice == 0) {
					// update queue
					hull.clear();
					m_dt.get_edges_from_star_minus_link(v, hull, true);
					remove_stencil_from_pqueue(hull.begin(), hull.end());
					push_stencil_to_pqueue(hull.begin(), hull.end());
				}
			}
		}
	}

	void relocate_all_vertices() {
		double timer = clock();
		std::cerr << yellow << "relocate all" << white << "...";

		m_mindex.clear(); // pqueue must be recomputed

		for (Finite_vertices_iterator v = m_dt.finite_vertices_begin();
				v != m_dt.finite_vertices_end(); ++v) {
			if (v->pinned())
				continue;
			v->relocated() = compute_relocation(v);
		}

		for (Finite_vertices_iterator v = m_dt.finite_vertices_begin();
				v != m_dt.finite_vertices_end(); ++v) {
			if (v->pinned())
				continue;
			if (v->point() == v->relocated())
				continue;

			Edge_list hull;
			m_dt.get_edges_from_star_minus_link(v, hull, false);
			bool ok = m_dt.is_in_kernel(v->relocated(), hull.begin(),
					hull.end());

			if (ok) {
				// do relocation
				FT norm_bef = m_dt.compute_cost_around_vertex(v).norm();
				relocate_one_vertex(v);
				FT norm_aft = m_dt.compute_cost_around_vertex(v).norm();

				// undo relocation
				if (norm_bef < norm_aft)
					relocate_one_vertex(v);
			}
		}

		std::cerr << yellow << "done" << white << " (" << yellow
				<< time_duration(timer) << white << " s)" << std::endl;
	}

	Vector compute_gradient(Vertex_handle vertex) {
		Vector grad(0.0, 0.0);
		Edge_circulator ecirc = m_dt.incident_edges(vertex);
		Edge_circulator eend = ecirc;
		CGAL_For_all(ecirc, eend)
		{
			Edge edge = *ecirc;
			if (m_dt.source_vertex(edge) != vertex)
				edge = m_dt.twin_edge(edge);

			if (m_dt.get_plan(edge) == 0)
				grad = grad + compute_gradient_for_plan0(edge);
			else
				grad = grad + compute_gradient_for_plan1(edge);
		}
		return grad;
	}

	Point compute_relocation(Vertex_handle vertex) {
		FT coef = 0.0;
		Vector rhs(0.0, 0.0);

		Edge_circulator ecirc = m_dt.incident_edges(vertex);
		Edge_circulator eend = ecirc;
		CGAL_For_all(ecirc, eend)
		{
			Edge edge = *ecirc;
			if (m_dt.source_vertex(edge) != vertex)
				edge = m_dt.twin_edge(edge);

			if (m_dt.get_plan(edge) == 0)
				compute_relocation_for_plan0(edge, coef, rhs);
			else
				compute_relocation_for_plan1(edge, coef, rhs);
		}
		compute_relocation_for_vertex(vertex, coef, rhs);

		if (coef == 0.0)
			return vertex->point();
		return CGAL::ORIGIN + (rhs / coef);
	}

	void compute_relocation_for_vertex(Vertex_handle vertex, FT& coef,
			Vector& rhs) {
		Sample* sample = vertex->get_sample();
		if (sample) {
			const FT m = sample->mass();
			const Point& ps = sample->point();
			rhs = rhs + m * (ps - CGAL::ORIGIN);
			coef += m;
		}
	}

	Vector compute_gradient_for_plan0(const Edge& edge) {
		Edge twin = m_dt.twin_edge(edge);
		const Point& pa = m_dt.source_vertex(edge)->point();
		const Point& pb = m_dt.target_vertex(edge)->point();

		Sample_list samples;
		m_dt.collect_samples_from_edge(edge, samples);
		m_dt.collect_samples_from_edge(twin, samples);

		Vector grad(0.0, 0.0);
		Sample_list_const_iterator it;
		for (it = samples.begin(); it != samples.end(); ++it) {
			Sample* sample = *it;
			const FT m = sample->mass();
			const Point& ps = sample->point();

			FT Da = CGAL::squared_distance(ps, pa);
			FT Db = CGAL::squared_distance(ps, pb);
			if (Da < Db)
				grad = grad + m * (pa - ps);
		}
		return grad;
	}

	void compute_relocation_for_plan0(const Edge& edge, FT& coef, Vector& rhs) {
		Edge twin = m_dt.twin_edge(edge);
		const Point& pa = m_dt.source_vertex(edge)->point();
		const Point& pb = m_dt.target_vertex(edge)->point();

		Sample_list samples;
		m_dt.collect_samples_from_edge(edge, samples);
		m_dt.collect_samples_from_edge(twin, samples);

		Sample_list_const_iterator it;
		for (it = samples.begin(); it != samples.end(); ++it) {
			Sample* sample = *it;
			const FT m = sample->mass();
			const Point& ps = sample->point();

			FT Da = CGAL::squared_distance(ps, pa);
			FT Db = CGAL::squared_distance(ps, pb);

			if (Da < Db) {
				rhs = rhs + m * (ps - CGAL::ORIGIN);
				coef += m;
			}
		}
	}

	Vector compute_gradient_for_plan1(const Edge& edge) {
		FT M = m_dt.get_mass(edge);
		const Point& pa = m_dt.source_vertex(edge)->point();
		const Point& pb = m_dt.target_vertex(edge)->point();

		SQueue queue;
		m_dt.sort_samples_from_edge(edge, queue);

		//FT start = 0.0;
		Vector grad(0.0, 0.0);
		while (!queue.empty()) {
			PSample psample = queue.top();
			queue.pop();

			const FT m = psample.sample()->mass();
			const Point& ps = psample.sample()->point();

			// normal + tangnetial
			const FT coord = psample.priority();
			Point pf = CGAL::ORIGIN + (1.0 - coord) * (pa - CGAL::ORIGIN)
					+ coord * (pb - CGAL::ORIGIN);
			grad = grad + m * (1.0 - coord) * (pf - ps);

			/*
			 // only normal
			 FT bin = m/M;
			 FT center = start + 0.5*bin;
			 Point pc = CGAL::ORIGIN + (1.0-center)*(pa - CGAL::ORIGIN) + center*(pb - CGAL::ORIGIN);
			 start += bin;
			 grad = grad + m*(bin*bin/12.0)*(pa - pb);
			 grad = grad + m*(1.0-center)*(pc - pf);
			 */
		}
		return grad;
	}

	void compute_relocation_for_plan1(const Edge& edge, FT& coef, Vector& rhs) {
		FT M = m_dt.get_mass(edge);
		const Point& pb = m_dt.target_vertex(edge)->point();

		SQueue queue;
		m_dt.sort_samples_from_edge(edge, queue);

		//FT start = 0.0;
		while (!queue.empty()) {
			PSample psample = queue.top();
			queue.pop();

			const FT m = psample.sample()->mass();
			const Point& ps = psample.sample()->point();

			const FT coord = psample.priority();
			const FT one_minus_coord = 1.0 - coord;

			// normal + tangential
			coef += m * one_minus_coord * one_minus_coord;
			rhs =
					rhs
							+ m * one_minus_coord
									* ((ps - CGAL::ORIGIN)
											- coord * (pb - CGAL::ORIGIN));

			/*
			 // only normal
			 FT bin = m/M;
			 FT center = start + 0.5*bin;
			 FT one_minus_center = 1.0 - center;
			 start += bin;

			 coef += m*bin*bin/12.0;
			 rhs = rhs + m*(bin*bin/12.0)*(pb - CGAL::ORIGIN);

			 coef += m*one_minus_center*(coord - center);
			 rhs = rhs + m*one_minus_center*(coord - center)*(pb - CGAL::ORIGIN);
			 */
		}
	}

	void print_stats_debug() const
	{
	    int nb_solid = 0;
	    int nb_ghost = 0;
	    for (Finite_edges_iterator ei = m_dt.finite_edges_begin();
	    		ei != m_dt.finite_edges_end(); ++ei)
	    {
	        Edge edge = *ei;
	        if (m_dt.is_ghost(edge)) nb_ghost++;
	        else nb_solid++;
	    }

	    std::cerr << blue << "STATS" << white << std::endl;
	    std::cerr << "# vertices : " << m_dt.number_of_vertices()-4 << std::endl;
	    std::cerr << "# triangles: " << m_dt.number_of_faces() << std::endl;
	    std::cerr << "# edges: " << m_dt.tds().number_of_edges() << std::endl;
	    std::cerr << "# solid: " << nb_solid << std::endl;
	    std::cerr << "# ghost: " << nb_ghost << std::endl;
	}

};
}

#endif<|MERGE_RESOLUTION|>--- conflicted
+++ resolved
@@ -92,26 +92,8 @@
 	typedef typename Triangulation::SQueue SQueue;
 
 	typedef typename Triangulation::Reconstruction_edge_2 Reconstruction_edge_2;
-<<<<<<< HEAD
+
 	typedef typename Triangulation::MultiIndex MultiIndex;
-
-=======
-	typedef typename Triangulation::PQueue PQueue;
-  
-  // TODO: this is a test
-  typedef boost::multi_index_container<
-	  Reconstruction_edge_2,
-	  boost::multi_index::indexed_by<
-	  // sort by Reconstruction_edge_2::operator<
-	  boost::multi_index::ordered_unique< boost::multi_index::identity<
-		    Reconstruction_edge_2 > > ,
-		  // sort by Reconstruction_edge_2::priority()
-	  boost::multi_index::ordered_non_unique<
-		    boost::multi_index::const_mem_fun<
-		  	    Reconstruction_edge_2,const FT,&Reconstruction_edge_2::priority> >
-	    >
-  > Multi_index;
->>>>>>> 084da07c
 
 
 protected:
@@ -145,12 +127,6 @@
 									PointPMap in_point_pmap,
 									MassPMap  in_mass_pmap) {
 
-<<<<<<< HEAD
-=======
-    // TODO: THIS IS TEST
-    Multi_index mi;
-    mi.get<1>().begin();
->>>>>>> 084da07c
 
 		start  = start_itr;
 		beyond = beyond_itr;

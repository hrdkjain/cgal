# Created by the script cgal_create_cmake_script
# This is the CMake script for compiling a CGAL application.

project (Alpha_shape_3)
# Find includes in corresponding build directories
set(CMAKE_INCLUDE_CURRENT_DIR ON)
# Instruct CMake to run moc automatically when needed.
set(CMAKE_AUTOMOC ON)
cmake_minimum_required(VERSION 2.6.2)
if("${CMAKE_MAJOR_VERSION}.${CMAKE_MINOR_VERSION}.${CMAKE_PATCH_VERSION}" VERSION_GREATER 2.8.3)
  cmake_policy(VERSION 2.8.4)
else()
  cmake_policy(VERSION 2.6)
endif()

find_package(CGAL REQUIRED COMPONENTS Qt5)
include(${CGAL_USE_FILE})

find_package(Qt5 COMPONENTS Xml Script OpenGL)

find_package(OpenGL)
find_package(QGLViewer)

if ( CGAL_FOUND AND CGAL_Qt5_FOUND AND Qt5_FOUND AND OPENGL_FOUND AND QGLVIEWER_FOUND )

<<<<<<< HEAD
=======
  add_definitions(-DQT_NO_KEYWORDS)

  include(${QT_USE_FILE})
>>>>>>> 76cf7e78

  include_directories (${QGLVIEWER_INCLUDE_DIR})
  include_directories (BEFORE ../../include ./ )

  # ui file, created wih Qt Designer
  qt5_wrap_ui( uis MainWindow.ui )

  # qrc files (resources files, that contain icons, at least)
  qt5_add_resources ( RESOURCE_FILES ./Alpha_shape_3.qrc )

  #qt4_automoc( MainWindow.cpp Viewer.cpp)

  add_executable  ( Alpha_shape_3 Alpha_shape_3.cpp MainWindow.cpp Viewer.cpp ${uis}  ${RESOURCE_FILES} )
  qt5_use_modules(Alpha_shape_3 Xml Script OpenGL)
  add_to_cached_list( CGAL_EXECUTABLE_TARGETS Alpha_shape_3 )

  target_link_libraries( Alpha_shape_3 ${CGAL_LIBRARIES} ${CGAL_3RD_PARTY_LIBRARIES})
  target_link_libraries( Alpha_shape_3 ${QT_LIBRARIES} ${QGLVIEWER_LIBRARIES} )
  target_link_libraries( Alpha_shape_3 ${OPENGL_gl_LIBRARY} ${OPENGL_glu_LIBRARY} )

else()

  message(STATUS "NOTICE: This demo requires CGAL, the QGLViewer, OpenGL and Qt5, and will not be compiled.")

endif()<|MERGE_RESOLUTION|>--- conflicted
+++ resolved
@@ -23,12 +23,9 @@
 
 if ( CGAL_FOUND AND CGAL_Qt5_FOUND AND Qt5_FOUND AND OPENGL_FOUND AND QGLVIEWER_FOUND )
 
-<<<<<<< HEAD
-=======
   add_definitions(-DQT_NO_KEYWORDS)
 
-  include(${QT_USE_FILE})
->>>>>>> 76cf7e78
+ # include(${QT_USE_FILE})
 
   include_directories (${QGLVIEWER_INCLUDE_DIR})
   include_directories (BEFORE ../../include ./ )

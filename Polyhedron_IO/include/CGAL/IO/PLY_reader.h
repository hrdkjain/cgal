// Copyright (c) 2017 GeometryFactory
//
// This file is part of CGAL (www.cgal.org); you can redistribute it and/or
// modify it under the terms of the GNU Lesser General Public License as
// published by the Free Software Foundation; either version 3 of the License,
// or (at your option) any later version.
//
// Licensees holding a valid commercial license may use this file in
// accordance with the commercial license agreement provided with the software.
//
// This file is provided AS IS with NO WARRANTY OF ANY KIND, INCLUDING THE
// WARRANTY OF DESIGN, MERCHANTABILITY AND FITNESS FOR A PARTICULAR PURPOSE.
//
// $URL$
// $Id$
// SPDX-License-Identifier: LGPL-3.0+
//
// Author(s)     : Simon Giraudot

#ifndef CGAL_IO_PLY_READER_H
#define CGAL_IO_PLY_READER_H

#include <CGAL/IO/read_ply_points.h>

namespace CGAL{

  namespace internal
  {
    template <typename Integer, class Polygon_3, class Color_rgb>
    bool
    read_PLY_faces (std::istream& in,
                    internal::PLY::PLY_element& element,
                    std::vector< Polygon_3 >& polygons,
                    std::vector< Color_rgb >& fcolors,
                    const char* vertex_indices_tag)
    {
      bool has_colors = false;
      std::string rtag = "r", gtag = "g", btag = "b";
      if ((element.has_property<boost::uint8_t>("red") || element.has_property<boost::uint8_t>("r")) &&
          (element.has_property<boost::uint8_t>("green") || element.has_property<boost::uint8_t>("g")) &&
          (element.has_property<boost::uint8_t>("blue") || element.has_property<boost::uint8_t>("b")))
      {
        has_colors = true;
        if (element.has_property<boost::uint8_t>("red"))
        {
          rtag = "red"; gtag = "green"; btag = "blue";
        }
      }
      
      for (std::size_t j = 0; j < element.number_of_items(); ++ j)
      {
        for (std::size_t k = 0; k < element.number_of_properties(); ++ k)
        {
          internal::PLY::PLY_read_number* property = element.property(k);
          property->get (in);

<<<<<<< HEAD
          if (in.eof())
=======
          if (in.fail())
>>>>>>> 275786b0
            return false;
        }

        cpp11::tuple<std::vector<Integer>, boost::uint8_t, boost::uint8_t, boost::uint8_t> new_face; 

        if (has_colors)
        {
          PLY::process_properties (element, new_face,
                                   std::make_pair (CGAL::make_nth_of_tuple_property_map<0>(new_face),
                                                   PLY_property<std::vector<Integer> >(vertex_indices_tag)),
                                   std::make_pair (CGAL::make_nth_of_tuple_property_map<1>(new_face),
                                                   PLY_property<boost::uint8_t>(rtag.c_str())),
                                   std::make_pair (CGAL::make_nth_of_tuple_property_map<2>(new_face),
                                                   PLY_property<boost::uint8_t>(gtag.c_str())),
                                   std::make_pair (CGAL::make_nth_of_tuple_property_map<3>(new_face),
                                                   PLY_property<boost::uint8_t>(btag.c_str())));

          fcolors.push_back (Color_rgb (get<1>(new_face), get<2>(new_face), get<3>(new_face)));
        }
        else
          PLY::process_properties (element, new_face,
                                   std::make_pair (CGAL::make_nth_of_tuple_property_map<0>(new_face),
                                                   PLY_property<std::vector<Integer> >(vertex_indices_tag)));

        polygons.push_back (Polygon_3(get<0>(new_face).size()));
        for (std::size_t i = 0; i < get<0>(new_face).size(); ++ i)
          polygons.back()[i] = std::size_t(get<0>(new_face)[i]);
      }

      return true;
    }

  }


  template <class Point_3, class Polygon_3>
  bool
  read_PLY( std::istream& in,
            std::vector< Point_3 >& points,
            std::vector< Polygon_3 >& polygons,
            bool /* verbose */ = false)
  {
    if(!in)
    {
      std::cerr << "Error: cannot open file" << std::endl;
      return false;
    }

    internal::PLY::PLY_reader reader;
  
    if (!(reader.init (in)))
    {
      in.setstate(std::ios::failbit);
      return false;
    }
  
    for (std::size_t i = 0; i < reader.number_of_elements(); ++ i)
    {
      internal::PLY::PLY_element& element = reader.element(i);

      if (element.name() == "vertex" || element.name() == "vertices")
      {
        for (std::size_t j = 0; j < element.number_of_items(); ++ j)
        {
          for (std::size_t k = 0; k < element.number_of_properties(); ++ k)
          {
            internal::PLY::PLY_read_number* property = element.property(k);
            property->get (in);

<<<<<<< HEAD
            if (in.eof())
=======
            if (in.fail())
>>>>>>> 275786b0
              return false;
          }

          Point_3 new_vertex;

          internal::PLY::process_properties (element, new_vertex,
                                             make_ply_point_reader (CGAL::Identity_property_map<Point_3>()));
      
          points.push_back (get<0>(new_vertex));
        }
      }
      else if (element.name() == "face" || element.name() == "faces")
      {
        std::vector<CGAL::Color> dummy;

        if (element.has_property<std::vector<boost::int32_t> > ("vertex_indices"))
          internal::read_PLY_faces<boost::int32_t> (in, element, polygons, dummy, "vertex_indices");
        else if (element.has_property<std::vector<boost::uint32_t> > ("vertex_indices"))
          internal::read_PLY_faces<boost::uint32_t> (in, element, polygons, dummy, "vertex_indices");
        else if (element.has_property<std::vector<boost::int32_t> > ("vertex_index"))
          internal::read_PLY_faces<boost::int32_t> (in, element, polygons, dummy, "vertex_index");
        else if (element.has_property<std::vector<boost::uint32_t> > ("vertex_index"))
          internal::read_PLY_faces<boost::uint32_t> (in, element, polygons, dummy, "vertex_index");
        else
        {
          std::cerr << "Error: can't find vertex indices in PLY input" << std::endl;
          return false;
        }
      }
      else // Read other elements and ignore
      {
        for (std::size_t j = 0; j < element.number_of_items(); ++ j)
        {
          for (std::size_t k = 0; k < element.number_of_properties(); ++ k)
          {
            internal::PLY::PLY_read_number* property = element.property(k);
            property->get (in);

<<<<<<< HEAD
            if (in.eof())
=======
            if (in.fail())
>>>>>>> 275786b0
              return false;
          }
        }
      }
    }

<<<<<<< HEAD
    return !in.bad();
=======
    return true;
>>>>>>> 275786b0
  }

  template <class Point_3, class Polygon_3, class Color_rgb>
  bool
  read_PLY( std::istream& in,
            std::vector< Point_3 >& points,
            std::vector< Polygon_3 >& polygons,
            std::vector<std::pair<unsigned int, unsigned int> >& hedges,
            std::vector<Color_rgb>& fcolors,
            std::vector<Color_rgb>& vcolors,
            std::vector<std::pair<float, float> >& huvs,
            bool /* verbose */ = false)
  {
    if(!in)
    {
      std::cerr << "Error: cannot open file" << std::endl;
      return false;
    }
    internal::PLY::PLY_reader reader;
  
    if (!(reader.init (in)))
<<<<<<< HEAD
      return false;

    for (std::size_t i = 0; i < reader.number_of_elements(); ++ i)
    {
      internal::PLY::PLY_element& element = reader.element(i);

=======
    {
      in.setstate(std::ios::failbit);
      return false;
    }

    for (std::size_t i = 0; i < reader.number_of_elements(); ++ i)
    {
      internal::PLY::PLY_element& element = reader.element(i);

>>>>>>> 275786b0
      if (element.name() == "vertex" || element.name() == "vertices")
      {
        bool has_colors = false;
        std::string rtag = "r", gtag = "g", btag = "b";
        if ((element.has_property<boost::uint8_t>("red") || element.has_property<boost::uint8_t>("r")) &&
            (element.has_property<boost::uint8_t>("green") || element.has_property<boost::uint8_t>("g")) &&
            (element.has_property<boost::uint8_t>("blue") || element.has_property<boost::uint8_t>("b")))
        {
          has_colors = true;
          if (element.has_property<boost::uint8_t>("red"))
          {
            rtag = "red"; gtag = "green"; btag = "blue";
          }
        }

        for (std::size_t j = 0; j < element.number_of_items(); ++ j)
        {
          for (std::size_t k = 0; k < element.number_of_properties(); ++ k)
          {
            internal::PLY::PLY_read_number* property = element.property(k);
            property->get (in);

<<<<<<< HEAD
            if (in.eof())
=======
            if (in.fail())
>>>>>>> 275786b0
              return false;
          }

          cpp11::tuple<Point_3, boost::uint8_t, boost::uint8_t, boost::uint8_t> new_vertex;

          if (has_colors)
          {
            internal::PLY::process_properties (element, new_vertex,
                                               make_ply_point_reader (CGAL::make_nth_of_tuple_property_map<0>(new_vertex)),
                                               std::make_pair (CGAL::make_nth_of_tuple_property_map<1>(new_vertex),
                                                               PLY_property<boost::uint8_t>(rtag.c_str())),
                                               std::make_pair (CGAL::make_nth_of_tuple_property_map<2>(new_vertex),
                                                               PLY_property<boost::uint8_t>(gtag.c_str())),
                                               std::make_pair (CGAL::make_nth_of_tuple_property_map<3>(new_vertex),
                                                               PLY_property<boost::uint8_t>(btag.c_str())));

            vcolors.push_back (Color_rgb (get<1>(new_vertex), get<2>(new_vertex), get<3>(new_vertex)));
          }
          else
            internal::PLY::process_properties (element, new_vertex,
                                               make_ply_point_reader (CGAL::make_nth_of_tuple_property_map<0>(new_vertex)));

          points.push_back (get<0>(new_vertex));
        }
      }
      else if (element.name() == "face" || element.name() == "faces")
      {
        if (element.has_property<std::vector<boost::int32_t> > ("vertex_indices"))
          internal::read_PLY_faces<boost::int32_t> (in, element, polygons, fcolors, "vertex_indices");
        else if (element.has_property<std::vector<boost::uint32_t> > ("vertex_indices"))
          internal::read_PLY_faces<boost::uint32_t> (in, element, polygons, fcolors, "vertex_indices");
        else if (element.has_property<std::vector<boost::int32_t> > ("vertex_index"))
          internal::read_PLY_faces<boost::int32_t> (in, element, polygons, fcolors, "vertex_index");
        else if (element.has_property<std::vector<boost::uint32_t> > ("vertex_index"))
          internal::read_PLY_faces<boost::uint32_t> (in, element, polygons, fcolors, "vertex_index");
        else
        {
          std::cerr << "Error: can't find vertex indices in PLY input" << std::endl;
          return false;
        }
      }
<<<<<<< HEAD
      else if(element.name() == "halfedge" )
      {
        bool has_uv = false;
        std::string stag = "source", ttag = "target", utag = "u", vtag = "v";
        if ( element.has_property<unsigned int>("source") &&
            element.has_property<unsigned int>("target") &&
             element.has_property<float>("u") &&
            element.has_property<float>("v"))
        {
          has_uv = true;
        }
        cpp11::tuple<unsigned int, unsigned int, float, float, float>  new_hedge;
        for (std::size_t j = 0; j < element.number_of_items(); ++ j)
        {
          for (std::size_t k = 0; k < element.number_of_properties(); ++ k)
          {
            internal::PLY::PLY_read_number* property = element.property(k);
            property->get (in);

            if (in.eof())
              return false;
          }

          if (has_uv)
          {
            internal::PLY::process_properties (element, new_hedge,
                                               std::make_pair (CGAL::make_nth_of_tuple_property_map<0>(new_hedge),
                                                               PLY_property<unsigned int>(stag.c_str())),
                                               std::make_pair (CGAL::make_nth_of_tuple_property_map<1>(new_hedge),
                                                               PLY_property<unsigned int>(ttag.c_str())),
                                               std::make_pair (CGAL::make_nth_of_tuple_property_map<2>(new_hedge),
                                                               PLY_property<float>(utag.c_str())),
                                               std::make_pair (CGAL::make_nth_of_tuple_property_map<3>(new_hedge),
                                                               PLY_property<float>(vtag.c_str())));
            hedges.push_back (std::make_pair(get<0>(new_hedge), get<1>(new_hedge)));
            huvs.push_back (std::make_pair(get<2>(new_hedge), get<3>(new_hedge)));
          }
          else
            internal::PLY::process_properties (element, new_hedge,
                                               std::make_pair(CGAL::make_nth_of_tuple_property_map<0>(new_hedge),
                                                              PLY_property<unsigned int>(stag.c_str())),
                                               std::make_pair(CGAL::make_nth_of_tuple_property_map<1>(new_hedge),
                                                              PLY_property<unsigned int>(ttag.c_str()))
                                               );
        }
      }
=======
>>>>>>> 275786b0
      else // Read other elements and ignore
      {
        for (std::size_t j = 0; j < element.number_of_items(); ++ j)
        {
          for (std::size_t k = 0; k < element.number_of_properties(); ++ k)
          {
            internal::PLY::PLY_read_number* property = element.property(k);
            property->get (in);

<<<<<<< HEAD
            if (in.eof())
=======
            if (in.fail())
>>>>>>> 275786b0
              return false;
          }
        }
      }
    }

<<<<<<< HEAD
    return !in.bad();
=======
    return true;
>>>>>>> 275786b0
  }

  template <class Point_3, class Polygon_3, class Color_rgb>
  bool
  read_PLY( std::istream& in,
            std::vector< Point_3 >& points,
            std::vector< Polygon_3 >& polygons,
            std::vector<Color_rgb>& fcolors,
            std::vector<Color_rgb>& vcolors,
            bool /* verbose */ = false)
  {
    std::vector<std::pair<unsigned int, unsigned int> > dummy_pui;
    std::vector<std::pair<float, float> > dummy_pf;
    return read_PLY<Point_3, Polygon_3, Color_rgb>(in, points, polygons, 
                                                   dummy_pui,
                                                   fcolors, vcolors, 
                                                   dummy_pf);
  }
} // namespace CGAL

#endif // CGAL_IO_PLY_READER_H<|MERGE_RESOLUTION|>--- conflicted
+++ resolved
@@ -54,11 +54,7 @@
           internal::PLY::PLY_read_number* property = element.property(k);
           property->get (in);
 
-<<<<<<< HEAD
-          if (in.eof())
-=======
           if (in.fail())
->>>>>>> 275786b0
             return false;
         }
 
@@ -128,11 +124,7 @@
             internal::PLY::PLY_read_number* property = element.property(k);
             property->get (in);
 
-<<<<<<< HEAD
-            if (in.eof())
-=======
             if (in.fail())
->>>>>>> 275786b0
               return false;
           }
 
@@ -171,22 +163,14 @@
             internal::PLY::PLY_read_number* property = element.property(k);
             property->get (in);
 
-<<<<<<< HEAD
-            if (in.eof())
-=======
             if (in.fail())
->>>>>>> 275786b0
-              return false;
-          }
-        }
-      }
-    }
-
-<<<<<<< HEAD
+              return false;
+          }
+        }
+      }
+    }
+
     return !in.bad();
-=======
-    return true;
->>>>>>> 275786b0
   }
 
   template <class Point_3, class Polygon_3, class Color_rgb>
@@ -208,24 +192,14 @@
     internal::PLY::PLY_reader reader;
   
     if (!(reader.init (in)))
-<<<<<<< HEAD
-      return false;
-
-    for (std::size_t i = 0; i < reader.number_of_elements(); ++ i)
-    {
-      internal::PLY::PLY_element& element = reader.element(i);
-
-=======
     {
       in.setstate(std::ios::failbit);
       return false;
     }
-
     for (std::size_t i = 0; i < reader.number_of_elements(); ++ i)
     {
       internal::PLY::PLY_element& element = reader.element(i);
 
->>>>>>> 275786b0
       if (element.name() == "vertex" || element.name() == "vertices")
       {
         bool has_colors = false;
@@ -248,11 +222,7 @@
             internal::PLY::PLY_read_number* property = element.property(k);
             property->get (in);
 
-<<<<<<< HEAD
-            if (in.eof())
-=======
             if (in.fail())
->>>>>>> 275786b0
               return false;
           }
 
@@ -294,7 +264,6 @@
           return false;
         }
       }
-<<<<<<< HEAD
       else if(element.name() == "halfedge" )
       {
         bool has_uv = false;
@@ -341,8 +310,6 @@
                                                );
         }
       }
-=======
->>>>>>> 275786b0
       else // Read other elements and ignore
       {
         for (std::size_t j = 0; j < element.number_of_items(); ++ j)
@@ -351,23 +318,13 @@
           {
             internal::PLY::PLY_read_number* property = element.property(k);
             property->get (in);
-
-<<<<<<< HEAD
-            if (in.eof())
-=======
             if (in.fail())
->>>>>>> 275786b0
-              return false;
-          }
-        }
-      }
-    }
-
-<<<<<<< HEAD
+              return false;
+          }
+        }
+      }
+    }
     return !in.bad();
-=======
-    return true;
->>>>>>> 275786b0
   }
 
   template <class Point_3, class Polygon_3, class Color_rgb>

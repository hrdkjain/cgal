<<<<<<< HEAD
Subject: CGAL 4.6 Released, Computational Geometry Algorithms Library
From: Laurent Rineau <laurent.rineau@cgal.org>
=======
Subject: CGAL 4.6.2 Released, Computational Geometry Algorithms Library
>>>>>>> 667f7108
Content-Type: text/plain; charset="utf-8"
Body: 

The CGAL Open Source Project is pleased to announce the release 4.6.2
of CGAL, the Computational Geometry Algorithms Library.

Version 4.6.2 is a bug-fix release for version 4.6. The list of fixed bugs
can be seen Github:

  - fixed in CGAL-4.6.2:

       https://github.com/CGAL/cgal/issues?q=milestone%3A4.6.2


  - fixed earlier in CGAL-4.6.1:

       https://github.com/CGAL/cgal/issues?q=milestone%3A4.6.1



The CGAL project is a collaborative effort to develop a robust,
easy-to-use, and efficient C++ software library of geometric data
structures and algorithms, like
- triangulations (2D constrained triangulations, Delaunay triangulations
  and periodic triangulations in 2D and 3D),
- Voronoi diagrams (for 2D and 3D points, 2D additively weighted
  Voronoi diagrams, and segment Voronoi diagrams),
- Boolean operations on polygons and polyhedra,
- regularized Boolean operations on polygons with curved arcs
- arrangements of curves,
- mesh generation (2D, 3D and surface mesh generation,
  surface mesh subdivision and parametrization),
- alpha shapes (in 2D and 3D),
- convex hull algorithms (in 2D, 3D and dD),
- operations on polygons (straight skeleton and offset polygon),
- search structures (kd trees for nearest neighbor search, and
  range and segment trees),
- interpolation (natural neighbor interpolation and placement of
  streamlines),
- optimization algorithms (smallest enclosing sphere of points or
  spheres, smallest enclosing ellipsoid of points, principal
  component analysis),
- kinetic data structures




Some modules are distributed under the terms of the LGPL Open Source
license (GNU Lesser General Public License v3 or later versions).
Most modules are distributed under the terms of the GPL Open Source
license (GNU General Public License v3 or later versions).
If your intended usage does not meet the criteria of the
aforementioned licenses, a commercial license can be purchased from
GeometryFactory (http://www.geometryfactory.com/).


For further information and for downloading the library and its
documentation, please visit the CGAL web site: http://www.cgal.org/<|MERGE_RESOLUTION|>--- conflicted
+++ resolved
@@ -1,9 +1,5 @@
-<<<<<<< HEAD
-Subject: CGAL 4.6 Released, Computational Geometry Algorithms Library
+Subject: CGAL 4.6.2 Released, Computational Geometry Algorithms Library
 From: Laurent Rineau <laurent.rineau@cgal.org>
-=======
-Subject: CGAL 4.6.2 Released, Computational Geometry Algorithms Library
->>>>>>> 667f7108
 Content-Type: text/plain; charset="utf-8"
 Body: 
 

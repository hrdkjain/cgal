<!DOCTYPE HTML PUBLIC "-//W3C//DTD HTML 4.01 Transitional//EN" "http://www.w3.org/TR/html4/loose.dtd">
<!-- $Id$
     $URL$
-->
<html lang="en-US">
<HEAD>
  <META HTTP-EQUIV="Content-Type" CONTENT="text/html; charset=utf-8">
  <LINK TITLE="CGAL style" REL=stylesheet TYPE="text/css" HREF="cgal.css">
  <style type="text/css">
    h2 { margin-left: 0; }
  </style>

<!--
  <style type="text/css">
    h2
    {
      counter-reset:section;
    }

    h3
    {
      counter-reset:subsection;
    }

    h3:before
    {
      content:counter(section) ". ";
      counter-increment:section;
    }

    h4:before
    {
      counter-increment:subsection;
      content:counter(section) "." counter(subsection) " ";
    }
  </style>
-->
  <TITLE>CGAL - Release History</TITLE>
</HEAD>

<!--#config timefmt="%d %B %y" -->

<BODY>
<table>
<tr>

<!--#include virtual="menu.inc.html" -->



<td valign="top">
<H1>Release History</H1>

<HR>

<table>
<tr>
<td width="2%">
<td width="28%">

<table CELLSPACING=0>
<tr><td><a href="#release4.7">4.7</a>&nbsp;<td> (September 2015)
<tr><td><a href="#release4.6">4.6</a>&nbsp;<td> (April 2015)
<tr><td><a href="#release4.5.2">4.5.2</a>&nbsp;<td> (February 2015)
<tr><td><a href="#release4.5.1">4.5.1</a>&nbsp;<td> (December 2014)
<tr><td><a href="#release4.5">4.5</a>&nbsp;<td> (October 2014)
<tr><td><a href="#release4.4">4.4</a>&nbsp;<td> (April 2014)
<tr><td><a href="#release4.3">4.3.1</a>&nbsp;<td> (November 2013)
<tr><td><a href="#release4.3">4.3</a>&nbsp;<td> (October 2013)
<tr><td><a href="#release4.2">4.2</a>&nbsp;<td> (March 2013)
<tr><td><a href="#release4.1">4.1</a>&nbsp;<td> (September 2012)
<tr><td><a href="#release4.0.2">4.0.2</a>&nbsp;<td> (July 2012)
<tr><td><a href="#release4.0.1">4.0.1</a>&nbsp;<td> (July 2012)
<tr><td><a href="#release4.0">4.0</a>&nbsp;<td> (March 2012)
<tr><td><a href="#release3.9">3.9</a>&nbsp;<td> (September 2011)
<tr><td><a href="#release3.8">3.8</a>&nbsp;<td> (April 2011)
<tr><td><a href="#release3.7">3.7</a>&nbsp;<td> (October 2010)
<tr><td><a href="#release3.6.1">3.6.1</a>&nbsp;<td> (June 2010)
<tr><td><a href="#release3.6">3.6</a>&nbsp;<td> (March 2010)
<tr><td><a href="#release3.5.1">3.5.1</a>&nbsp;<td> (December 2009)
<tr><td><a href="#release3.5">3.5</a>&nbsp;<td> (October 2009)
<tr><td><a href="#release3.4">3.4</a>&nbsp;<td> (January 2009)
<tr><td><a href="#release3.3.1">3.3.1</a><td> (August 2007)
<tr><td><a href="#release3.3">3.3</a><td> (May 2007)
<tr><td><a href="#release3.2.1">3.2.1</a><td> (July 2006)
<tr><td><a href="#release3.2">3.2</a><td> (May 2006)
<tr><td><a href="#release3.1">3.1</a><td> (December 2004)
<tr><td><a href="#release3.0.1">3.0.1</a><td> (February 2004)
<tr><td><a href="#release3.0">3.0</a><td> (October 2003)
<tr><td><a href="#release2.4">2.4</a><td> (May 2002)
<tr><td><a href="#release2.3">2.3</a><td> (August 2001)
<tr><td><a href="#release2.2">2.2</a><td> (October 2000)
<tr><td><a href="#release2.1">2.1</a><td> (January 2000)
<tr><td><a href="#release2.0">2.0</a><td> (June 1999)
<tr><td><a href="#release1.2">1.2</a><td> (January 1999)
<tr><td><a href="#release1.1">1.1</a><td> (July 1998)
<tr><td><a href="#release1.0">1.0</a><td> (April 1998)
<tr><td><a href="#release0.9">0.9</a><td> (June 1997)
</table>

<td width="60%">
<table>
<caption align=BOTTOM>
Number of lines of code of CGAL<br>
(using <a href="http://www.dwheeler.com/sloccount/"> David A. Wheeler's
'SLOCCount'</a>, restricted to the <code>include/CGAL/</code>
and <code>src/</code> directories).
</caption>
<tr><td><img src="images/release_history_sloccount.png" alt="Releases size graph">
</table>
<td width="10%">
</table>

<HR>
<h2 id="release4.7">Release 4.7 </h2>
<div>
  <p>Release date: September 2015 </p>

<<<<<<< HEAD
<!-- Installation (and general changes) -->
<!-- New packages -->
<!-- Major and breaking changes -->
<!-- Arithmetic and Algebra -->
<!-- Combinatorial Algorithms -->
<!-- Geometry Kernels -->
<!-- Convex Hull Algorithms -->
<!-- Polygons -->
<!-- Cell Complexes and Polyhedra -->
<!-- Arrangements -->
  <h3>2D Arrangements</h3>
  <ul>
    <li>Introduced a new traits class, called
      <code>Arr_polycurve_traits_2&lt;SubcurveTraits&gt;</code>, which handles
      general piece-wise (polycurve) curves. The pieces do not necessarily
      have to be linear.
    <li>Introduced two new concepts called
      <code>ArrangementApproximateTraits_2</code> and
      <code>ArrangementConstructXMonotoneCurveTraits_2</code>.
      <ul>
	<li>The existing <code>ArrangementLandmarkTraits_2</code> concept,
	  which has two requirements, now refines the two respective concepts
	  above.</li>
	<li>The template parameter of the exsting
	  <code>Arr_polyline_traits_2&lt;SegmentTraits&gt;</code> template must
	  be substituted with a traits class that is a model of
	  the <code>ArrangementConstructXMonotoneTraits_2</code> concept among
	  the other when <code>Arr_polyline_traits_2</code> is
	  instantiated.</li>
      </ul>
  </ul>
<!-- Triangulations and Delaunay Triangulations -->
<!-- Voronoi Diagrams -->
<!-- Mesh Generation -->
<!-- Geometry Processing -->
<!-- Spatial Searching and Sorting -->
  <h3>Spatial Sorting</h3>
  <ul>
        <li>Add the possibility to sort points on a sphere along
            a space-filling curve using the functions
            <code>CGAL::hilbert_sort_on_sphere</code> and
            <code>CGAL::spatial_sort_on_sphere</code>.</li>
  </ul>
<!-- Geometric Optimization -->
<!-- Interpolation -->
<!-- Support Library -->
  <h3>Geometric Object Generators</h3>
  <ul>
    <li>Add new random generator of points in a 2D and 3D triangle and in a tetrahedron
        (<code>CGAL::Random_points_in_triangle_2</code>,
        <code>CGAL::Random_points_in_triangle_3</code>,
        <code>CGAL::Random_points_in_tetrahedron_3</code>).
    </li>
  </ul>

<!-- end of the div for 4.7 -->
</div>
=======
<!-- Geometry Processing -->
  <h3>Point Set Processing and Surface Reconstruction from Point Sets</h3>
  <ul>
    <li>
    Add the function <code>CGAL::compute_vcm()</code> for computing the
    Voronoi Covariance Measure (VCM) of a point set. The output of this function
    can be used with the function <code>CGAL::vcm_is_on_feature_edge()</code>
    to determine whether a point is on or close to a feature edge. The former
    function is also internally used by <code>CGAL::vcm_estimate_normals()</code>
    to estimate the normals of a point set and it is particularly suited to point
    set with noise.
    </li>
  </ul>
>>>>>>> 28067d64

<h2 id="release4.6">Release 4.6 </h2>
<div>
  <p>Release date: April 2015 </p>

<!-- Installation (and general changes) -->
  <h3>Installation</h3>
  <ul>
    <li>The required version of Boost is now 1.48 or higher.</li>
  </ul>
<!-- New packages -->
  <h3>2D Polyline Simplification (new package)</h3>
  <ul>
    <li>This package enables to simplify polylines with the guarantee
        that the topology of the polylines does not change. This can be
        done for a single polyline as well as for a set of polyline
        constraints in a constrained triangulation. The simplification
        can be controlled with cost and stop functions.</li>
  </ul>

  <h3>2D Generalized Barycentric Coordinates (new package)</h3>
  <ul>
    <li>This package offers an efficient and robust implementation of
        two-dimensional closed-form generalized barycentric coordinates
        defined for simple two-dimensional polygons.</li>
  </ul>

  <h3>Scale-Space Surface Reconstruction (new package)</h3>
  <ul>
    <li>This new package provides a class gathering a dedicated smoothing
        algorithm and some convenience functions to help the creation of
        a surface out of a point set using the 3D Alpha Shapes package.
        The particularity of this reconstruction pipeline is that the
        input point are in the output and no new points are created.
        Note that in the current version, the output is a triangle soup
        that is not necessarily a valid (manifold) polyhedral surface.
    </li>
  </ul>

  <h3>Surface Mesh (new package)</h3>
  <ul>
    <li>The surface mesh class provided by this package is an implementation
        of the halfedge data structure allowing to represent polyhedral surfaces.
        It is an alternative to the packages <code>CGAL::Polyhedron_3</code>
        and <code>CGAL::HalfedgeDS</code>. </li>
  </ul>

  <h3>dD Triangulation (new package)</h3>
  <ul>
    <li>This new package provides classes for manipulating triangulations
        in Euclidean spaces whose dimension can be specified at
        compile-time or at run-time. It also provides a class that
        represents Delaunay triangulations.</li>
  </ul>

<!-- Major and breaking changes -->
  <h3>dD Convex Hulls and Delaunay Triangulations</h3>
  <ul>
    <li>This package is deprecated and the new package Triangulation should be used instead.</li>
  </ul>
<!-- Arithmetic and Algebra -->
<!-- Combinatorial Algorithms -->
<!-- Geometry Kernels -->
  <h3>dD Geometry Kernel</h3>
  <ul>
    <li> It has been reported that the recently introduced <code>Epick_d</code>
      kernel may not work with Intel C++ Compiler prior to version 15. 
      Documentation has been updated.</li>
  </ul>
<!-- Convex Hull Algorithms -->
  <h3>3D Convex Hulls</h3>
  <ul>
    <li>Add functions <code>halfspace_intersection_3</code> and
        <code>halfspace_intersection_with_constructions_3</code> to compute
        the intersection of halfspaces defining a closed polyhedron.</li>
    <li>Fix a bug introduced in CGAL 4.5 that can appear while computing
        the convex hull of coplanar points.</li>
    <li>Fix a robustness issue in <code>Convex_hull_traits_3</code>.
        This traits is used by default with the kernel
        <code>Exact_predicates_inexact_constructions_kernel</code>.</li>
    <li>The function <code>CGAL::convex_hull_incremental_3</code> is deprecated and
        the function <code>convex_hull_3</code> should be used instead.</li>
  </ul>
<!-- Polygons -->
<!-- Cell Complexes and Polyhedra -->
  <h3>Combinatorial Maps and Linear Cell Complex</h3>
  <ul>
    <li>Added <code>correct_invalid_attributes</code>,
      <code>set_automatic_attributes_management</code> and
      <code>are_attributes_automatically_managed</code> methods in 
      <code>CombinatorialMap</code> concept. This allows high level
      operations to not update non void attributes during massive calls
      of these operations, but only after the end of their executions.
    </li>
  </ul>
<!-- Arrangements -->
<!-- Triangulations and Delaunay Triangulations -->
 <h3>2D Triangulations</h3>
  <ul>
    <li>The class <code>Constrained_triangulation_plus_2</code> now
        can handle polylines as constraints.</li>
    <li>As a consequence a <code>Constraint_id</code> has been introduced
        which replaces <code>pair&lt;Vertex_handle,Vertex_handle&gt;</code> as
        identifier of a constraint.
  </ul>
<!-- Voronoi Diagrams -->
<!-- Mesh Generation -->
  <h3>3D Mesh Generation</h3>
  <ul>
    <li>Add member functions <code>output_boundary_to_off</code> and
        <code>output_facets_in_complex_to_off</code>
        in the class <code>CGAL::Mesh_complex_3_in_triangulation_3</code>
        to export the boundary of a domain or a subdomain.</li>
  </ul>
<!-- Geometry Processing -->
<!-- Spatial Searching and Sorting -->
  <h3>3D Fast Intersection and Distance Computation</h3>
  <ul>
    <li>Add new constructors
    to <code>AABB_halfedge_graph_segment_primitive</code> and
    <code>AABB_face_graph_triangle_primitive</code> in order to be able to
    build primitives one by one.</li>
  </ul>
  <h3>Spatial Searching</h3>
  <ul>
    <li>
      Fixed a bug in <code>CGAL::Splitters.h</code> sliding midpoint rule, 
      where degenerated point sets (e.g.,points on segment)
      caused the kd-tree to get linear.
    </li>
    <li>
      Improved performance of <code>Orthogonal_k_neighbor_search</code>.
      Note that VC 2013 does not
      compile <code>boost::container::deque</code> of Boost 1_55 and does
      hence have a workaround which does not have the improvement.
    </li>
    <li>
      <b>Breaking change:</b> The concept <code>OrthogonalDistance</code> has
      new function overloads for <code>min_distance_to_rectangle</code> and
      <code>max_distance_to_rectangle</code> with an additional reference 
      parameter <code>std::vector</code>.
    </li>
    <li>
      <b>Breaking change:</b> The order of the points in the iterator range 
      <code>[tree.begin(),tree.end()]</code> is not the order of 
      insertion of the points into the tree.  This was not guaranteed before
      but might have been observed and exploited by users.
    </li>
    <li>
      Derived <code>kd_tree_leaf_node</code>
      and <code>kd_tree_internal_node</code> from <code>kd_tree_node</code>
      to save memory.
    </li>
  </ul>
<!-- Geometric Optimization -->
<!-- Interpolation -->
<!-- Support Library -->
  <h3>Geometric Object Generators</h3>
  <ul>
    <li>Add a new function <code>random_convex_hull_in_disc_2</code> that
        efficiently generates a random polygon as the convex hull of
        uniform random points chosen in a disc.</li>
  </ul>
<!-- end of the div for 4.6 -->
</div>

<h2 id="release4.5.2">Release 4.5.2</h2>
<div>
  <p>Release date: February 2015</p>

  <h3>General</h3>
  <ul>
    <li> Fix a bug that prevented the compilation with recent versions of
    Boost (>=1.56) when explicit conversions operators (from C++11) are
    supported. That prevented the compilation with Microsoft Visual Studio
    2013.
  </ul>
  <h3>3D Convex Hulls</h3>
  <ul>
    <li> Fix a non-robust predicate bug that was showing up when input
    points where lexicographically sorted.</li>
  </ul>
  <h3>3D Mesh Generation</h3>
  <ul>
    <li>Fix a bug in the sliver perturbation optimization method.  It could
      create some holes on the surface of the mesh.</li>
  </ul>
</div>

<h2 id="release4.5.1">Release 4.5.1 </h2>
<div>
  <p>Release date: December 2014 </p>

  <h3>3D Mesh Generation</h3>
  <ul>
    <li>Fix a bug in the sliver exudation preservation of boundaries. </li>
  </ul>
</div>

<h2 id="release4.5">Release 4.5 </h2>
<div>
  <p>Release date: October 2014 </p>

<!-- Installation (and general changes) -->
  <h3>Installation</h3>
  <ul>
    <li>Changes in the set of supported platforms:
      <ul>
        <li>The Microsoft Windows Visual C++ compiler 2008 (VC9) is no
          longer supported since CGAL-4.5.</li>
      </ul>
    </li>
    <li>Since CGAL version 4.0, Eigen was the recommended third-party
      library to use with <i>Planar Parameterization of Triangulated
      Surface Meshes</i>, <i>Surface Reconstruction from Point
      Sets</i>, <i>Approximation of Ridges and Umbilics on Triangulated
      Surface Meshes</i>, and <i>Estimation of Local Differential
      Properties of Point-Sampled Surfaces</i> packages. From CGAL
      version 4.5, Taucs, Blas and Lapack are no longer supported.
    </li>
    <li>CGAL is now compatible with the new CMake version 3.0.</li>
  </ul>

<!-- New packages -->
  <h3>Triangulated Surface Mesh Deformation (new package)</h3>
  <ul>
    <li> This package allows to deform a triangulated surface mesh
      under positional constraints of some of its vertices without
      requiring any additional structure other than the surface mesh itself.
      The methods provided implements an as-rigid-as-possible deformation.
      Note that the main class name has changed between the 4.5-beta1 and the 4.5
      releases to better match the CGAL naming conventions
      (from <code>CGAL::Deform_mesh</code> to <code>CGAL::Surface_mesh_deformation</code>).
    </li>
  </ul>

<!-- Major and breaking changes -->
  <h3>CGAL and the Boost Graph Library (major changes)</h3>
  <ul>
    <li>Cleanup of the <code>HalfedgeGraph</code> concept. In particular:
    <ul>
      <li>Introduction of the notion of <code>halfedge_descriptor</code> in
        the specialization of the
        class <code>boost::graph_traits</code>.</li>
      <li>Deprecation of <code>halfedge_graph_traits</code>.</li>
      <li>A model of <code>HalfedgeGraph</code> is considered as an
        undirected graph. Thus any call to <code>edges()</code> should be
        replaced by <code>halfedges()</code> and <code>num_edges()</code>
        now returns the number of (undirected) edges.
      <li><b>Breaking change:</b> <code>is_border_edge</code>
        and <code>is_border_halfedge</code> properties are removed.  The
        free functions <code>is_border()</code>
        and <code>is_border_edge()</code> should be used instead.</li>
      <li>Renaming of <code>HalfedgeGraph</code> specific free
        functions.</li>
    </ul>
    </li>
    <li>Introduction of the <code>FaceGraph</code> concept.</li>
    <li>Adaptation of the package <em>Triangulated Surface Mesh
      Simplification</em> and of the
      class <code>AABB_halfedge_graph_segment_primitive</code> from the
      package <em>3D Fast Intersection and Distance Computation</em> to
      the API change.</li>
    <li>Update of the package <em>Triangulated Surface Mesh
      Segmentation</em> and of the class
      <code>AABB_face_graph_triangle_primitive</code> from the
      package <em>3D Fast Intersection and Distance Computation</em> to
      accept model of the newly introduced concepts.</li>
    <li>Offer <em>Euler</em> operations as free functions for models of the
      graph concepts provided by CGAL.</li>
    <li>Specialization of <code>boost::graph_traits</code>
      for <code>OpenMesh::PolyMesh_ArrayKernelT</code> as proof of
      concept.  A <code>OpenMesh::PolyMesh_ArrayKernelT</code> becomes a
      model of the aforementioned concepts when including
      <code>CGAL/boost/graph/graph_traits_PolyMesh_ArrayKernelT.h</code>.</li>
  </ul>

<!-- Geometry Kernels -->
  <h3>dD Geometry Kernel</h3>
  <ul>
    <li> A new model <code>Epick_d</code> of the <code>Kernel_d</code>
      concept is introduced. It provides better performance through
      arithmetic filtering and specializations for fixed dimensions. It may
      not work with compilers as old as gcc-4.2, but was tested with
      gcc-4.4.</li>
  </ul>

<!-- Convex Hull Algorithms -->
  <h3>3D Convex Hulls</h3>
  <ul>
    <li> Clean up the documentation of the concepts</li>
  </ul>

<!-- Arrangements -->
  <h3>2D Arrangements</h3>
  <ul>
    <li>Fixed a bug in removing an unbounded curve (e.g., a ray) from
      an arrangement induced by unbounded curves.</li>
  </ul>

  <h3>2D Snap Rounding</h3>
  <ul>
    <li> Replaced use of private <code>kd_tree</code> with CGAL's
      official <code>Kd_tree</code> from <code>Spatial_searching</code>
      package; results in a small performance gain. Removed the
      private <code>kd_tree</code> package.
    </li>
  </ul>

<!-- Triangulations and Delaunay Triangulations -->
  <h3>3D Triangulations</h3>
  <ul>
    <li> Add an experimental parallel version of the Delaunay triangulation
      and the regular triangulation algorithms, which allows parallel
      insertion and removal of point ranges.</li>
  </ul>

<!-- Mesh Generation -->
  <h3>3D Mesh Generation</h3>
  <ul>
    <li>Add a new constructor for the
      class <code>Labeled_mesh_domain_3</code> which takes
      an <code>Iso_cuboid_3</code>.</li>
    <li>Add a new labeling function wrapper for meshing multi-domain.</li>
    <li>The meshing functionality in the Qt demos
      in <code>demo/Polyhedron/</code> and <code>demo/Mesh_3/</code> can
      now use the handling of 1d-features, that exists in CGAL since
      version 3.8.
    <li> Add an experimental parallel version of the 3D mesh refinement and
      mesh optimization methods.
    </li>
    <li>Add caching of circumcenters to
      <code>Regular_triangulation_cell_base_3</code>. The cache value is
      computed when <code>cell->circumcenter()</code>
      or <code>rt.dual(cell)</code> functions are called.
    </li>
  </ul>

<!-- Geometry Processing -->
  <h3>Point Set Processing and Surface Reconstruction from Point Sets</h3>
  <ul>
    <li>The former demo has been removed and is fully merge in the
    Polyhedron demo.</li>
  </ul>

  <h3>Point Set Processing</h3>
  <ul>
    <li>Workaround a bug in dijsktra shortest path of boost 1.54 by
      shipping and using the boost header from the 1.55 release. This
      header will be used only if you are using the version 1.54 of
      boost.
    </li>
  </ul>

  <h3>Triangulated Surface Mesh Simplification</h3>
  <ul>
    <li>
      <b>Breaking change:</b> Due to the cleanup of the concepts of the
      package <em>CGAL and the Boost Graph Library</em>, the named
      parameter <code>edge_is_border_map</code> has been removed, and the
      named parameter
      <code>edge_is_constrained_map</code> now expects a property map with
      an edge descriptor as key type (vs. halfedge descriptor before).
    </li>
    <li>Add some optimization in the code making the implementation faster
      (depending on the cost and the placement chosen). However, for an
      edge which collapse is not topologically valid, the vector of
      vertices of the link provided by its profile might contains
      duplicates, thus also breaking the orientation guarantee in the
      vector.  This must not be a problem for users as the edge is not
      collapsible anyway but if it is a absolute requirement for user
      defined cost/placement, defining the
      macro <code>CGAL_SMS_EDGE_PROFILE_ALWAYS_NEED_UNIQUE_VERTEX_IN_LINK</code>
      will restore the former behavior.
    </li>
  </ul>

<!-- Spatial Searching and Sorting -->
  <h3>dD Spatial Searching</h3>
  <ul>
    <li> Added methods <code>reserve(size_t size)</code> and <code>size_t
      capacity()</code> to class <code>Kd_tree</code> to allocate memory
      to store <code>size</code> points and to report that number (STL
      compliance).
    </li>
  </ul>

<!-- Support Library -->
  <h3>STL Extensions for CGAL</h3>
  <ul>
    <li> Add <code>Compact_container::operator[]</code>, allowing a direct
      access to the ith element of a compact container.</li>
    <li> Add <code>Concurrent_compact_container</code>, a compact container
      which allows concurrent insertion and removal.</li>
  </ul>

<!-- end of the div for 4.5 -->
</div>

<h2 id="release4.4">Release 4.4 </h2>
<div>
  <p>Release date: April 2014 </p>
  <h3>Installation</h3>
  <ul>
    <li>Additional supported platforms:
      <ul>
        <li>The Apple Clang compiler version 5.0 is now supported on
          OS X Mavericks.</li>
        <li>The Microsoft Windows Visual C++ compiler 2013 (VC12) is now
          supported.</li>
      </ul>
    </li>
  </ul>
  <h3>Triangulated Surface Mesh Segmentation (new package)</h3>
  <ul>
    <li> This package implements the segmentation of triangulated surface meshes
         based on the Shape Diameter Function (SDF). In addition, it also provides
         functions to generate segmentations based on a user defined alternative
         to the SDF.
    </li>
  </ul>


  <h3>Number Types</h3>
  <ul>
    <li> A new class <code>CGAL::Mpzf</code> is introduced on some platforms
      for exact ring operations. It is used to improve the speed of the
      evaluation of predicates in degenerate situations.</li>
  </ul>

  <h3>2D and 3D Geometry Kernel </h3>
  <ul>
    <li> Fix a bug introduced in CGAL 4.3 when computing the intersection
         of two 3D triangles.</li>
  </ul>

  <h3>2D Polygon Partitioning</h3>
  <ul>
    <li>Bug fix to make the partition algorithms working with a Lazy kernel such as
        <code>Exact_predicates_exact_constructions_kernel</code>.
    </li>
  </ul>

  <h3>2D Regularized Boolean Set-Operations</h3>
  <ul>
    <li>Fix two memory leaks in
      <code>CGAL::General_polygon_set_2</code>.
    </li>
  </ul>

  <h3>Combinatorial Maps and Linear Cell Complex</h3>
  <ul>
    <li> <code>null_dart_handle</code> is no longer a static data member in
      the <code>CombinatorialMap</code> concept. This implies to move the
      following methods of <code>Dart</code> concept
      into <code>CombinatorialMap</code>
      concept: <code>is_free</code>, <code>highest_nonfree_dimension</code>,
      <code>opposite</code> and <code>other_extremity</code>. We also
      transform the static methods <code>vertex_attribute</code>
      and <code>point</code> of <code>Linear_cell_complex</code> class into
      non static methods. You can define the CGAL_CMAP_DEPRECATED macro to
      keep the old behavior.
    </li>
  </ul>

  <h3>2D Arrangements</h3>
  <ul>
    <li> Revise the API of <b>polylines</b>. In particular,
      <i>construction</i> is now done using functors
      and <i>iteration</i> is possible only on the segments of a
      polyline.
    <li>Fix a bug in the <i>Landmark</i> point-location strategy.</li>
  </ul>

  <h3>2D Snap Rounding</h3>
  <ul>
    <li>Fix a memory leak</li>
  </ul>

  <h3>2D Triangulations</h3>
  <ul>
    <li>Add different overloads of the function <code>insert_constraints</code>
        that inserts a range of points and segments, or a range of segments.
        These functions uses the spatial sorting in order to speed
        up the time needed for the insertion.
    </li>
  </ul>

  <h3>3D Periodic Triangulations</h3>
  <ul>
    <li>Add a method to locate point with inexact predicates.
    </li>
  </ul>

  <h3>3D Alpha Shapes</h3>
  <ul>
    <li> Add member functions in <code>CGAL::Alpha_shape_3</code> to give
         access to the alpha status of edges and facets
         (<code>get_alpha_status())</code>.</li>
    <li> Add another filtration method
          (<code>filtration_with_alpha_values()</code>) that reports the
          alpha value at which each face appears in the filtration.</li>
  </ul>

  <h3>3D Mesh Generation</h3>
  <ul>
    <li>Fix the access to functions <code>number_of_facets</code>
	and <code>number_of_cells</code> in
	<code>Mesh_complex_3_in_triangulation_3</code>.
    </li>
    <li>Change the internal API of the sliver perturber, to make possible
	for developers to optimize another criterion than the (default)
	minimal dihedral angle.  Developers can also define a new
	perturbation vector (for angles we had gradient of squared
	circumradius, gradient of volume, gradient of minimal dihedral
	angle, and random) which is better suitable to optimize their
	criterion.
    </li>
    <li>Improve the use of cache values in <code>Mesh_cell_base_3</code> to
          (re)compute circumcenters and sliver criterion values only when
          needed.
    </li>
  </ul>

  <h3>Triangulated Surface Mesh Simplification</h3>
  <ul>
    <li>Fix a bug in the way edges can be marked as non-removable by adding
        a named-parameter <code>edge_is_constrained_map</code> to the function
        <code>edge_collapse</code></li>
  </ul>

  <h3>dD Spatial Searching</h3>
  <ul>
    <li>Fix a documentation bug: The property map passed as template
      parameter to the classes
      <code>Search_traits_adapter</code> and <code>Distance_adapter</code>
      must be a lvalue property map. To avoid incorrect usage, a static
      assertion has been added in the CGAL code to prevent the user from
      instantiating these classes with an incorrect property map type.</li>
  </ul>

 <h3>CGAL ipelets</h3>
  <ul>
    <li> Better description of the demo ipelets in the user manual     </li>
    <li> New ipelet for pencils of circles</li>
    <li> New ipelet for hyperbolic geometry in Poincaré model</li>
    <li> The generator ipelet now generates point in a selected zone</li>
    <li> Hilbert sort ipelet implements two policies</li>
  </ul>
</div>

<h2 id="release4.3">Release 4.3 </h2>
<div>
  <p> Release date: October 2013 </p>

  <h3>The CGAL Manual</h3>
  <ul>
    <li>The documentation of CGAL is now generated with Doxygen.</li>
  </ul>

  <h3>2D Periodic Triangulations (new package)</h3>
  <ul>
    <li> This package allows to build and handle triangulations of point
      sets in the two dimensional flat torus. Triangulations are built
      incrementally and can be modified by insertion or removal of
      vertices. They offer point location facilities.  The package provides
      Delaunay triangulations and offers nearest neighbor queries and
      primitives to build the dual Voronoi diagrams.
    </li>
  </ul>

  <h3>API Changes</h3>
      <h4>2D and 3D Geometry Kernel </h4>
      <ul>
        <li> The intersection functions and functors used to return
          a <code>CGAL::Object</code> in order to deal with the different
          possible return types. However, depending on the arguments it is
          possible to reduce the possible return types to a small set. For
          this reason and to take advantage of the type safety, we decided
          to use <code>boost::variant</code> instead
          of <code>CGAL::Object</code>.  The <code>result_of</code>
          protocol is now even more useful to determine the return type of
          the intersection functions and functors. The change should be
          relatively transparent to the user thanks to the implicit
          constructor added to <code>CGAL::Object</code>. However, it is
          recommended to upgrade your code.  The previous behavior can be
          restored by defining the
          macro <code>CGAL_INTERSECTION_VERSION</code> to 1.
        </li>
      </ul>
      <h4>2D Arrangements</h4>
      <ul>
        <li> The type of the result of point location queries changed to
	  <code>boost::variant</code> (from <code>CGAL::Object</code>).
	  For convenience, the previous behavior can be restored by defining
	  the macro <code>CGAL_ARR_POINT_LOCATION_VERSION</code> to 1.
	<li> Introduced an optimization for operations on large and dense
	  arrangements.
        </li>
      </ul>
      <h4>3D Fast Intersection and Distance Computation</h4>
      <ul>
        <li>Following the intersection API
          change, <code>Object_and_primitive_id</code> has been replaced by
          a template class
          <code>Intersection_and_primitive_id&lt;Query&gt;</code> to determine
          the type depending on the query object type.
        </li>
      </ul>
      <h4>CGAL and Boost Property Maps</h4>
      <ul>
        <li>The <code>key_type</code> of the property maps provided by CGAL
          used to be an iterator. In order to be more easily re-used,
          the <code>key_type</code> has been changed to be
          the <code>value_type</code> of the iterator.  The packages that
          have been updated to match these changes are <b>Point Set
          Processing</b> and <b>Surface Reconstruction from Point Sets</b>.
          However, for most users this change should be transparent if the
          default property maps were used.  For convenience, the former
          behavior can be enabled by defining the
          macro <code>CGAL_USE_PROPERTY_MAPS_API_V1</code>.
    </li>
  </ul>

  <h3>Algebraic Foundations</h3>
  <ul>
    <li>For convenience, add an overload of <code>make_rational()</code>
    taking a pair of numbers.</li>
  </ul>

  <h3>2D and 3D Geometry Kernel </h3>
  <ul>
    <li>A <code>Iso_rectangle_2</code> can now be constructed from
      a <code>Bbox_2</code> and an <code>Iso_cuboid_3</code> from
      a <code>Bbox_3</code>. </li>
    <li> The implementation of <code>CGAL::Object</code> has been updated
      and now uses <code>boost::shared_ptr</code>
      and <code>boost::any</code>. This implementation is faster.
    </li>
    <li>Add to <code>Bbox_2</code> and <code>Bbox_3</code>
      a <code>+=</code> operator as well as free functions to get the
      bounding box of a range of geometric objects.
    </li>
  </ul>

  <h3>Combinatorial Maps</h3>
  <ul>
    <li>Two bug fixes: do not use the 2 least significant bits for cell
      attribute without dart support; share the mark when copying a
      CMap_cell_iterator.</li>
    <li>Add a constructor taking a given combinatorial map as argument,
      possibly with different dimension and/or different attributes. This
      allows to transform a combinatorial map.</li>
    <li>Add operator= and swap method.</li>
    <li>Add dynamic onmerge/onsplit functions that can be associated
      dynamically to i-attributes and which are automatically called when
      i-cells are split/merged.</li>
    <li>Add a function allowing to reverse the orientation of a
      combinatorial map, and another one to reverse one connected component
      of a combinatorial map.</li>
  </ul>

  <h3>3D Boolean Operations on Nef Polyhedra</h3>
  <ul>
    <li>Bug-fix in IO when using <code>Lazy_exact_nt</code> as number type
      or <code>Exact_predicates_exact_constructions_kernel</code> as
      kernel.</li>
  </ul>

  <h3>2D Triangulations</h3>
  <ul>
    <li>Extend the concept <code>TriangulationDataStructure_2</code> to
      require a more general <code>copy_tds</code> function that allows a
      copy between TDS of different types. The CGAL model has been
      updated.</li>
    <li>Add a way to efficiently insert a range of points with information
      into the 2D constrained Delaunay triangulations.
  </ul>

  <h3>3D Triangulations</h3>
  <ul>
    <li>Extend the concept <code>TriangulationDataStructure_3</code> to
      require a more general <code>copy_tds</code> function that allows a
      copy between TDS of different types. The CGAL model has been
      updated.</li>
    <li>Add an advanced function to set the infinite vertex of the
      triangulation for low level operations</li>
    <li>Fix a bug in the function inserting a range of points with info
      when the <code>Fast_location</code> tag is used</li>
  </ul>

  <h3>2D Segment Delaunay Graph</h3>
  <ul>
    <li>Add functions <code>insert_points</code>
      and <code>insert_segments</code> to insert a range of points and
      segments. These functions uses the spatial sorting in order to speed
      up the time needed for the insertion. The
      function <code>insert(Input_iterator first, Input_iterator beyond,
      Tag_true)</code> has been updated to dispatch the input when possible
      to these functions.
    </li>
  </ul>

  <h3>2D Apollonius Graphs</h3>
  <ul>
    <li>Modified insertion algorithm so that the code can handle
      pseudo-circles as well.</li>
    <li>Updated implementation of the vertex conflict predicate by a
      faster version.</li>
  </ul>

  <h3>3D Mesh Generation</h3>
  <ul>
    <li>Speed-up <code>Mesh_3</code> and in particular the global
      optimizers (Lloyd and ODT) by introducing a
      parameter <code>do_freeze</code> to prevent from moving vertices
      which would move of very small displacements.</li>
    <li> Introduce new data structures and options for speed-up and
      compacity. Note that <code>Compact_mesh_cell_base_3</code> and
      <code>Mesh_vertex_base_3</code> are now our favoured implementations
      of the concepts MeshCellBase_3 and MeshVertexBase_3.
    </li>
    <li>Introduce a new constructor
      for <code>Polyhedral_mesh_domain_3</code> that takes a bounding
      polyhedron to be meshed along with a polyhedral surface entirely
      included in it.  This allows the user to mesh a polyhedral domain
      with internal surface(s) which can be non-watertight and even
      non-manifold.
    </li>
    <li> Several documentation bug fixes.</li>
    <li> Provide the ability to plug in custom cell_base/vertex_base
      classes into the Mesh_triangulation_3 class. </li>
  </ul>

  <h3>Triangulated Surface Mesh Simplification</h3>
  <ul>
    <li>Fix a segmentation fault that was happening when some edges of length 0
        were in the input mesh.</li>
  </ul>
  <h3>3D Fast Intersection and Distance Computation</h3>
  <ul>
    <li>Following the intersection API
      change, <code>Object_and_primitive_id</code> has been replaced by a
      template class
      <code>Intersection_and_primitive_id&lt;Query&gt;</code> to determine
      the type depending on the query object type.
    </li>
    <li>Introduce the
      class <code>AABB_halfedge_graph_segment_primitive</code>, which
      replaces the class <code>AABB_polyhedron_segment_primitive</code>
      (which is now deprecated).  The new class is more general and can be
      used with any model of <code>HalfedgeGraph</code>.</li>
    <li>Introduce the class <code>AABB_face_graph_triangle_primitive</code>
      which replaces the
      class <code>AABB_polyhedron_triangle_primitive</code> (which is now
      deprecated).</li>
    <li>Document the classes <code>AABB_segment_primitive</code>
      and <code>AABB_triangle_primitive</code> that were already used in
      some examples.</li>
    <li>Add a generic primitive class <code>AABB_primitive</code> that
      allows to define a primitive type by defining only two property
      maps.</li>
    <li>Introduce a new concept of
      primitive <code>AABBPrimitiveWithSharedData</code>. It allows to have
      some data shared between the primitives stored in
      a <code>AABB_tree</code>.  With this you can, for example have a
      primitive wrapping an integer which refers to the position of a
      geometric object in a <code>std::vector</code>.  Only one reference
      to this vector will be stored in the traits of the tree.  The
      concept <code>AABBTraits</code>, its model <code>AABB_traits</code>
      and the class <code>AABB_tree</code> have been updated accordingly.
      However, everything is backward compatible.</li>
    <li> Fix a memory leak in the destructor of the
    class <code>AABB-tree</code></li>
  </ul>

  <h3>STL Extensions for CGAL</h3>
  <ul>
    <li>Add to <code>Dispatch_output_iterator</code>
      and <code>Dispatch_or_drop_output_iterator</code> an operator to
      accept and dispatch a tuple of values.
    </li>
  </ul>

  <h3>Concurrency in CGAL</h3>
  <ul>
    <li>Add a <code>FindTBB</code> CMake module so that one can easily link
      with TBB to write shared-memory parallel code.</li>
    <li>Introduce two new tags: Sequential_tag and Parallel_tag</li>
  </ul>
</div>

<h2 id="release4.2">Release 4.2 </h2>
<div>
  <p> Release date: March 2013 </p>

  <h3>Installation</h3>
  <ul>
    <li>Additional supported platforms:
      <ul>
        <li>The Microsoft Windows Visual C++ compiler 2012 (VC11) is now
        supported.</li>
      </ul>
    </li>
    <li>With Microsoft Visual C++ (all supported versions), the compiler
      flags <code>/bigobj</code> and <code>/wd4503</code> are added by CGAL
      CMake scripts.
    </li>
    <li>This is the last release whose "<tt>UseCGAL.cmake</tt>" file (if
      using CGAL in a CMake build environment) contains the line
<pre>
  link_libraries(${CGAL_LIBRARIES_DIR} ${CGAL_3RD_PARTY_LIBRARIES_DIRS})
</pre>
      as this is a deprecated CMake command. The correct way to link with
      CGAL's libraries (as for required 3rd party libraries) is to use
      '<code>target_link_libraries</code>' which specifies for each build
      target which libraries should be linked. The following serves as
      example:
<pre>
  find_package(CGAL)
  include(${CGAL_USE_FILE})
  add_executable(myexe main.cpp)
  target_link_libraries(myexe ${CGAL_LIBRARIES}
                              ${CGAL_3RD_PARTY_LIBRARIES})
</pre>
      We also expect further changes in CGAL's CMake setup (change of
      variable names, consistency of filename and output, removing
      essential libraries, building executables, removal of
      '<code>${CGAL_3RD_PARTY_LIBRARIES}</code>').
    </li>
  </ul>

  <h3>2D Arrangements</h3>
  <ul>
    <li> Enhanced the 2D-arrangements demonstration program and ported it
      to Qt4. The new demonstration program makes use of the CGAL Graphics
      View framework, in which the 2D primitives are individually
      represented as objects in a scene. (The implementations of several
      demos in CGAL already make use of this framework.) This project was
      carried out as part of the 2012 Google Summer of Code program.</li>
    <li>Fixed a bug in the Walk-Along-A-Line point location strategy for
      arrangements induced by unbounded curves.</li>
  </ul>

  <h3>2D Circular Geometry Kernel</h3>
  <ul>
    <li>Fix the intersection type computed when intersecting two identical circles.</li>
    <li>Forward correctly the result type of the linear kernel functors</li>
  </ul>

  <h3>2D Triangulations</h3>
  <ul>
    <li> Add mechanism to avoid call stack overflow
    in <code>Delaunay_triangulation_2</code>
    and <code>Constrained_Delaunay_triangulation_2</code>.
    <li> Add a constructor for <code>Regular_triangulation_2</code>
    and <code>Delaunay_triangulation_2</code> from a range of points or a
    range of points with info.
  </ul>

  <h3>2D Voronoi Diagram Adaptor</h3>
  <ul>
    <li> Bug-fix: Add ccb() method in face type as documented.
  </ul>

  <h3>3D Minkowski Sum of Polyhedra</h3>
  <ul>
    <li> Fix a memory leak.
  </ul>

  <h3>3D Fast Intersection and Distance Computation</h3>
  <ul>
    <li> Update requirements of the concepts <code>AABBTraits</code>
    and <code>AABBGeomTraits</code> to match the implementation of the
    package.
  </ul>

  <h3>Generator</h3>
  <ul>
    <li> Addition of the <code>Combination_enumerator</code>
  </ul>

  <h3>STL Extensions</h3>
  <ul>
    <li>Introduction of <code>CGAL::cpp11::result_of</code> as an alias to
      the tr1 implementation from boost of the <code>result_of</code>
      mechanism.  When all compilers supported by CGAL will have a Standard
      compliant implemention of the C++11 <code>decltype</code> feature, it
      will become an alias to
      <code>std::result_of</code>.
    </li>
  </ul>

  <h3>Surface Reconstruction from Point Sets</h3>
  <ul>
    <li> Performance improvements and addition of an option to better
    reconstruct undersampled zones. The poisson reconstruction plugin
    of the Polyhedron demo has an option to switch it on.
  </ul>
</div>


<h2 id="release4.1">Release 4.1 </h2>
<div>
  <p> Release date: October 2012</p>

  <h3>Installation</h3>
  <ul>
    <li>Additional supported platforms:
      <ul>
        <li>The Apple Clang compiler versions 3.1 and 3.2 are now supported on
          Mac OS X.</li>
      </ul>
    </li>
    <li>Improved configuration for essential and optional external third party software</li>
    <li>Added more general script to create CMakeLists.txt files: <tt>cgal_create_CMakeLists</tt></li>
    <li>Availability tests for C++11 features are now performed with the help of <a href="http://www.boost.org/libs/config">Boost.Config</a>. A Boost version of 1.40.0 or higher is needed to use C++11 features.</li>
  </ul>

  <h3>2D Arrangement</h3>
  <ul>
    <li>Improved the implementation of the incremental randomized
      trapezoidal decomposition point-location strategy. The new
      implementation enables point location in unbounded arrangements. It
      constructs a search structure of guaranteed linear size with
      guaranteed logarithmic query time.
    </li>
  </ul>

  <h3>2D Convex Hulls and Extreme Points </h3>
  <ul>
    <li>Speed up the preprocessing stage of the Akl-Toussaint implementation (used by the free function <code>convex_hull_2</code> when forward iterators are provided as input).</li>
  </ul>

  <h3>Combinatorial Maps</h3>
  <ul>
    <li>Minor bugfix; replace some functors by methods.</li>
  </ul>

  <h3>Linear Cell Complex</h3>
  <ul>
    <li>Improve the demo: add a widget showing all the volumes and an operation to create a Menger sponge.</li>
  </ul>

  <h3>Kernels</h3>
  <ul>
    <li>All Kernel functors now support the result_of protocol.</li>
  </ul>

  <h3>STL_Extensions for CGAL</h3>
  <ul>
    <li>The namespace <code>cpp0x</code> has been renamed <code>cpp11</code>. The old name is still available for backward compatibility.</li>
  </ul>

</div>

<h2 id="release4.0.2">Release 4.0.2</h2>
<DIV>
<p>Release date: Jul 2012</p>

<p>
This is a bug fix release. It fixes a bug in
the <code>CMakeLists.txt</code> for CGAL-4.0.1, that prevented even
building the libraries.
</p>

</div>

<h2 id="release4.0.1">Release 4.0.1</h2>

<DIV>
<p>Release date: Jul 2012</p>

<p>
This is a bug fix release. Apart various minor fixes in the documentation,
the following has been changed since CGAL-4.0:</p>

<h3> 2D Voronoi Diagram Adaptor (re-added)</h3>
<ul>
  <li>The package <em>2D Voronoi Diagram Adaptor</em> was temporarily
  removed from the CGAL distribution because of license issues. That
  package is now back into CGAL.
  </li>
</ul>

<h3>2D and 3D Geometry Kernel </h3>
<ul>
  <li>Fix a bug in the <code>Segment_3-Triangle_3</code> intersection function in the case the segment is collinear with a triangle edge.</li>
  <li>Fix a bug in the <code>Projection_traits_.._3</code> class in the case a segment was parallel to the x-axis.</li>
</ul>

<h3>Algebraic Kernel</h3>
<ul>
  <li>Avoid the linking error "duplicate symbols" when two compilation units
    using the algebraic kernel are linked.</li>
</ul>

<h3>3D Boolean Operations on Nef Polygons Embedded on the Sphere</h3>
<ul>
<li>Fix a memory leak due to the usage of an internal mechanism that has
  been replaced by <code>boost::any</code>. This also influences the
  packages 2D Boolean Operations on Nef Polygons, 3D Boolean Operations on
  Nef Polyhedra, Convex Decomposition of Polyhedra, and 3D Minkowski Sum of
  Polyhedra.</li>
</ul>

<h3>2D Arrangement</h3>
<ul>
<li>Fix several memory leaks.</li>
</ul>

<h3>2D Mesh Generation</h3>
<ul>
  <li>Fix a compilation error in the
  header <code>&lt;CGAL/Mesh_2/Do_not_refine_edges.h&gt;</code> when g++
  version 4.7 is used.</li>
</ul>

<h3>Surface Mesh Generation and 3D Mesh Generation</h3>
<ul>
  <li>Fix an important bug in the <code>CGAL_ImageIO</code> library, that
  could lead to wrong result when meshing from a 3D image.</li>
  <li>Fix the compilation of the demo in <code>demo/Surface_mesher</code>,
  when Boost version 1.48 or 1.49 is used.</li>
</ul>

<h3>Surface Mesh Parameterization</h3>
<ul>
<li>Fix a memory leak.</li>
<li>Fix a compatibility issue with Eigen-3.1 of <code>Eigen_solver_traits</code>. This fix also affects the usage of
that class in the package <i>Surface Reconstruction from Point Sets</i>.</li>
</ul>

</DIV>

<h2 id="release4.0">Release 4.0 </h2>
<DIV>
<p> Release date: March 2012</p>

<p>
CGAL 4.0 offers the following improvements and new functionality :  </p>

<h3>License Changes</h3>
  <p>The whole CGAL-3.x series was released under a combination of LGPLv2 (for
  the foundations of CGAL), and QPL (for the high-level packages). QPL was
  the former license of the graphical toolkit Qt, but that license is not
  supported by any major free software project. Furthermore, the terms of
  the LGPLv2 license are ambiguous for a library of C++ templates, like
  CGAL.</p>

  <p>The CGAL project, driven by the CGAL Editorial Board, has decided to
  change the license scheme of CGAL. We increased the major number
  of the CGAL version to '4' in order to reflect this license change.
  The CGAL-4.x series is released under:</p>
  <ul>
    <li>LGPLv3+ (that is LGPL <em>"either version 3 of the License, or (at your
    option) any later version"</em>), for the foundations of CGAL, instead
    of LGPLv2,</li>
    <li>GPLv3+ for the high-level packages, instead of QPL.</li>
  </ul>

<h3>General</h3>
<ul>
  <li>On Windows, CGAL libraries are now built by default as shared
      libraries (also called DLL). To run applications that use .dll files
      of CGAL, you must either copy the .dll files into the directory of
      the application, or add the path of the directory that contains those
      .dll files into the PATH environment variable.
  </li>
  <li>On Windows, the CMake scripts of CGAL now search for shared version
      of the Boost libraries. You must ensure that the .dll files of Boost are
      found by the dynamic linker.  You can, for example, add the path to
      the Boost .dll files to the PATH environment variable.
  </li>
  <li>On Windows, CMake version 2.8.6 or higher is now required.
  </li>
  <li>Eigen version 3.1 or later is now the recommended third party library to use
      in  <i>Planar Parameterization of Triangulated Surface Meshes</i>,
      <i>Surface Reconstruction from Point Sets</i>,
      <i>Approximation of Ridges and Umbilics on Triangulated Surface Meshes</i>, and
      <i>Estimation of Local Differential Properties of Point-Sampled Surfaces</i>
      packages. If you use Eigen you no longer need Taucs, Lapack or Blas to use those
      packages (and any other in CGAL).
  </li>
</ul>


<h3>Linear Cell Complex (new package)</h3>
<ul>
  <li>This package implements linear cell complexes, objects in
    d-dimension  with linear geometry. The combinatorial part of
    objects is described by a combinatorial map, representing all the
    cells of the object plus the incidence and adjacency relations
    between cells. Geometry is added to combinatorial maps simply by
    associating a point to each vertex of the map.  This data
    structure can be seen as the generalization in dD of the
    <code>Polyhedron_3</code>.</li>
</ul>

<h3> 2D Voronoi Diagram Adaptor (temporarily removed)</h3>
<ul>
<li>  As the copyright holder of this package has not granted
  the right to switch from QPL to GPL, this package is
  removed from the distribution.

  Note that it is "only" an adapter, that is the functionality
  of point/segment/disk Voronoi diagram is offered through
  the Delaunay triangulation, segment Delaunay graph,
  and Apollonius graph.</li>
</ul>

<h3>AABB Tree</h3>
<ul>
  <li>Document constness of member functions of the <code>AABB_tree</code> class.</li>
  <li>The class <code>AABB_tree</code> is now guaranteed to be read-only thread-safe. As usual in CGAL,
      this small overhead introduced for thread-safety can be deactivated by defining <code>CGAL_HAS_NO_THREADS</code>.</li>
</ul>

<h3>2D Alpha Shapes</h3>
<ul>
  <li>Add an extra template parameter to the class <code>Alpha_shape_2</code> that allows a certified construction using
      a traits class with exact predicates and inexact constructions.</li>
  <li>An object of type <code>Alpha_shape_2</code> can now be constructed from a triangulation.</li>

</ul>

<h3>3D Alpha Shapes</h3>
<ul>
  <li>Add an extra template parameter to the class <code>Alpha_shape_3</code> that allows a certified construction using
      a traits class with exact predicates and inexact constructions.</li>
</ul>

<h3>Geometric Object Generators</h3>
<ul>
  <li> <code>Random_points_in_iso_box_d</code> (deprecated since 3.8) has been
  removed. Use <code>Random_points_in_cube_d</code> instead.
</ul>

<h3>Linear and Quadratic Programming Solver</h3>
<ul>
<li>Minor bugfix.</li>
</ul>

<h3>Spatial Searching</h3>
<ul>
  <li>The const-correctness of this package have been worked out. The transition for users should be smooth in
  general, however adding few const in user code might be needed in some cases.
  </li>
  <li>The class <code>Kd_tree</code> is now guaranteed to be read-only thread-safe. As usual in CGAL,
      this small overhead introduced for thread-safety can be deactivated by defining <code>CGAL_HAS_NO_THREADS</code>.</li>
  <li>Bug-fix in <code>Orthogonal_incremental_neighbor_search</code> and <code>Incremental_neighbor_search</code> classes. Several calls to <code>begin()</code>
      now allow to make several nearest neighbor search queries independently.</li>
</ul>

<h3>STL Extension</h3>
<ul>
  <li><code>CGAL::copy_n</code> is now deprecated for <code>CGAL::cpp0x::copy_n</code> which uses <code>std::copy_n</code>, if available on the platform.</li>
  <li><code>CGAL::successor</code> and <code>CGAL::predecessor</code> are now deprecated for <code>CGAL::cpp0x::next</code> and <code>CGAL::cpp0x::prev</code>. These functions
  use the standard versions if available on the platform. Otherwise, <code>boost::next</code> and <code>boost::prior</code> are used.</li>
</ul>

<h3>Triangulation_2</h3>
<ul>
  <li> Fix a thread-safety issue in <code>Delaunay_triangulation_2</code> remove functions.  As usual in CGAL,
      the small overhead introduced for thread-safety can be deactivated by defining <code>CGAL_HAS_NO_THREADS</code>.</li>
  <li> Add extraction operator for the class <code>Constrained_triangulation_2</code> (and thus to all inheriting classes).</li>
</ul>

</div>

<h2 id="release3.9">Release 3.9 </h2>
<DIV>
<p> Release date: September 2011</p>

<p>
CGAL 3.9 offers the following improvements and new functionality :  </p>

<h3>General</h3>
<ul>
  <li>The class <code>Root_of_2</code> is now deprecated. It is recommended to use the class <code>Sqrt_extension</code> instead.</li>
  <li>The class <code>Sqrt_extension</code> is now used everywhere in CGAL where an algebraic number of degree 2 is needed.
      This change has been done in the <code>Root_of_traits</code> mechanism (indirectly packages 2D Circular kernel and 3D Spherical kernel)
      and the packages 2D Segment Delaunay Graphs and 2D Arrangements.</li>
  <li>Various fixes in the manual.</li>
</ul>

<h3>Combinatorial Maps (new package)</h3>
<ul>
  <li>This package provides a new combinatorial data structure allowing to describe any orientable subdivided object whatever its dimension.
  It describes all cells of the subdivision and all the incidence and adjacency relations between these cells.
  For example it allows to describe a 3D object subdivided in vertices, edges, faces and volumes.
  This data structure can be seen as the generalization in dD of the halfedge data structure.</li>
</ul>

<h3>3D Convex Hull (major performance improvement)</h3>
<ul>
      <li>The quickhull implementation of CGAL (<code>CGAL::convex_hull_3</code>)
          has been worked out to provide very better performances.</li>
      <li>The function <code>CGAL::convex_hull_3</code> no longer computes the plane
          equations of the facets of the output polyhedron. However an example is
          provided to show how to compute them easily.</li>
      <li>A global function <code>convex_hull_3_to_polyhedron_3</code> is now provided to extract
      the convex hull of a 3D points set from a triangulation of these points.</li>
</ul>

<h3>dD Spatial Searching (major new feature added)</h3>
<ul>
      <li>A traits-class and distance adapter that together with a point property map,
       allow to make nearest neighbor queries on keys instead of points have been added.</li>
      <li>Few bug fixes in the documentation have revealed some inconsistencies
      that have been corrected. Two traits class concept are now documented (<code>RangeSearchTraits</code>
      and <code>SearchTraits</code>). Most other changes concerns only classes documented as advanced.
      One issue that user can encounter is due to an additional requirement on the nested
      class <code>Construct_cartesian_const_iterator_d</code> defined in the concept SearchTraits that must
      provide a nested type <code>result_type</code>.</li>
</ul>

<h3>Spatial Sorting  (major new feature added)</h3>
<ul>
      <li>General dimension is now supported.</li>
      <li>Hilbert sorting admits now two policies: splitting at
      median or at middle (see user manual).</li>
      <li>Using a property map, sorting on keys instead of points is now easier</li>
</ul>

<h3>dD Kernel</h3>
<ul>
      <li>The d-dimensional kernel concept and models have been modified
          to additionally provide two new functors <code>Less_coordinate_d</code> and <code>Point_dimension_d</code>.</li>
</ul>

<h3>2D Arrangements</h3>
<ul>
      <li>A new geometry-traits class that handles rational arcs, namely
	<code>Arr_rational_function_traits_2</code>, has been introduced.
	It replaced an old traits class, which handled the same family of
	curves, but it was less efficient. The new traits exploits CGAL
	algebraic kernels and polynomials, which were not available at
	the time the old traits class was developed.</li>
      <li>A new geometry traits concept called
	<code>ArrangementOpenBoundaryTraits_2</code> has been introduced.
	A model of this concept supports curves that approach the open
	boundary of an iso-rectangular area called parameter space, which can
	be unbounded or bounded. The general code of the package, however,
	supports only the unbounded parameter space. We intend to enhance the
	general code to support also bounded parameter spaces in a future
	release.</li>
      <li>The deprecated member function <code>is_at_infinity()</code> of
        <code>Arrangement_2::Vertex</code> has been removed. It has been previously
        replaced new function <code>is_at_open_boundary()</code>.

      <li> The tags in the geometry traits that indicate the type of boundary of
       the embedding surface were replaced by the following new tags:
<pre>
         Left_side_category
         Bottom_side_category
         Top_side_category
         Right_side_category
</pre>
       It is still possible not to indicate the tags at all. Default values are assumed. This however will
       produce warning messages, and should be avoided.</li>
</ul>
</div>


<h2 id="release3.8">Release 3.8 </h2>
<DIV>
<p> Release date: April 2011</p>

<p>
CGAL 3.8 offers the following improvements and new functionality :  </p>

<h3>General</h3>
<ul>
  <li>Boost version 1.39 at least is now required.</li>
  <li>Initial support for the LLVM Clang compiler (prereleases of version 2.9).</li>
  <li>Full support for the options -strict-ansi of the Intel Compiler 11,
  and -ansi of the GNU g++ compiler.</li>
  <li>Adding a concept of ranges. In the following releases, it will be the
      way to provide a set of objects (vs. a couple of iterators).</li>
  <li>Fix a memory leak in CORE polynomials.</li>
  <li>Various fixes in the manual.</li>
</ul>

<h3>3D Mesh Generation (major new feature added)</h3>
<ul>
  <li>Adding the possibility to handle sharp features: the 3D Mesh
 generation package now offers the possibility to get in the final mesh an
 accurate representation of 1-dimensional sharp features present in the
 description of the input domain.
</ul>

<h3>2D Triangulations (major new feature added)</h3>
<ul>
  <li>Add a way to efficiently insert a range of points with information
      into a 2D Delaunay and regular triangulation.
  <li>Add member function mirror_edge taking an edge as parameter.
  <li>Fix an infinite loop in constrained triangulation.
</ul>

<h3>3D Triangulations (major new feature added)</h3>
<ul>
  <li>Add a way to efficiently insert a range of points with information into
      a 3D Delaunay and regular triangulation.
  <li>Add a member function to remove a cluster of points from a Delaunay or
      regular triangulation.
  <li>function vertices_in_conflict is renamed vertices_on_conflict_zone_boundary
      for Delaunay and regular triangulation. Function vertices_inside_conflict_zone
      is added to regular triangulation.
  <li>Structural filtering is now internally used in locate function of Delaunay
      and regular triangulation. It improves average construction time by 20%.
  <li>Added demo.
</ul>

<h3>3D Alpha Shapes (major new feature added)</h3>
<ul>
  <li> The new class Fixed_alpha_shape_3 provides a robust and
       faster way to compute one alpha shape (with a fixed value of alpha).
</ul>


<h3>AABB tree</h3>
<ul>
  <li>Adding the possibility to iteratively add primitives to an existing
      tree and to build it only when no further insertion is needed.
</ul>

<h3>2D and 3D Kernel</h3>
<ul>
  <li>Better handling of 2D points with elevation (3D points projected onto
      trivial planes). More general traits classes (Projection_traits_xy_3,
      Projection_traits_yz_3,Projection_traits_yz_3) are provided to work with
      triangulations, algorithms on polygons, alpha-shapes, convex hull algorithm...
      Usage of former equivalent traits classes in different packages is now deprecated.
  <li>Exact_predicates_exact_constructions_kernel now better use the static filters
      which leads to performance improvements.
  <li>Add an overload for the global function angle, taking three 3D points.
  <li>In the 2D and 3D kernel concept, the constant Boolean Has_filtered_predicates
      is now deprecated. It is now required to use Has_filtered_predicates_tag
      (being either Tag_true or Tag_false).
  <li>Compare_distance_2 and Compare_distance_3 provide additional operators
      for 3 and 4 elements.
  <li>Add intersection test and intersection computation capabilities
      between an object of type Ray_3 and either an object of type Line_3, Segment_3 or Ray_3.
  <li>Improve intersection test performance between an object of type Bbox_3 and an object of type
      Plane_3 or Triangle_3 by avoiding arithmetic filter failures.
</ul>

<h3>2D Envelope</h3>
<ul>
  <li>Env_default_diagram_1 is deprecated, Envelope_diagram_1 should be used instead.
</ul>

<h3>3D Envelope</h3>
<ul>
  <li>A new demo program called <tt>L1_Voronoi_diagram_2</tt> has been
    introduced. It demonstrates how 2D Voronoi diagrams of points under
    the L1 metric are constructed using lower envelopes.
</ul>


<h3>dD Kernel</h3>
<ul>
  <li>Add functor Compute_coordinate_d to Kernel_d concept.
</ul>

<h3>Geometric Object Generators</h3>
<ul>
  <li> CGAL::Random uses boost::rand48 instead of std::rand.
  <li>Adding to CGAL::Random a way to generate random integers.
  <li>Adding generators for dD points.
</ul>

<h3>Algebraic Foundations</h3>
<ul>
  <li>Algebraic_structure_traits now provides an Inverse functor for Fields.
      There is also a new global function inverse.
</ul>

<h3>Bounding Volumes</h3>
<ul>
  <li> dD Min sphere of spheres has a new traits class for the min sphere of points.
</ul>

<h3>Triangulated Surface Mesh Simplification</h3>
<ul>
  <li>The priority queue internally used to prioritize edge simplifications is no longer
      a relaxed heap but a binomial heap. This fix guarantees that all edges satisfying
      a simplification criteria are removed (if possible).
</ul>

<h3>3D Boolean Operations on Nef Polyhedra</h3>
<ul>
  <li>Allow construction of a 3D nef polyhedron from a 3D polyhedron with normals.
</ul>

<h3>2D Arrangements</h3>
<ul>
  <li>Fix a bug in the method insert_at_vertices of the Arrangement_2 class.
  <li>Fix several bugs in the traits class Arr_Bezier_curve_traits_2 for arrangement of Bezier curves.
</ul>

<h3>2D Minkowski Sums</h3>
<ul>
  <li>A bug in the convolution method was fixed.
</ul>
</DIV>

<h2 id="release3.7">Release 3.7 </h2>
<DIV>
<p> Release date: October 2010</p>

<p>
CGAL 3.7 offers the following improvements and new functionality :  </p>


<h3>General</h3>

  <ul>
  <li>The configuration of CGAL libraries now requires CMake>=2.6.

  <li>Changes in the set of supported platforms:
    <ul>
    <li>GNU g++ 4.5 supported (with or without the compilation option
      -std=c++0x).

    <li>Initial support for the option -strict-ansi of the Intel Compiler 11.
      The CGAL libraries compile with that option, and most CGAL headers
      have been fixed. The packages "3D Boolean Operations on Nef
      Polyhedra" (Nef_3), "Convex Decomposition of Polyhedra"
      (Convex_decomposition_3), and "3D Minkowski Sum of Polyhedra"
      (Minkowski_sum_3) are known to still fail to compile with that
      compiler flag.

    <li>The Microsoft Windows Visual C++ compiler 2010 (VC10), that was
      experimentally supported by CGAL-3.6.1, is now fully supported. Note
      that CMake>=2.8.2 is required for that support.

    <li>The Microsoft Windows Visual C++ compiler 2005 (VC8) is no longer
      supported by the CGAL project since CGAL-3.7.

    <li>With Microsoft Windows Visual C++ (VC9 and VC10), the optional
      dependencies Gmp, Mpfr, Blas, Lapack, Taucs no longer use Boost-style
      name mangling. Only one variant is now provided by the CGAL Windows
      installer (release, with dynamic runtime).
    </ul>
  <li>Some demos now require a version of Qt4 >= 4.3.

  <li>CGAL_PDB is no longer provided with CGAL. An alternative solution for
    people interested in reading PDB files is to use ESBTL
    (http://esbtl.sourceforge.net/).

  <li>Fix issues of the CGAL wrappers around the CORE library, on 64 bits
    platforms.
  </ul>


<h3>Arithmetic and Algebra</h3>
<ul>
  <li> New models Algebraic_kernel_d_1 and Algebraic_kernel_d_2 for the
    corresponding concepts. They provide generic support for various
    coefficient types
</ul>

<h3>Arrangements</h3>
<ul>
  <li> A new model Arr_algebraic_segment_traits_2 of ArrangementTraits_2 that
    supports algebraic curves of arbitrary degree in the plane
</ul>


<h3> 2D Triangulations</h3>
<ul>
  <li>The Delaunay and regular 2D triangulations now use a symbolic
    perturbation to choose a particular triangulation in co-circular cases.

  <li>The return type of the template member function
    insert(It beg, It end), taking an iterator range of points,
    has been changed from int to std::ptrdiff_t.

  <li>Classes Triangulation_euclidean_traits_xy_3, Triangulation_euclidean_traits_yz_3
    and Triangulation_euclidean_traits_xz_3 are now model of the concept
    ConstrainedTriangulationTraits_2. They can be used with and without intersection
    of constraints.

  <li>2D Delaunay and basic triangulations now provide vertex relocation by
    the mean of these two new methods: move and move_if_no_collision. The
    methods are also available for the hierarchy
    (Triangulation_hierarchy_2).

</ul>

<h3>3D Triangulations</h3>
   <ul>
  <li>The return type of the template member function
    insert(It beg, It end), taking an iterator range of points,
    has been changed from int to std::ptrdiff_t.
  <li>3D Delaunay triangulations now provide vertex relocation by the mean
    of these two new methods: move and move_if_no_collision. This works in
    both Compact_policy and Fast_policy.
</ul>

<h3>2D and 3D Alpha Shapes</h3>
  <ul>
  <li>The type int in the API has been changed to std::size_t
    so that CGAL can deal with large data sets (64 bit addresses).
  </ul>


<h3>2D Mesh Generation</h3>
  <ul>
  <li>The execution of the 2D mesh generator is now deterministic (same at
    each run).
  </ul>

<h3>3D Mesh Generation</h3>
  <ul>
  <li>The efficiency of the 3D mesh generator has been improved (the number
    of calls to the oracle per inserted vertex has globally decrease).
    This is achieved through a slight change of the mesh generator strategy
    which implies that a surface component that is not detected at the
    surface mesher level will never be discovered by chance, owing to the
    refinement of some tetrahedra, as it could happen before.
    Please note that defining the macro
    CGAL_MESH_3_USE_OLD_SURFACE_RESTRICTED_DELAUNAY_UPDATE switches back to
    the old behavior.

  <li>A demo program is now available.
  </ul>

<h3>Surface Reconstruction from Point Sets</h3>
  <ul>
  <li>Improved performance and minor bug fix.
  </ul>


<h3>2D Range and Neighbor Search</h3>
  <ul>
  <li>The type int in the API has been changed to std::size_t
    so that CGAL can deal with large data sets (64 bit addresses).
</ul>

</DIV>



<h2 id="release3.6.1">Release 3.6.1</h2>

<DIV>
<p>Release date: June 2010</p>

<p>
This is a bug fix release. The following has been changed
since CGAL-3.6:</p>

<h3>General</h3>

  <ul>
  <li> Fix compilation errors with recent Boost versions (since 1.40).

  <li> Initial support for the Microsoft Visual C++ compiler 10.0 (MSVC
    2010). For that support, CMake>=2.8.2 is required.
    Note also that the compiler option "/bigobj" is necessary to compile
    some CGAL programs with MSVC 2010.
</ul>


<h3>Polynomial</h3>
<ul>
  <li>Fix compilation errors with the Microsoft Visual C++ compiler and the
    Intel C++ compiler.
</ul>

<h3> Polyhedron</h3>
<ul>
  <li> Fix a compilation errors in demo/Polyhedron/:
     <li> issue with the location of qglobal.h of Qt4 on MacOS X,
     <li> missing texture.cpp, if TAUCS is used,
  <li> Fix the location of built plugins of demo/Polyhedron/, when CGAL is
    configured with WITH_demos=ON
</ul>

<h3> 3D Periodic Triangulations</h3>
<ul>
  <li> Fixed bug in the triangulation hierarchy for periodic triangulations.
</ul>

<h3> 2D Mesh Generation</h3>
<ul>
   <li> Fix a bug that lead to precondition violation.
  <li> Improve the user manual about the member function is_in_domain() of the
    Face type.
  <li> The 2D meshing process is now deterministic (sorting of bad faces no
    longer relies on pointers comparisons).
</ul>

<h3> 3D Mesh Generation</h3>
<ul>
  <li>Fix a linking errors (duplicate symbols) when <code>&lt;CGAL/refine_mesh_3.h&gt;</code> is
    included in different compilation units.
</ul>

<h3> Spatial Searching</h3>
<ul>
  <li> Fix a bug in <code>&lt;CGAL/Orthogonal_k_neighbor_search.h&gt;</code> when several
    nearest neighbors are at the same distance from the query point.
</ul>

<h3> IO Streams</h3>
<ul>
  <li>Fix a bug in <code>&lt;CGAL/IO/VRML_2_ostream.h&gt;</code> that generated VRML 2 files with
    an invalid syntax for IndexedFaceSet nodes.
</ul>

<h3> Triangulation_2</h3>
<ul>
  <li> Add missing Compare_distance_2 functor in trait classes Triangulation_euclidean_traits_xy_3
    Triangulation_euclidean_traits_yz_3 and Triangulation_euclidean_traits_xz_3.
    This was preventing calling member function nearest_vertex of Delaunay_triangulation_2
    instantiated with one of these traits.
    </ul>
</DIV>

<h2 id="release3.6">Release 3.6</h2>

<DIV>
<p>Release date: March 2010</p>

<p>
CGAL 3.6 offers the following improvements and new functionality : </p>

<h3>General</h3>

  <ul><li> Boost version 1.34.1 at least is now required.</ul>


<h3>Arithmetic and Algebra</h3>

<h4>Algebraic Kernel (new package)</h4>

  <ul>
    <li> This new package is targeted to provide black-box implementations of
    state-of-the-art algorithms to determine, compare and approximate real
    roots of univariate polynomials and bivariate polynomial systems. It
    includes models of the univariate algebraic kernel concept, based on
    the library RS.
  </ul>

<h4>Number Types</h4>

  <ul>
    <li>Two new arbitrary fixed-precision floating-point number types have been
    added: the scalar type Gmpfr and the interval type Gmpfi, based on the
    MPFR and MPFI libraries respectively.
  </ul>


<h3>Geometry Kernels</h3>

<h4>2D and 3D Geometry Kernel</h4>
<ul>
<li> Add new do_intersect() and intersection() overloads:
  <ul>
    <li> do_intersect(Bbox_3, Bbox_3/Line_3/Ray_3/Segment_3)
    <li> intersection(Triangle_3, Line_3/Ray_3/Segment_3)
  </ul>
</ul>

<h3>Polygons</h3>

<h4>2D Regularized Boolean Set-Operations</h4>
<ul>
<li> Fixed General_polygon_set_2::arrangement() to return the proper type
    of object.
</ul>


<h3>Arrangement</h3>

<h4>2D Arrangements</h4>

<ul><li> Fixed passing a (const) traits object to the constructor of Arrangement_2.

<li> Introduced Arrangement_2::fictitious_face(), which returns the fictitious
    face in case of an unbounded arrangement.

<li> Fixed a bug in Bezier-curve handling.

<li> Added (back) iterator, number_of_holes(), holes_begin(), and holes_end()
    to the default DCEL for backward compatibility.

<li> Added (simple) versions of the free overlay() function. It employs the
    default overlay-traits, which practically does nothing.
</ul>

<h3> Polyhedron</h3>
<ul>
  <li> Fix a compilation errors in demo/Polyhedron/:
   <ul>
     <li> issue with the location of qglobal.h of Qt4 on MacOS X,
     <li> missing texture.cpp, if TAUCS is used,
   </ul>
  <li> Fix the location of built plugins of demo/Polyhedron/, when CGAL is
    configured with WITH_demos=ON
  <li> Fix a bug in test_facet function of the incremental builder:
    the function did not test if while a new facet makes a vertex manifold,
    no other facet incident to that vertex breaks the manifold property.
</ul>

<h3>Triangulations and Delaunay Triangulations</h3>

<h4>2D/3D Regular Triangulations</h4>

<ul><li> Weighted_point now has a constructor from Cartesian coordinates.
</ul>

<h4>3D Triangulations</h4>

<ul><li> Regular_triangulation_3 : semi-static floating-point filters are now used
    in its predicates, which can speed up its construction by a factor of about 3
    when Exact_predicates_inexact_constructions_kernel is used.

<li> The class Regular_triangulation_filtered_traits_3 is deprecated, the class
    Regular_triangulation_euclidean_traits_3 must be used instead. The
    predicates of that traits will be filtered if the kernel given as template
    parameter of that traits is itself a filtered kernel.

<li> Triangulation_hierarchy_3 is now deprecated, and replaced by a simpler
    CGAL::Fast_location policy template parameter of Delaunay_triangulation_3.

<li> The old version of remove() (enabled with CGAL_DELAUNAY_3_OLD_REMOVE)
    has been deleted.
</ul>

<h4>3D Periodic Triangulations</h4>

<ul><li> New demo: 3D periodic Lloyd algorithm.

<li> New functionality for Voronoi diagrams: dual of an edge and of a vertex,
    volume and centroid of the dual of a vertex.

<li> The package can now be used with the 3D Alpha Shapes package to compute
    periodic alpha shapes.
</ul>

<h4>3D Alpha shapes</h4>

<ul><li> The class Weighted_alpha_shape_euclidean_traits_3 is deprecated, the class
    Regular_triangulation_euclidean_traits_3 must be used instead.

<li> The package can now be used together with the 3D Periodic Triangulation
    package to compute periodic alpha shapes.
</ul>

<h4>2D/3D Triangulations, 2D Segment Delaunay Graph, 2D Apollonius Graph,
  and 3D Periodic Triangulations</h4>

<ul><li>The constructor and insert function taking ranges now produce
    structures whose iterator orders is now deterministic (same at each
    run).
</ul>


<h3>Mesh Generation</h3>

<h4>2D Mesh Generation</h4>

<ul><li> The 2D mesh generator can now be used with a constrained Delaunay
    triangulation with constraints hierarchy
    (Constrained_triangulation_plus_2).
    <li> In some cases (refinement of a constrained edge that is on the
    convex hull), the 2D mesh generator from CGAL-3.4 and CGAL-3.5
    could create invalid triangulations. This bug is now fixed.
</ul>

<h4>3D Mesh Generation</h4>

<ul><li> The mesh generator has been enriched with an optimization phase to
    provide 3D meshes with well shaped tetrahedra (and in particular no
    slivers).  The optimization phase involves four different optimization
    processes: two global optimization processes (ODT and Lloyd), a
    perturber and an exuder. Each of these processes can be activated or
    not, and tuned to the users needs and to available computer resources.
</ul>

<h3>Support library</h3>

<h4>CGAL ipelets</h4>

<ul><li> Add support for version 7 of Ipe.
</ul>

</DIV>


<h2 id="release3.5.1">Release 3.5.1</h2>
<DIV>
<p>Release date: December 2009</p>
<p>
This is a bug fix release.</p>

<h3>Documentation</h3>
<ul>
  <li>Fixes in the documentation (the online documentation of CGAL-3.5 is now
    based on CGAL-3.5.1).
  <li>Fixes to the bibliographic references.
</ul>

<h3>Windows installer</h3>
<ul>
  <li>The Windows installer of CGAL-3.5.1 fixes an issue with downloading of
    precompiled binaries of the external library TAUCS.
</ul>

<h3>Bug fixes in the following CGAL packages</h3>
  <h4>AABB tree</h4>
  <ul>
    <li>Fix a linker issue in do_intersect(Bbox_3,Bbox_3).
    <li>Fix compilation issue in do_intersect(Bbox_3,Ray_3) when using the
      parameters in this order.
  </ul>
  <h4>3D Mesh Generation</h4>
  <ul>
    <li>Fix a bug in initial points construction of a polyhedral surface.
  </ul>
</DIV>



<h2  id="release3.5">Release 3.5</h2>
<DIV>
<p>Release date: October 2009</p>
<p>
  CGAL releases will now be published about every six months. As a transition
  release, CGAL-3.5 has been developed during 9 months from the release
  CGAL-3.4.</p>

<p>Version 3.5 differs from version 3.4 in the platforms that are supported and
  in functionality.  There have also been a number of bug fixes for this release.</p>

<h3>General</h3>
<ul>
  <li>Additional supported platforms:
    <ul>
      <li>GNU g++ 4.4 supported.
      <li>Intel Compiler 11 supported on Linux
    </ul>
  <li>Fixed ABI incompatibilities when mixing CGAL and Boost Program Options
    on Windows/Visual C++ (the compilation flag -D_SECURE_SCL=0 is not
    longer use in Debug mode).
</ul>

<h3>Geometry Kernels</h3>

<h4>3D Spherical Geometry Kernel</h4>
<ul>
  <li>
    Add functionalities to manipulate circles, circular arcs and points
    that belong to the same sphere.

</ul>
<h3>Polygons</h3>

<h4>2D Regularized Boolean Set-Operations</h4>
<ul>
  <li>The polygon validation operations were enhanced and their interface was
    improved. They are now offered as free functions and applied properly.

</ul>
<h4>2D Straight Skeleton and Polygon Offsetting </h4>
<ul>
  <li>Updated the manual to document the new partial skeletons feature
    (already in the code since 3.4)

</ul>

<h3>Arrangements</h3>

<h4>2D Arrangements</h4>
<ul>
  <li>The member function is_at_infinity() of Arrangement_2::Vertex was
    replaced by the new function is_at_open_boundary(). The former is
    deprecated. While still supported in version 3.5, It will not be
    supported in future releases. The member functions boundary_type_in_x()
    and boundary_type_in_y() were permanently replaced by the functions
    parameter_space_in_x() and parameter_space_in_y(), respectively. The 2
    new functions return an enumeration of a new type, namely
    Arr_parameter_space.

  <li> The tags in the geometry traits that indicate the type of boundary of
    the embedding surface were replaced by the following new tags:
    Arr_left_side_tag
    Arr_bottom_side_tag
    Arr_top_side_tag
    Arr_right_side_tag
    In addition, the code was change, and now it is possible not to
    indicate the tags at all. Default values are assumed. This however will
    produce warning messages, and should be avoided.

  <li> All operations of the geometry traits-class were made 'const'. This
    change was reflected in the code of this package and all other packages
    that are based on it. Traits classes that maintain state, should
    declare the data members that store the state as mutable.

</ul>
<h4>Envelopes of Surfaces in 3D</h4>
<ul>
  <li> A few bugs in the code that computes envelopes were fixed, in
    particular in the code that computes the envelopes of planes.

</ul>

<h3>Triangulations and Delaunay Triangulations</h3>

<h4>3D Periodic Triangulations (new package)</h4>

<ul>
  <li> This package allows to build and handle triangulations of point sets in
    the three dimensional flat torus. Triangulations are built
    incrementally and can be modified by insertion or removal of
    vertices. They offer point location facilities.

</ul>

<h3>Mesh Generation</h3>

<h4>Surface Reconstruction from Point Sets (new package)</h4>
<ul>
  <li> This CGAL package implements an implicit surface reconstruction method:
    Poisson Surface Reconstruction. The input is an unorganized point set
    with oriented normals.

</ul>
<h4>3D Mesh Generation (new package)</h4>
<ul>
  <li> This package generates 3 dimensional meshes.  It computes isotropic
    simplicial meshes for domains or multidomains provided that a domain
    descriptor, able to answer queries from a few different types on the
    domain, is given.  In the current version, Mesh_3 generate meshes for
    domain described through implicit functional, 3D images or polyhedral
    boundaries.  The output is a 3D mesh of the domain volume and conformal
    surface meshes for all the boundary and subdividing surfaces.

</ul>
<h3>Geometry Processing</h3>

<h4>Triangulated Surface Mesh Simplification</h4>

<ul>
  <li>  BREAKING API change in the passing of the visitor object.

  <li>  Fixed a bug in the link_condition test

  <li>  Added a geometric test to avoid folding of facets

  <li>  Fixed a bug in the handling of overflow in the LindstromTurk
    computations

  <li>  Updated the manual to account for the new visitor interface

</ul>
<h4>Point Set Processing (new package)</h4>

<ul>
  <li>  This packages implements a set of algorithms for analysis, processing,
    and normal estimation and orientation of point sets.

</ul>

<h3>Spatial Searching and Sorting</h3>

<h4>AABB tree (new package)</h4>

<ul>
  <li>This package implements a hierarchy of axis-aligned bounding boxes (a
    AABB tree) for efficient intersection and distance computations between
    3D queries and sets of input 3D geometric objects.

</ul>
<h3>Support Library</h3>

<h4>CGAL_ipelets (new package):</h4>
<ul>
  <li> Object that eases the writing of Ipe's plugins that use CGAL.
    Plugins for CGAL main 2D algorithm are provided as demo.


</ul>
</DIV>


<h2 id="release3.4">Release 3.4</h2>
<DIV>
<p>Release date: January 2009</p>

<p>Version 3.4 differs from version 3.3.1 in the platforms that are supported and
in functionality.  There have also been a number of bug fixes for this release.
</p>

<h3>General</h3>
<ul>
<li> GNU g++ 4.3 supported.  Support for g++ 3.3 is dropped.
<li> Visual 9 supported. Support for Visual 7 is dropped.

<li> Boost version 1.33 at least is now required.
<li> CGAL now depends on Boost.Threads, which implies to link against
    a compiled part of Boost.

<li> The new macro CGAL_NO_DEPRECATED_CODE can be defined to disable deprecated code,
    helping users discover if they rely on code that may be removed in
    subsequent releases.

<li> Assertion behaviour:
    It is not possible anymore to set the CONTINUE mode for assertion failures.
    Functions that allow to change the assertion behaviour are now declared in <code>&lt;CGAL/assertions_behaviour.h&gt;</code>.

<li>Qt3 based demos are still there but the documentation has been removed as the CGAL::Qt_Widget will be deprecated.

<li>Qt4 based demos use the Qt GraphicsView framework and the libQGLViewer.
</ul>

<h3> Installation</h3>

<ul>
<li> install_cgal has been replaced by CMake.
</ul>


<h3> Polynomial  (new package)</h3>
<ul>
<li> This package introduces a concept Polynomial_d, a concept for multivariate polynomials in d variables.
</ul>


<h3>Modular Arithmetic (new package)</h3>
<ul>
<li>  This package provides arithmetic over finite fields.
</ul>


<h3>Number Types</h3>
<ul>
<li> the counter Interval_nt::number_of_failures() has been removed, replaced by
    a profiling counter enabled with CGAL_PROFILE.


<li> Fix of a bug in CORE/Expr.h; as a consequence, the arrangement demo works properly when handling
     arrangements of conics, for example, when defining an arc with 5 points.

</ul>



<h3>3D Spherical Geometry Kernel  (new package)</h3>
<ul>
<li> This package is an extension of the linear CGAL Kernel. It offers functionalities on spheres,
    circles, circular arcs and line segments in the 3D space.
</ul>

<h3> Linear Kernel</h3>
<ul>
<li> We recommend that you use the object_cast() function instead of assign()
    to extract an object from a CGAL::Object, for efficiency reasons.
<li> The Kernel archetypes provided by the 2D/3D linear kernel have been removed.
<li> The deprecated linear kernel functors Construct_supporting_line_2 and
    Construct_supporting_line_3 have been removed.
<li> Ambiant_dimension and Feature_dimenison have been added to retrieve the
    potentially compile-time dimension of a space or of an object.
<li> barycenter() functions have been added.

<li> The geometric object Circle_3 as well as predicates and constructions have been added to the kernel

<li>The missing intersection/do_intersect between Line_3 and Line_3 has been added as well.
</ul>


<h3>3D Triangulations</h3>
<ul>
<li> Removed the deprecated functions Cell:mirror_index() and Cell::mirror_vertex().
<li> Derecursification of two functions that in some cases lead to stack overflows
</ul>


<h3>3D Nef Polyhedron</h3>
<ul>
<li> n-ary union/intersection
<li> intersection with halfspace under standard kernel
<li> constructor for polylines
</ul>


<h3>CGAL and the Qt4 GraphicsView (new package)</h3>
<ul>
<li> 2D CGAL Kernel objects and many data structures have can be rendered in a QGraphicsView
</ul>

<h3>STL Extensions:</h3>
<ul>
<li> The functor adaptors for argument binding and composition
    (bind_*, compose, compose_shared, swap_*, negate, along with the helper
    functions set_arity_* and Arity class and Arity_tag typedefs) which were provided
    by <code>&lt;CGAL/functional.h&gt;</code> have been removed.  Please use the better boost::bind
    mecanism instead.  The concept AdaptableFunctor has been changed accordingly
    such that only a nested result_type is required.
<li> The accessory classes Twotuple, Threetuple, Fourtuple and Sixtuple are also
    deprecated (use CGAL::array instead).
<li> CGAL::Triple and CGAL::Quadruple are in the process of being replaced by
    boost::tuple.  As a first step, we strongly recommend that you replace
    the direct access to the data members (.first, .second, .third, .fourth),
    by the get&lt;i&gt;() member function; and replace the make_triple and make_quadruple
    maker functions by make_tuple.<br>
    This way, in a further release, we will be able to switch to boost::tuple more easily.
<li> The class CGAL::Uncertain&lt;&gt; has been documented.  It is typically used to report
    uncertain results for predicates using interval arithmetic, and other filtering
    techniques.
</ul>


<h3>2D Arrangements</h3>
<ul>
  <li> Changed the name of the arrangement package from Arrangement_2 to Arrangement_on_surface_2
    to reflect the potential capabilities of the package to construct and maintain arrangements
    induced by curves embedded on two dimensional surfaces in three space. Most of these capabilities
    will become available only in future releases though.
  <li> Enhanced the geometry traits concept to handle arrangements embedded on surfaces. Each geometry-traits
    class must now define the 'Boundary_category' tag.
  <li> Fixed a bug in Arr_polyline_traits_2.h, where the operator that compares two curves failed to evaluate
    the correct result (true) when the curves are different, but their graphs are identical.
  <li> Permanently removed IO/Arr_postscript_file_stream.h and IO/Polyline_2_postscript_file_stream.h,
    as they depend on obsolete features and LEDA.
  <li> Fixed several bugs in the arrangement demo and enhanced it. e.g., fixed background color change,
    allowed vertex coloring , enabled "smart" color selection, etc.
  <li> Enhanced the arrangement demo with new features, such as allowing the abortion of the merge function
    (de-select), updated the how-to description, etc.
  <li> Replace the functions CGAL::insert_curve(), CGAL::insert_curves(), CGAL::insert_x_monotone_curve(),
    and CGAL::insert_x_monotone_curves() with a single overloaded function CGAL::insert(). The former
    4 functions are now deprecated, and may no longer be supported in future releases.
</ul>

<h3>Envelopes of Surfaces in 3D</h3>

<ul>
<li> Fixed a bug in the computation of the envelope of unbounded planes caused by multiple removals
    of vertices at infinity.
</ul>

<h3>2D Regularized Boolean Set-Operations</h3>
<ul>
  <li> Fixed a bug in connect_holes() that caused failures when connecting holes touching the outer boundary.
  <li> Fixed the concept GeneralPolygonSetTraits_2. Introduced two new concepts GpsTraitsGeneralPolygon_2
    and GpsTraitsGeneralPolygonWithHoles_2. Fixed the definition of the two nested required types Polygon_2
    and Polygon_with_holes_2 of the GeneralPolygonSetTraits_2 concept. They must model now the two new
    concepts above.
  <li> Added a default template parameter to 'General_polygon_set_2' to allow users to pass their specialized
    DCEL used to instantiate the underlying arrangement.
  <li> Enhanced the BOP demo to use multiple windows.
</ul>

<h3>2D Minkowski Sums</h3>
<ul>
 <li> Fixed a few bugs in the approximate offset function, making it robust to highly degenerate inputs.
  <li> Fixed a bug in the exact Minkowski sum computation when processing degenerate inputs that induce overlapping
    of contiguous segments in the convolution cycles.
  <li> Optimized the approximate offset function (reduced time consumption up to a factor of 2 in some cases).
  <li> Added functionality to compute the offset (or to approximate the offset) of a Polygon_with_holes_2
    (and not just of a Polygon_2).
  <li> Added the functionality to compute (or to approximate) the inner offset of a polygon.
</ul>

</DIV>


<h2 id="release3.3.1">Release 3.3.1</h2>
<DIV>
<p>Release date: August 2007</p>

<p>This is a bug fix release.
</p>

<h3>General</h3>
<ul>
<li> Intel C++ 9 was wrongly recognized as unsupported by install_cgal.
<li> Added autolink (for Visual C++) for the CGALImageIO and CGALPDB libraries.
<li> Fixed bug in Memory_sizer when using more than 4GB of memory (64bit).
</ul>

<h3>Number Types</h3>
<ul>
<li> Fixed bug in FPU rounding mode macros (affected only the alpha architecture).
<li> Fixed bug in MP_Float constructor from double for some particular values.
<li> Fixed bug in to_double(Lazy_exact_nt) sometimes returning NaN.
</ul>

<h3>Kernel</h3>
<ul>
<li> Fixed forgotten derivation in Circular_kernel_2::Has_on_2
<li> Added some missing functions in Bbox_3 compared to Bbox_2.
</ul>

<h3>Skin Surface Meshing</h3>
<ul>
<li> The new Skin Surface Meshing package had been forgotten in the list of
  changes and the release announcement of CGAL 3.3:
    This package allows to build a triangular mesh of a skin surface.
    Skin surfaces are used for modeling large molecules in biological computing.
</ul>

<h3>Arrangements</h3>
<ul>
<li> Fixed a bug in the Arrangement_2 package in dual arrangement representation
  for Boost graphs when reporting all halfedges of a face.
<li> Fixed a bug in the Arrangement sweep-line when using a specific polyline
  configuration.
<li> Fixed bug in Arrangement_2 in walk along a line point location for unbounded curves.
<li> Fixed bug in aggregated insertion to Arrangement_2.
<li> Fixed bug in Arrangment_2 class when inserting an unbounded curve from an existing vertex.
<li> Fixed bug when dealing with a degenerate conic arc in Arr_conic_traits_2 of
  the Arrangment package, meaning a line segment which is part of a degenerate
  parabola/hyperbola.
<li> Fixed bug in the Bezier traits-class:
    properly handle line segments.
    properly handle comparison near a vertical tangency.
</ul>

<h3>2D Polygon </h3>
<ul>
<li> Fixed bug in degenerate case of Polygon_2::is_convex() for equal points.
</ul>

<h3>2D Triangulations</h3>
<ul>
<li> Fixed bug in Regular_triangulation_2.
</ul>

<h3>3D Triangulations</h3>
<ul>
<li> Added a circumcenter() function in the default Cell type parameter
     Triangulation_ds_cell_base_3, so that the .dual() member function of
     Delaunay still work as before, without requiring the explicit use of
     Triangulation_cell_base.
<li> Added missing operator-&gt;() to Facet_circulator.
</ul>

<h3>Interpolation</h3>
<ul>
<li> Fixed bug in Interpolation 3D about the normalization coefficient initialization.
</ul>

<h3>3D Boolean Operations on Nef Polyhedra</h3>
<ul>
<li> Fixed bug in construction of Nef_polyhedron_3 from off-file. Now, always the
  inner volume is selected.
<li> Fixed bug in conversion from Nef_polyhedron_3 to Polyhedron_3. Polyhedron_3 was not cleared
  at the beginning.
<li> Fixed bug in Nef_polyhedron_3 in update of indexes for construction of external structure.
</ul>

<h3>Third Party Libraries Shipped with CGAL</h3>
<ul>
<li> TAUCS supports now 64 bits platforms.
<li> CAUTION: Since version 3.3.1, CGAL is no longer compatible with the official
           release of TAUCS (currently 2.2). Make sure to use the version
           modified by the CGAL project and available from the download section
           of http://www.cgal.org.
</ul>

</DIV>



<h2 id="release3.3">Release 3.3</h2>
<DIV>
<p>Release date: May 2007</p>

<p>
Version 3.3 differs from version 3.2.1 in the platforms that are supported and
in functionality.  There have also been a number of bug fixes for this release.
</p>

<p>Additional supported platforms
<ul>
<li> GNU g++ 4.1 and 4.2
<li> Intel C++ compiler 9
<li> Microsoft Visual C++ compiler 8.0
</ul>

<p>The following platforms are no longer supported:

<UL>
   <LI>Intel 8
</UL>

<p>CGAL now supports Visual C++ "Checked iterators" as well as the debug mode
of GNU g++'s STL (-D_GLIBCXX_DEBUG).</p>

<p>CGAL now works around the preprocessor macros 'min' and 'max' defined
in <code>&lt;windows.h&gt;</code> which were clashing with min/max functions.
</p>


<H3>Installation</H3>

<ul>
<li>On Windows the libraries built in Developer Studio now have names
  which encode the compiler version, the runtime and whether it was
  built in release or debug mode. The libraries to link against are
  chosen with linker pragmas in header files.
<li>On all platforms but Windows shared and static versions of the libraries are generated
</ul>

<h3>Manuals</h3>
<ul>
<li> The Package Overview page now also hosts the precompiled demos.
</ul>

<h3>Algebraic Foundations</h3>


<p>
<ul>
  <li>Algebraic Foundations (new package)<br>

This package defines what algebra means for CGAL, in terms of concepts, classes and functions. The main features are: (i) explicit concepts for interoperability of types (ii) separation between algebraic types (not necessarily embeddable into the reals), and number types (embeddable into the reals).

<p>
 <li>Number Types<br>
  Fixed_precision_nt and Filtered_exact number types have been removed.
</ul>

<h3>Kernels</h3>

<p>
<ul>
  <li> 2D Circular Kernel<br>
Efficiency improved through geometric filtering of predicates, introduced with
  the filtered kernel Filtered_bbox_circular_kernel_2<.>, and also chosen for the
  predefined kernel Exact_circular_kernel_2.

  <li> Linear Kernel<br>
 Exact_predicates_exact_constructions_kernel memory and run-time improvements
  through usage of lazy geometric constructions instead of lazy arithmetic.
</ul>

<h3> Data Structures and Algorithms</h3>

<p>
<ul>
<li> Surface Mesh Simplification  (new package)<br>

  This package provides a mesh simplification framework using edge collapse
  operations, and provides the Turk/Lindstrom simplification algorithm.

<p>
<li> Skin Surface Meshing  (new package)<br>

  This package allows to build a triangular mesh of a skin surface.
    Skin surfaces are used for modeling large molecules in biological
    computing. The surface is defined by a set of balls, representing
    the atoms of the molecule, and a shrink factor that determines the
    size of the smooth patches gluing the balls together.

<p>
<li>Estimation of Local Differential Properties  (new package)<br>

  This package allows to compute local differential quantities of a surface from a point sample

<p>
<li>Approximation of Ridges and Umbilics on Triangulated Surface Meshes   (new package)<br>

  This package enables the approximation of differential features on
  triangulated surface meshes. Such curvature related features are
  lines: ridges or crests, and points: umbilics.

<p>
<li>Envelopes of Curves in 2D  (new package)<br>

  This package contains two sets of functions that construct the lower and upper envelope diagram
  for a given range of bounded or unbounded curves.

<p>
<li>Envelopes of Surfaces in 3D  (new package)<br>

  This package contains two sets of functions that construct the lower and upper envelope diagram
  for a given range of bounded or unbounded surfaces. The envelope diagram is realized as a
  2D arrangement.

<p>
<li>Minkowski Sums in 2D  (new package)<br>

  This package contains functions for computing planar Minkowski sums of two closed polygons,
  and for a polygon and a disc (an operation also known as offsetting or dilating a polygon).
  The package also contains an efficient approximation algorithm for the offset computation,
  which provides a guaranteed approximation bound while significantly expediting the running
  times w.r.t. the exact computation procedure.

<p>
<li>Surface Mesh Parametrization<br>

  Added Jacobi and SSOR preconditioners to OpenNL solver, which makes it
  much faster and more stable.

<p>
<li>2D Arrangements<br>

<ul>
<li> Added support for unbounded curves.
<li> Added a traits class that supports bounded and unbounded linear objects,
  namely lines, rays and line segments.
<li> Added traits classes that handle circular arcs based on the circular kernel.
<li> Added a traits class that supports Bezier curves.
<li> Enhanced the traits class that supports rational functions to
  handle unbounded (as well as bounded) arcs
<li> Added a free function called decompose() that produces the symbolic vertical decomposition of a
  given arrangement, performing a batched vertical ray-shooting query from all arrangement vertices.
<li> Fixed a memory leak in the sweep-line code.
<li> Fixed a bug in computing the minor axis of non-degenerate hyperbolas.
</ul>

<li>Boolean Set Operations<br>
<ul>
<li> Added the DCEL as a default template parameter to the General_polygon_set_2 and Polygon_set_2 classes.
  This allows users to extend the DCEL of the underlying arrangement.
<li> Added a function template called connect_holes() that connects the holes in a given polygon with holes,
  turning it into a sequence of points, where the holes are connceted to the outer boundary using
  zero-width passages.
<li> Added a non-const function member to General_polygon_set_2 that obtains the underlying arrangement.
</ul>

<p>
<li>2D and 3D Triangulations<br>
<ul>
<li> The constructors and insert member functions which take an iterator range perform spatial sorting
  in order to speed up the insertion.
</ul>


<p>
<li>Optimal Distances
<br>
<ul>
<li>Polytope_distance_d:
  has support for homogeneous points; bugfix in fast exact version.
</ul>


<p>
<li>Bounding Volumes
<br>
<ul>
<li>Min_annulus_d has support for homogeneous points; bugfix in fast exact version.
</ul>

</ul>

<h3> Support Library</h3>

<ul>
<li>CGAL and the Boost Graph Library (BGL) (new package)<br>

This package provides the glue layer for several CGAL data structures such that
they become models of the BGL graph concept.

<p>
<li>Spatial Sorting  (new package)<br>

This package allows to sort points and other objects along a Hilbert curve
which can improve the performance of algorithms like triangulations.
It is used by the constructors of the triangulation package which have
an iterator range of points as argument.

<p>
<li>Linear and Quadratic Programming Solver  (new package)<br>
This package contains algorithms for minimizing linear and
convex quadratic functions over polyhedral domains, described by linear
equations and inequalities.
</ul>
</DIV>





<h2 id="release3.2.1">Release 3.2.1</h2>
<DIV>
<p>Release date: July 2006</p>

<p>
This is a bug fix release
</p>

<h3> Number Types</h3>
<ul>
  <li> Fix MP_Float constructor which crashed for some values.
</ul>

<h3> Kernel </H3>
<ul>
  <li> Rename Bool to avoid a clash with a macro in X11 headers.
</ul>
<h3> Arrangement</H3>

<ul>
  <li> Derived the Arr_segment_traits_2 Arrangement_2 traits class from the parameterized Kernel.
    This allows the use of this traits class in an extended range of applications that require
    kernel objects and operations on these objects beyond the ones required by the Arrangement_2
    class itself.
  <li> Fixed a compilation bug in the code that handles overlay of arrangements instantiated with
    different DCEL classes.
  <li> Fixed a couple of bugs in the implementation of the Trapezoidal RIC point-location strategy
</ul>

<h3> Triangulation, Alpha Shapes </H3>
<ul>
  <li> Qualify calls to filter_iterator with "CGAL::" to avoid overload ambiguities with
  Boost's filter_iterator.
</ul>

<h3> Surface Mesher</H3>
<ul>
  <li>  Fixed a bug in iterators of the class template Surface_mesh_complex_2_in_triangulation_3
</ul>

<h3> Surface Mesh Parametrisation </H3>
<ul>
  <li>   Updated the precompiled taucs lib
</ul>
<h3> Kinetic Data Structures</H3>
<ul>
  <li> Fixed problems caused by old versions of gcc being confused by operator! and operator int()
  <li> Added point removal support to the Active_objects_vector
</ul>

</DIV>


<h2 id="release3.2">Release 3.2</h2>
<DIV>
<p>Release date: May 2006</p>

<p>
Version 3.2 differs from version 3.1 in the platforms that are supported and
in functionality.  There have also been a number of bug fixes for this release.
</p>

<p>The following platforms are no longer supported:

<UL>
   <LI>SunPro CC versions 5.4 and 5.5 on Solaris
   <LI>SGI Mips Pro
</UL>

<p>
For Visual C++ the installation scripts choose the multi-threaded dynamically
linked runtime (/MD). Before it was the single-threaded static runtime (/ML).</p>


<H3>Installation</H3>

<ul>
<li>The install tool tries to find third party libraries
   at "standard" locations.
<li> Installers for Apple, Windows, and rpms.
</ul>

<h3>Manuals</h3>
<ul>
<li> User and Reference manual pages of a package are in the same chapter
</ul>


<h3>Kernels</h3>

<p>
<ul>
  <li> 2D Circular Kernel (new package)<br>
This package is an extension of the linear CGAL Kernel. It offers functionalities
on circles, circular arcs and line segments in the plane.
</ul>

<h3> Data Structures and Algorithms</h3>

<p>
<ul>
<li>  2D Regularized Boolean Set-Operations (new package)<br>

This package consists of the implementation of Boolean set-operations
on point sets bounded by weakly x-monotone curves in 2-dimensional
Euclidean space. In particular, it contains the implementation of
regularized Boolean set-operations, intersection predicates, and point
containment predicates.

<p>
<li> 2D Straight Skeleton and Polygon Offsetting  (new package)<br>

This package implements an algorithm to construct a halfedge data
structure representing the straight skeleton in the interior of 2D
polygons with holes and an algorithm to construct inward offset
polygons at any offset distance given a straight skeleton.


<p>
<li> 2D Voronoi Diagram Adaptor  (new package)<br>

This package provides an adaptor that adapts a
2-dimensional triangulated Delaunay graph to the corresponding
Voronoi diagram, represented as a doubly connected edge list (DCEL)
data structure. The adaptor has the ability to automatically
eliminate, in a consistent manner, degenerate features of the Voronoi
diagram, that are artifacts of the requirement that Delaunay graphs
should be triangulated even in degenerate configurations. Depending on
the type of operations that the underlying Delaunay graph supports,
the adaptor allows for the incremental or dynamic construction of
Voronoi diagrams and can support point location queries.


<p>
<li>3D Surface Mesher  (new package)<br>

This package provides functions to generate surface meshes that
interpolate smooth surfaces. The meshing algorithm is based on
Delaunay refinement and provides some guarantees on the resulting
mesh: the user is able to control the size and shape of the mesh
elements and the accuracy of the surface approximation. There is no
restriction on the topology and number of components of input
surfaces. The surface mesher may also be used for non smooth surfaces
but without guarantee.

<p>
Currently, implementations are provided for implicit surfaces
described as the zero level set of some function and surfaces
described as a gray level set in a three-dimensional image.</p>


<p>
<li> 3D Surface Subdivision Methods  (new package)<br>

Subdivision methods recursively refine a control mesh and generate
points approximating the limit surface. This package consists of four
popular subdivision methods and their refinement hosts. Supported
subdivision methods include Catmull-Clark, Loop, Doo-Sabin and sqrt(3)
subdivisions. Their respective refinement hosts are PQQ, PTQ, DQQ and
sqrt(3) refinements. Variations of those methods can be easily
extended by substituting the geometry computation of the refinement
host.


<p>
<li>  Planar Parameterization of Triangulated Surface Meshes  (new package)<br>

Parameterizing a surface amounts to finding a one-to-one mapping from
a suitable domain to the surface. In this package, we focus on
triangulated surfaces that are homeomorphic to a disk and on piecewise
linear mappings into a planar domain. This package implements some of
the state-of-the-art surface mesh parameterization methods, such as
least squares conformal maps, discrete conformal map, discrete
authalic parameterization, Floater mean value coordinates or Tutte
barycentric mapping.


<p>
<li> Principal Component Analysis  (new package)<br>

This package provides functions to compute global informations on the
shape of a set of 2D or 3D objects such as points. It provides the
computation of axis-aligned bounding boxes, centroids of point sets,
barycenters of weighted point sets, as well as linear least squares
fitting for point sets in 2D, and point sets as well as triangle sets
in 3D.


<p>
<li>2D Placement of Streamlines  (new package)<br>

Visualizing vector fields is important for many application domains. A
good way to do it is to generate streamlines that describe the flow
behaviour. This package implements the "Farthest Point Seeding"
algorithm for placing streamlines in 2D vector fields. It generates a
list of streamlines corresponding to an input flow using a specified
separating distance. The algorithm uses a Delaunay triangulation to
model objects and adress different queries, and relies on choosing the
centers of the biggest empty circles to start the integration of the
streamlines.


<p>
<li>  Kinetic Data Structures  (new package)<br>

Kinetic data structures allow combinatorial structures to be
maintained as the primitives move. The package provides
implementations of kinetic data structures for Delaunay triangulations
in two and three dimensions, sorting of points in one dimension and
regular triangulations in three dimensions. The package supports exact
or inexact operations on primitives which move along polynomial
trajectories.


<p>
<li>   Kinetic Framework  (new package)<br>

Kinetic data structures allow combinatorial geometric structures to be
maintained as the primitives move. The package provides a framework to
ease implementing and debugging kinetic data structures. The package
supports exact or inexact operations on primitives which move along
polynomial trajectories.


<p>
<li> Smallest Enclosing Ellipsoid   (new package)<br>

This algorithm is new in the chapter Geometric Optimisation.

<p>
<li>  2D Arrangement (major revision)<br>

This package can be used to construct, maintain, alter, and display
arrangements in the plane. Once an arrangement is constructed, the
package can be used to obtain results of various queries on the
arrangement, such as point location. The package also includes generic
implementations of two algorithmic frameworks, that are, computing the
zone of an arrangement, and line-sweeping the plane, the arrangements
is embedded on.

<p>
Arrangements and arrangement components can also be extended to store
additional data. An important extension stores the construction
history of the arrangement, such that it is possible to obtain the
originating curve of an arrangement subcurve.</p>


<p>
<li>   Geometric Optimisation (major revision)<br>

The underlying QP solver which is the foundation for several algorithms
in the Geometric Optimisation chapter has been completely rewritten.

<p>
<li>3D Triangulation (new functionality)<br>

Regular_triangulation_3 now offers vertex removal.

</ul>


</DIV>

<h2 id="release3.1">Release 3.1</h2>
<DIV>
<p>Release date: December 2004</p>
<p>Version 3.1 differs from version 3.0 in the platforms that are supported and
in functionality.  There have also been a number of bug fixes for this release.</p>


<p>
Additional supported platforms:
<UL>
   <LI> MS Visual C++, version 7.3. and 8.0
   <LI> Intel 8.0
   <LI> SunPro CC versions 5.4 and 5.5 on Solaris
   <LI> GNU g++ versions 3.4 on Linux, Solaris, Irix, cygwin, FreeBSD, and MacOS X
  <LI> Darwin (MacOS X) and IA64/Linux support.
</UL>
<p>
The following platforms are no longer supported:
<UL>
   <LI>MS Visual C++, version 7.0
</UL>

<p>
The following functionality has been added or changed:<BR><BR>

<H3>All</H3>
<UL>
    <LI> The  CORE 1.7 library for exact
      real arithmetic.
    <LI>Updated  GMP to 4.1.3.
    <LI>Added Mpfr a library for multiple-precision floating-point computations with exact rounding.
    <LI>Added Boost 1.32.0 (only include files).
</UL>

<H3>Installation</H3>
<UL>
   <LI> new option --disable-shared to omit building libCGAL.so.
</UL>


<H3>Manuals</H3>
<UL>
    <LI> Merged all major manuals in one multi-part manual, which provides
      now cross-links between the CGAL Kernel, the CGAL Basic Library,
      and the CGAL Support Library HTML manuals.

    <LI> Improved layout.
</UL>

<H3>Kernels</H3>

<UL>
   <LI> Improved efficiency of filtered kernels.
   <LI>More predicates and constructions.
</UL>


<H3>Basic Library</H3>


<UL>
  <LI> 2D Segment Voronoi Diagram (new package)<BR>

A data structure for Voronoi diagrams of segments in the plane under the Euclidean metric. The Voronoi edges
are arcs of straight lines and parabolas. The algorithm provided in this package is incremental.
</LI>

<LI>  2D Conforming Triangulations and Meshes (new package)<BR>

An implementation of Shewchuk's algorithm  to construct conforming triangulations and 2D meshes.
</LI>



  <LI> 3D Boolean Operations on  Nef Polyhedra (new package)<BR>
A new class (Nef_polyhedron_3) representing 3D Nef polyhedra, a
      boundary representation for cell-complexes bounded by halfspaces
      that supports boolean operations and topological operations in full
      generality including unbounded cells, mixed dimensional cells (e.g.,
      isolated vertices and antennas). Nef polyhedra distinguish between
      open and closed sets and can represent non-manifold geometry.

</LI>

<LI>  2D and Surface Function Interpolation (new package)<BR>

This package implements different methods for scattered data interpolation: Given
measures of a function on a set of discrete data points, the task is
to interpolate this function on an arbitrary query point. The package
further offers functions for natural neighbor interpolation.

</LI>

 <LI> Planar Nef polyhedra embedded on the sphere (new package)<BR>
      A new class (Nef_polyhedron_S2) designed and supported mainly to
      represent sphere neighborhoods around vertices of the three-
      dimensional Nef polyhedra.
</LI>

 <LI> Box_intersection_d (new package)<BR>

      A new efficient algorithm for finding all intersecting pairs for
      large numbers of iso-oriented boxes, i.e., typically these will be
      bounding boxes of more complicated geometries. Useful for (self-)
      intersection tests of surfaces etc.
</LI>


<LI>  2D Snap Rounding (new package)<BR>

Snap Rounding is a well known method for converting
arbitrary-precision arrangements of segments into a fixed-precision
representation. In the study of robust geometric
computing, it can be classified as a finite precision approximation
technique. Iterated Snap Roundingis a modification
of Snap Rounding in which each vertex is at least half-the-width-of-a-pixel away
from any non-incident edge. This package supports both
methods.
</LI>

<LI>3D Triangulations

<UL>
 <LI> Triangulation_3: added operator==(),removed push_back() and copy_triangulation().
<LI> Delaunay_3 : added nearest_vertex(), move_point(), vertices_in_conflict().
<LI> Regular_3 :  added filtered traits class, and nearest_power_vertex().
</UL>


<LI> Planar_map and Arrangement_2

<UL>
<LI> The interface of the two traits functions that compute the intersection of two given curves changed. The functions nearest_intersection_to_right() and nearest_intersection_to_left() return an object of type CGAL::Object that represents either an empty intersection, a point, or an overlapping subcurve.
<LI> Requirements to define two binary tags were added to the traits concept of the Planar_map as follows:
<EM>Has_left_category</EM> - indicates whether the functions curves_compare_y_at_x_left() and nearest_intersection_to_left() are implemented in the traits model.
<EM>Has_reflect_category</EM> - indicates whether the functions point_reflect_in_x_and_y() and curve_reflect_in_x_and_y() are implemented in the traits model. They can be used as an alternative to the two function in the previous item.
<LI> A new constructor of the Segment_cached_2 type that represents a segment in the Arr_segment_cached_traits_2 traits class was introduced. The new constructor accepts the segment endpoints as well as the coefficients of the underlying line.
<LI> A new version of the conic-arc traits, based on CORE version 1.7 was introduced. This new traits class makes use of CORE's rootOf() operator to compute the intersection points in the arrangement, making its code much simpler and more elegant than the previous version. In addition, new constructors for conic arcs are provided. The new traits class usually performs about 30% faster than the version included in CGAL 3.0
<LI> The traits class that handles continuous piecewise linear curves, namely Arr_polyline_traits_2, was rewritten. The new class is parametrized with a traits class that handles segments, say Segment_traits. The polyline curve defined within the Arr_polyline_traits_2 class is implemented as a vector of segments of type Segment_traits::Curve_2.
<LI> A meta traits class, namely Arr_curve_data_traits_2,  that extends the curve type of the planar-map with arbitrary additional data was introduced. It should be instantiated with a regular traits-class and a class that contains all extraneous data associated with a curve.
<LI>  The class that represents the trapezoidal-decomposition point location strategy was renamed to Pm_trapezoid_ric_point_location.
<LI> The Arrangement demo was rewritten. It covers many more features, has a much better graphical user interface, and comes with online documentation.
<LI> Few bugs in the sweep-line module related to overlapping vertical segments were fixed. This module is used by the aggregate insert method that inserts a collection of curves at once.
</UL>


<LI>Triangulation_2

<UL>
<LI> added a filtered trait class in the regular triangulation
<LI> added split and join operations in the triangulation data structure class
</UL>

<LI>Alpha_shapes_3

<UL>
<LI>major changes in the implementation of the class Alpha_shapes_3.
<LI>New implementation results in a true GENERAL mode
    allowing null and negative alpha-values. It also fixed the edges classification bug
    and introduces a classification of vertices.
</UL>

<LI>Min_ellipse_2

<UL>
 <LI> made access to approximate double representation public
 <LI> fixed bugs in conversion to double representation
 <LI> added <TT>is_circle()</TT> method
 <LI> minor performance improvements
</UL>

<LI>Min_sphere_of_spheres_d:

<UL>
<LI> The models

    <TT>Min_sphere_of_spheres_d_traits_2&lt;K,FT,UseSqrt,Algorithm&gt;</TT>,
    <TT>Min_sphere_of_spheres_d_traits_3&lt;K,FT,UseSqrt,Algorithm&gt;</TT>, and
    <TT>Min_sphere_of_spheres_d_traits_d&lt;K,FT,Dim,UseSqrt,Algorithm&gt;</TT>

  of concept <TT>MinSphereOfSpheresTraits</TT> now represent a sphere
  as a <TT>std::pair&lt;Point,Radius&gt;</TT> (and not any more as a
  <TT>CGAL::Weighted_point&lt;Point,Weight&gt;</TT>)
<LI> Internal code cleanup; in particular, implementation details
  don't pollute the namespace CGAL anymore
</UL>


<LI>Polyhedron_3

<UL>
      <LI> New Tutorial on CGAL Polyhedron for Subdivision Algorithms with
        interactive demo viewer in source code available.

      <LI> Added example program for efficient self-intersection test.
      - Added small helper functions, such as vertex_degree, facet_degree,
        edge_flip, and is_closed.
</UL>

<LI> Apollonius Graph (Voronoi of Circles)

 <UL>
       <LI> Reduced memory requirements by approximately a factor of two.
 </UL>

</UL>

</DIV>


<h2 id="release3.0.1">Release 3.0.1</h2>
<DIV>
<p>Release date: February 2004</p>

<p>This is a bug-fix release.
No new features have been added in 3.0.1.  Here is the list of bug-fixes.<p>

<H3> Polyhedral Surface</H3>

<ul>
  <li>Fixed wrong include files for output support. Added example.
</ul>

<H3>Planar_map</H3>

<ul>
  <li>Fixed the so called "Walk-along-a-line" point-location strategy to
      correctly handle a degenerate case.
</ul>

<H3>2D Triangulation</H3>

<ul>
  <li> added missing figure in html doc
  <li> in  Line_face_circulator_2.h:<br>
       Fixed changes made to support handles with a typedef to iterator.
       The fix concerns operator== and !=.
</ul>

<H3>Alpha_shapes_3</H3>

<ul>
  <li>fixed classify member function for edges.
</ul>


<H3>  Number types</H3>

<ul>
  <li>Lazy_exact_nt:
    <ul>
      <li>added the possibility to select the relative precision of
          <tt>to_double()</tt> (by default 1e-5).  This should fix reports
          that some circumcenters computations have poor coordinates,
          e.g. nan).
      <li>when exact computation is triggered, the interval is recomputed,
          this should speed up some kinds of computations.
    </ul>
  <li><tt>to_interval(Quotient&lt;MP_Float&gt;)</tt>: avoid spurious overflows.
</ul>

<H3>Kernel</H3>

<ul>
  <li>
  missing acknowledgment in the manual and minor clarification of

     <tt>intersection()</tt> documentation.
</ul>

</div>

<h2 id="release3.0">Release 3.0</h2>
<DIV>

<p>Release date: October 2003 </p>

<p>Version 3.0 differs from version 2.4 in the platforms that are supported and
in functionality.  There have also been a number of bug fixes for this release.</p>

<p>The license has been changed to either the LGPL (GNU Lesser General Public
License v2.1) or the QPL (Q Public License v1.0) depending on each package.
So CGAL remains free of use for you, if your usage meets the criteria of these
licenses, otherwise, a commercial license has to be purchased from
GeometryFactory.</p>

<p>
Additional supported platforms:
<UL>
   <LI> MS Visual C++, version 7.1.
   <LI> SunPro CC versions 5.4 and 5.5 on Solaris
   <LI> GNU g++ versions 3.2 and 3.3 on Linux, Solaris, Irix, cygwin, and FreeBSD.
   <LI> MipsPRO CC 7.30 and 7.40 with both the n32 and n64 ABIs.
</UL>
<p>
The following platforms are no longer supported:
<UL>
   <LI>MS Visual C++, version 6.
   <LI>  GNU g++ 2.95.2 (2.95.3 is still supported)
   <LI>  Kai C++ and Borland C++, all versions
</UL>

<p>
The following functionality has been added or changed:<BR><BR>

<B>All</B>
<UL>
    <LI> The  CORE library for exact
      computations is now distributed as part of CGAL as well.
</UL>


<H3>Kernels</H3>


<UL>
   <LI>3 typedefs have been added to ease the choice of a robust and fast kernel:
     <UL>
      <LI> Exact_predicates_inexact_constructions_kernel
      <LI> Exact_predicates_exact_constructions_kernel
      <LI> Exact_predicates_exact_constructions_kernel_with_sqrt
     </UL>
    <LI> Progress has been made towards the complete adaptability and
      extensibility of our kernels.
    <LI> New faster Triangle_3 intersection test routines.
		<br><i>(see Erratum)</i>
    <LI> Added a Kernel concept archetype to check that generic algorithms
      don't use more functionality than they should.
    <LI> A few more miscellaneous functions.
</UL>

<H3>Basic Library</H3>

<UL>
  <LI> 2D Apollonius Graph (new package)<BR>
Algorithms for computing the Apollonius
      graph in two dimensions.  The Apollonius graph is the dual of the
      Apollonius diagram, also known as the additively weighted Voronoi
      diagram.  The latter can be thought of as the Voronoi diagram of a set
      of circles under the Euclidean metric, and it is a generalization of the
      standard Voronoi diagram for points.  The algorithms provided are
      dynamic.

  <LI>dD Min Sphere of Spheres (new package)<BR>
      Algorithms to compute the smallest
      enclosing sphere of a given set of spheres in R<sup>d</sup>.
      The package provides
      an algorithm with maximal expected running time
      <i>O(2<sup>O(d)</sup> n)</i> and a
      fast and robust heuristic (for dimension less than 30).

<LI>Spatial Searching (new package)<BR>
Provides exact and approximate distance
      browsing in a set of points in <i>d</i>-dimensional space using
      implementations of algorithms supporting:
      <ul>
        <li> both nearest and furthest neighbor searching
        <li> both exact and approximate searching
        <li> (approximate) range searching
        <li> (approximate) <i>k</i>-nearest and <i>k</i>-furthest neighbor
             searching
        <li> (approximate) incremental nearest and incremental furthest neighbor
          searching
        <li> query items representing points and spatial objects.
      </ul>

 <LI><B>Kd-tree</b><br>
this package is deprecated, its documentation is removed.
      It is replaced by the Spatial Searching package.

  <LI>Largest_empty_rectangle_2<BR>
       Given a set of points P in the plane, the class
       Largest_empty_iso_rectangle_2 is a data structure that
       maintains an iso-rectangle with the largest area among all
       iso-rectangles that are inside a given iso-rectangle bounding box,
       and that do not contain any point of the point set P.

<LI> 2D Triangulation and
     3D Triangulation<BR>
     <UL>
      <LI> The classes Triangulation_data_structure_2 (and 3), which implements
        the data structure for 2D triangulation class, now makes use of
        CGAL::Compact_container (see Support Library section below).
      <LI> The triangulation classes use a Rebind mecanism to provide
        the full flexibility on Vertex and Face base classes.
        This means that it is possible for the user to derive its own Face
        of Vertex base class, adding a functionality that makes use of
        types defined by the triangulation data structure like Face_handle
        or Vertex_handle.
      <LI> New classes Triangulation_vertex_base_with_info_2 (and 3) and
	Triangulation_face_base_with_info_2 (and 3) to make easier the
        customisation of base classes in most cases.
     </UL>

<LI> 2D Triangulation<BR>
     <UL>
      <LI> Regular triangulation provides an easy access to hidden points.
      <LI> The Triangulation_hierarchy_2, which provide an efficient location
	data structure, can now be used with any 2D triangulation class plugged
        in (including Regular triangulations).
      </ul>

<LI> 3D Triangulation<BR>
     <UL>
     <LI> faster vertex removal function in Delaunay_triangulation_3.
      <LI> Delaunay_triangulation_3 is now independent of the order of insertions
        of the points (in case of degenerate cosphericity).
      <LI>Regular_triangulation_3 now hides vertices (and updates itself) when
        inserting a coinciding point with greater weight.  This required a new
        predicate.
      <LI> deprecated functions: copy_triangulation(), push_back(),
        set_number_of_vertices().
      <LI> Triangulation_3 now gives non-const access to the data structure.
     </UL>

<LI> Interval Skip List (new package)<BR>
An interval skip list is a data strucure for finding all intervals
      that contain a point, and for stabbing queries, that is for answering
      the question whether a given point is contained in an interval or not.

<LI>
       Planar Maps and

       Arrangements<BR>

 The changes concern mainly the traits classes.
      <OL>
        <LI> New traits hierarchy and interface:
           The set of requirements was made sound and complete. A couple of
	   requirements were eliminated, few others were redefined, and some
	   were renamed. A hierarchy of three traits classes for the
	   Planar_map_2, Planar_map_with_intersections_2, and Arrangement_2
	   types was established to include only the necessary requirements at
           each level. It was determined that for the aggregate insertion-
	   operation based on a sweep-line algorithm only a subset of the
	   requirements is needed. Preconditions were added where appropriate
	   to tighten the requirements further.

           <p>
           The following functions have been renamed:
           <UL>
           <LI> point_is_same() renamed to point_equal()
           <LI> curve_is_same() renamed to curve_equal()
           <LI> curve_is_in_x_range() renamed to point_in_x_range()
           <LI> curve_compare_at_x() renamed to curves_compare_y_at_x()
             Furthermore, a precondition has been added that the reference
	     point is in the x-range of both curves.
           <LI> curve_compare_at_x_right() renamed to
	     curves_compare_y_at_x_to_right().
             Furthermore, a precondition has been added that both curves are
	     equal at the reference point and defined to its right.
           <LI> curve_compare_at_x_left() renamed to
	     curves_compare_y_at_x_to_left().
             Furthermore, a precondition has been added that both curves are
	     equal at the reference point and defined to its right.
           <LI> curve_get_point_status() renamed to curve_compare_y_at_x().
             Furthermore, a precondition has been added that the point is in
	     the x-range of the curve. Consequently, the function now returns a
	     Comparison_result (instead of a special enum).
           <LI> make_x_monotone() renamed to curve_make_x_monotone()
             See more details below.
           <LI> curve_flip() renamed to curve_opposite()
           </UL>

           The following functions have been removed:
           <UL>
           <LI> curve_is_between_cw()
           <LI> point_to_left()
           <LI> point_to_right()
           <LI> is_x_monotone()
           <LI> point_reflect_in_x_and_y()
           <LI> curve_reflect_in_x_and_y()
           <LI> do_intersect_to_right()
           <LI> do_intersect_to_left()
           </ul>

           Most functions, are required by the PlanarMapTraits_2 concept,
	   except for the make_x_monotone(), nearest_intersection_to_right(),
           nearest_intersection_to_left(), curves_overlap() and
	   curve_opposite(). PlanarMapWithIntersectionsTraits_2 requires all
	   these functions, except curve_opposite(), needed only by the
	   ArrangementTraits_2 concept.
           <p>
           Furthermore, the two functions curve_compare_at_x_left() and
           nearest_intersection_to_left() can be omitted, if the two functions
	   point_reflect_in_x() and curve_reflect_in_x() are implemented.
	   Reflection can be avoided, if the two _left functions are supplied.

        <LI> The type X_curve_2 of the PlanarMapWithIntersectionsTraits_2
           concept was renamed to X_monotone_curve_2, and the distinction
	   between this type and the Curve_2 type was made firm. The method
	   is_x_monotone() of the PlanarMapWithIntersectionsTraits_2 concept
	   was removed. The related method curve_make_x_monotone() is now
	   called for each input curve of type Curve_2 when curves are inserted
           into a Planar_map_with_intersections_2 to subdivide the input curve
	   into x-monotone sub-curves (and in case the curve is already
	   x-monotone, this function is responsible for casting it to an
	   x-monotone curve).

        <LI> New and improved traits classes:
           <LI> Conic traits - Arr_conic_traits_2
             Support finite segments of ellipses, hyperbolas and parabolas, as
	     well as line segments. The traits require an exact real number-
	     type, such as leda_real or CORE::Expr.

           <LI> Segment cached traits - Arr_segment_cached_traits_2
	     This class uses an improved representation for segments that helps
	     avoiding cascaded computations, thus achieving faster running
	     times. To work properly, an exact rational number-type should be
	     used.

           <LI> Polyline traits - Arr_polyline_traits_2
             The polyline traits class has been reimplemented to work in a more
	     efficient, generic manner. The new class replaces the obsolete
	     Arr_polyline_traits class. It is parameterized with a segment
	     traits class.

           <LI> Hyperbola and segment traits - Arr_hyper_segment_traits_2
             Supports line segments and segments of canonical hyperbolas.
	     This is the type of curves that arise when projecting segments
	     in three-space rotationally around a line onto a plane containing
	     the line. Such projections are often useful in CAD/CAM problems.

        <LI> Removed old traits class:
           <UL>
            <LI> The models of the PlanarMapWithIntersectionsTraits_2 concept
	      below became obsolete, as the new conic traits, namely
	      Arr_conic_traits_2, supports the same functionality and is much
	      more efficient.
              <UL>
                <LI> Arr_circles_real_traits
                <LI> Arr_segment_circle_traits
              </UL>
           <LI> The segment traits class and the new polyline traits class were
	      reimplemented using standard CGAL-kernel calls. This essentially
	      eliminated the corresponding leda traits classes, namely:
              <UL>
                <LI> Pm_leda_segment_traits_2
                <LI> Arr_leda_segment_traits_2
                <LI> Arr_leda_polyline_traits
              </UL>
              With the use of the Leda_rat_kernel new external package the same
	      functionality can be achieved with less overhead and more
	      efficiency.
      </UL>

<LI> Sweep Line<BR>
      <UL>
       <LI> The Sweep_line_2 package was reimplemented. As a consequence it is much
        more efficient, its traits is tighter (namely neither the two _left nor
	the reflection functions are required), and its interface has changed a
	bit.
        <OL>
          <LI> The following global functions have been removed:
            <UL>
             <LI> sweep_to_produce_subcurves_2()
             <LI> sweep_to_produce_points_2()
             <LI> sweep_to_construct_planar_map_2()
            </UL>
           Instead, the public methods of the Sweep_line_2 class listed below
	   were introduced:
           <UL>
             <LI> get_subcurves() - Given a container of curves, this function
	     returns a list of curves that are created by intersecting the
	     input curves.

             <LI> get_intersection_points() - Given a range of curves, this function
	     returns a list of points that are the intersection points of the
	     curves.

             <LI> get_intersecting_curves() - Given a range of curves, this function
	     returns an iterator to the beginning of a range that contains the
	     list of curves for each intersection point between any two curves
	     in the specified range.
           </UL>
        <LI> It is possible to construct a planar map with intersections (or an
	   arrangement) by inserting a range of curves into an empty map. This
	   will invoke the sweep-line process to construct the map more
	   efficiently.
       </OL>
      <LI> New interface functions to the Planar_map_with_intersections_2 class.
        The Planar_map_with_intersections_2 class maintains a planar map of
	input curves that possibly intersect each other and are not necessarily
	x-monotone. If an input curve, or a set of input curves, are known to
	be x-monotone and pairwise disjoint, the new functions below can be
	used to insert them into the map efficiently.
       </UL>
  </OL>
<LI> Polyhedral Surface<BR>
     <UL>
      <LI> The old design that was deprecated since CGAL 2.3 has been removed.
      <LI> Class <tt>Polyhedron_incremental_builder_3</tt>:
	 <UL>
	  <LI>Renamed local enum <tt>ABSOLUTE</tt> to
              <tt>ABSOLUTE_INDEXING</tt>, and <tt>RELATIVE</tt> to
              <tt>RELATIVE_INDEXING</tt> to avoid conflicts with similarly
              named macros of another library.
	  <LI>Changed member functions <tt>add_vertex()</tt>,
              <tt>begin_facet()</tt>, and <tt>end_facet()</tt> to return
              useful handles.
          <LI>Added <tt>test_facet()</tt> to check facets for validity
              before adding them.
          <LI>Added <tt>vertex( size_t i)</tt> to return <tt>Vertex_handle</tt>
              for index <tt>i</tt>.
	 </ul>
     </ul>

<LI> Halfedge Data Structure<BR>
     <UL>
      <LI> The old design that was deprecated since CGAL 2.3 has been removed.
     </UL>

</UL>

<H3>Support Library</H3>

<ul>
    <li> New container class Compact_container, which (roughly) provides the
      flexibility of std::list, with the memory compactness of std::vector.

    <li> Geomview_stream: added a function
      gv.draw_triangles(InputIterator begin, InputIterator end)
      which draws a set of triangles much more quickly than one by one.

    <li> Number types:
      <ul>
      <li> number types are now required to provide a function:
        std::pair&lt;double, double&gt;  to_interval(const NT &amp;).
      <li> number types are now required to provide mixed operators with "int".
      <li> CLN support removed.
      <li> faster square() for MP_Float.
      <li> added Gmp_q.
      </ul>

    <li> Qt_widget:
      <ul>
       <li> New classes:
        <ul>
	<li> Qt_help_window: provides a simple way to show some helpful
	  information about a demo as an HTML page.
	<li> Qt_widget_history: provides basic functionality to manipulate
	  intervals of Qt_widget class. The current visible area of Qt_widget
          is mapped to an interval. Each interval could be stored in the
	  Qt_widget_history object. So you can use this object to navigate in
          history.  It is mostly used by Qt_widget_standard_toolbar.
         </ul>
      <li> Changes:
        <ul>
	<li> Qt_widget_standard_toolbar: is derived from QToolBar class, so pay
	  attention to modify your code, if you used this class. Some public
	  methods were introduced to control the history object that the
          toolbar use to navigate.
	<li> the icons are now part of libCGALQt.
        </ul>
      <li> Deprecated members of Qt_widget:
        <ul>
        <li> add_to_history(), clear_history(), back(), forth(): use forward(),
          back() and clear_history() of the Qt_widget_standard_toolbar instead.
        <li> custom_redraw(): use redraw_on_back() and redraw_on_front() instead.
         </ul>
      <li> Optimizations:
        the output operators of the following classes have been optimized:
        <ul>
        <li> CGAL::Segment_2  (now tests for intersection with the drawing area)
        <li> CGAL::Triangle_2 (now tests for intersection with the drawing area)
        <li> CGAL::Triangulation_2 (is optimized for faster display on zooming)
        </ul>
      </ul>
</ul>

<p id="kernelerratum-3.0"><H3>Erratum in the Kernel manual</H3>

<ul>
<li> Intersection test routines
    <p>The documentation of
    CGAL::do_intersect
    should mention, for the 3D case:
    <br>
    Also, in three-dimensional space <i>Type1</i> can be
    <ul>
        <li>either
        <i>Plane_3&lt;Kernel&gt;</i>
        <li>or <i>Triangle_3&lt;Kernel&gt;</i>
    </ul>
    and <i>Type2</i> any of
    <ul>
        <li><i>Plane_3&lt;Kernel&gt;</i>
        <li><i>Line_3&lt;Kernel&gt;</i>
        <li><i>Ray_3&lt;Kernel&gt;</i>
        <li><i>Segment_3&lt;Kernel&gt;</i>
        <li><i>Triangle_3&lt;Kernel&gt;</i>
    </ul>

    <p>
    In the same way, for
    <i>Kernel::DoIntersect_3</i>:
    <br>
    for all pairs <i>Type1</i> and <i>Type2</i>, where
    the type <i>Type1</i> is
    <ul>
        <li>either
        <i>Kernel::Plane_3</i>
        <li>or <i>Kernel::Triangle_3</i>
    </ul>

    and <i>Type2</i> can be any of the following:
    <ul>
        <li><i>Kernel::Plane_3</i>
        <li><i>Kernel::Line_3</i>
        <li><i>Kernel::Ray_3</i>
        <li><i>Kernel::Segment_3</i>
        <li><i>Kernel::Triangle_3</i>
    </ul>

    <p>
    Philippe Guigue (I<small>NRIA</small> Sophia-Antipolis) should be
    mentioned as one of the authors.

</ul>

</DIV>

<h2 id="release2.4">Release 2.4</h2>
<DIV>
<p>Release date: May 2002</p>
<p>Version 2.4 differs from version 2.3 in the platforms that are supported and
in functionality.  There have also been a number of bug fixes for this release.</p>

<p>
Additional supported platforms:
<UL>
   <LI> Microsoft Visual C++, version 7.
   <LI> SunPro 5.3 (with patch 111685-05) on Solaris
   <LI> g++ 3.1 on Linux and Solaris
</UL>

<p>
The following functionality has been added or changed:<BR><BR>

<H3>Kernels</H3>

<UL>
   <LI> Point_d has been removed from the 2D and 3D kernels.  This type is
        now available from the d-dimensional kernel only.
</UL>

<H3>Basic Library</H3>

<UL>

  <LI> 2D Polygon Partitioning<BR>

      Traits requirements for optimal partitioning have been changed slightly.
     <BR><BR>

  <LI> 2D Sweep line<BR>

      A new package that implements a sweep-line algorithm to compute
      arrangements of curves for different families of curves, which are
      not necessarily line segments  (e.g., it also works for circular arcs).
      The resulting output can be the list of vertex points, the resulting
      subcurves or a planar map.
      <BR><BR>

  <LI>
       Planar Maps and

       Arrangements

  <UL>
  <LI> New quicker insertion functions of Planar_map_2 for cases where more
      precomputed information is available regarding the position of
      the inserted curve in the map.

  <LI> New query function for planar maps that determines whether a given
      point is within a given face of the planar map.

  <LI> New iterator over edges of planar maps in addition to the existing
      iterator over halfedges.

  <LI>  New copy constructor and assignment operator for arrangements.
  </UL>
  <BR><BR>

  <LI>
       Polyhedral Surface
  <UL>
  <LI>  new design introduced with release 2.3 now supported by VC7 compiler

  <LI>  Extended functionality of Polyhedron_incremental_builder:
        absolute indexing allows one to add new surfaces to existing ones.
  </UL>
  <BR><BR>

  <LI> 2D Triangulation
  <UL>
  <LI> There is a new triangulation data structure replacing the two
       previous ones. This new data structure is coherent with the 3d
       triangulation data structure and offer the advantages of both
       previous ones. Backward compatibility is ensured and this change
       is transparent for the user of triangulation classes.
  <LI> Constrained and Delaunay constrained triangulations are now able
       to handle intersecting input constraints.
       The behavior of constrained triangulations with repect to
       intersection of input constraints can be customized using
       an intersection tag.
  <LI> A new class Constrained_triangulation_plus offers a constrained
       hierarchy on top of a constrained triangulations. This additionnal
       data structure describes the subdivision of the original constraints
       into edges of the triangulations.
  </UL>
  <BR><BR>


  <LI> 3D Triangulation
   <UL>
   <LI> Running time improved by a better and more compact management of
        memory allocation

   <LI> Various improvements and small functionalities added:
     <UL>
     <LI> Triangulation_3&lt;GT,Tds&gt;::triangle() returns a triangle oriented
          towards the outside of the cell c for facet (c,i)
     <LI> New function insert(Point, Locate_type, Cell_handle, int, int)
          which avoids the location step.
     <LI> New function to get access to cells in conflict in a Delaunay
          insertion : find_conflicts() and insert_in_hole()
     <LI> New function TDS::delete_cells(begin, end).
     <LI> New functions : degree(v), reorient(), remove_decrease_dimension(),
          remove_from_simplex().
     </UL>

   <LI> Changes of interface:
     <UL>
     <LI> vertices and cells are the same for the triangulation data
          structure and the geometric triangulation
     <LI> the triangulation data structure uses Vertex_handle (resp
          Cell_handle) instead of Vertex* (resp Cell*).
     <LI> incident_cells() and incident_vertices() are templated by output
          iterators
     <LI> changes in the iterators and circulators interface:
        <UL>
        <LI> Iterators and circulators are convertible to handles
             automatically, no need to call "->handle()" anymore.
        <LI> Vertex_iterator split into All_vertices_iterator and
             Finite_vertices_iterator (and similar for cells...).
        <LI> TDS::Edge/Facet iterators now support operator->.
        </UL>
     </UL>
  </UL>
  <BR><BR>
  <LI> 2D Search structures<BR>
      Additional range search operations taking a predicate functor have been
      added
  </UL>

<H3>Support Library</H3>
<UL>
<LI>   Qt_widget
  <UL>
  <LI> We have added a new class for visualization of 2D CGAL objects.
       It is derived from Trolltech's Qt class QWidget and privdes a
       used to scale and pan.
  <LI> Some demos were developed for the following packages: 2D Alpha shapes,
       2D Convex Hull, Largest empty 2D rectangle, Maximum k-gon,
       Minimum ellipse,  Minimum 2D quadrilateral, 2D polygon partitioning
       2D regular and constrained triangulation.
  <LI> Tutorials are available to help users get used to Qt_widget
  </UL>
  <BR><BR>

<LI> Timer<BR>

     Fixed Timer class (for user process time) to have no wrap-around
     anymore on Posix-compliant systems.
</UL>

<p>
The following functionality is no longer supported:
<UL>
<LI> Planar maps of infinite curves (the so-called planar map bounding-box).
</UL>

<p>
Bugs in the following packages have been fixed:
   3D Convex hull, 2D Polygon partition, simple polygon generator

<p>
Also attempts have been made to assure compatability with the upcoming LEDA
release that introduces the leda namespace.

<p>
<H3>Known problems</H3>
<UL>
<LI> 2D Nef Polyhedra contains a memory leak.  Memory problems are also
     the likely cause of occasional run-time errors on some platforms.
<LI> The d-dimensional convex hull computation produces run-time errors on
     some platforms because of memory management bugs.
<LI> The new Halfedge Data Structure design introduced with release 2.3
     does not work on VC6.  See the release notes in the manual for more
     information.
<LI> The following deficiencies relate to planar maps, planar maps of
     intersecting curves (pmwx), arrangements and sweep line.
   <UL>
    <LI> On KCC, Borland and SunPro we guarantee neither compilation nor
         correct execution for all of the packages above.
    <LI> On VC6 and VC7 we guarantee neither compilation nor correct
         execution of the sweep line package.
    <LI> On CC (on Irix 6.5) the trapezoidal decomposition point location
         strategy is problematic when used with planar maps, pmwx, or
         arrangements (mind that this is the default for planar maps).
    <LI> On CC (on Irix 6.5) sweep line with polyline traits does not compile
         (mind that the so-called leda polyline traits does compile).
    <LI> On g++ (on Irix 6.5) the segment-circle (Arr_segment_circle_traits_2)
         traits does not compile for either of the above packages.
   </UL>
</UL>


</DIV>


<h2  id="release2.3">Release 2.3</h2>
<DIV>
<p>Release date: August 2001</p>

<p>Version 2.3 differs from version 2.2 in the platforms that are supported and
in functionality.</p>

<P>
Additional supported platform:

<UL>
   <LI> Gnu g++ 3.0 on Solaris and Linux
</UL>

<p>
The following functionality has been added:<BR><BR>

<H3>Kernels</H3>
<UL>
<LI> The 2D and 3D kernels now serve as models of the new kernel concept
     described in the recent paper, "An Adaptable and Extensible Geometry
     Kernel" by Susan Hert, Micheal Hoffmann, Lutz Kettner, Sylvain Pion,
     and Michael Seel to be presented at
     WAE 2001 (and
     soon available as a technical report).  This new kernel is
     completely compatible with the previous design but is more flexible
     in that it allows geometric predicates as well as objects to be easily
     exchanged and adapted individually to users' needs.

<LI> A new kernel called <TT>Simple_homogeneous</TT> is available. It is
     equivalent to <TT>Homogeneous</TT> but without reference-counted objects.

<LI> A new kernel called <TT>Filtered_kernel</TT> is available that allows
     one to build kernel traits classes that use exact and efficient predicates.

<LI> There are two classes, <TT>Cartesian_converter</TT> and
     <TT>Homogeneous_converter</TT>
     that allows one to convert objects between different Cartesian and
     homogeneous kernels, respectively.

<LI> A new d-dimensional kernel, <TT>Kernel_d</TT> is available.  It provides
     diverse kernel objects, predicates and constructions in d dimensions with
     two representations based on the kernel families <TT>Cartesean_d</TT> and
     <TT>Homogeneous_d</TT>
</UL>

<H3>Basic Library</H3>
   Almost all packages in the basic library have been adapted to the
   new kernel design to realize the flexibility this design makes possible.
   In several packages, this means that the traits class requirements have
   changed to conform to the function objects offered in the kernels so the
   kernels themselves can be used as traits classes in many instances.

<UL>
<LI>
    2D Convex Hull<BR>
    The traits requirements have changed slightly to bring them in line with
    the CGAL kernels.

<LI>
    3D Convex Hull
<UL>
  <LI> The function <TT>convex_hull_3</TT> now uses a new implementation of the
       quickhull algorithm and no longer requires LEDA.
  <LI> A new <TT>convex_hull_incremental_3</TT> function based on the new
       d-dimensional convex hull class is available for comparison purposes.
</UL><BR>

<LI>
     <TT>Convex_hull_d, Delaunay_d</TT><BR>
     Two new application classes offering the calculation of d-dimensional
     convex hulls and delaunay triangulations<BR><BR>

<LI>
     Polygons and Polygon Operations<BR>
     <UL>
       <LI> The traits class requirements have been changed.
       <LI> The simplicity test has a completely new implementation.
       <LI> Properties like convexity, simplicity and area can now be cached by
            polygons. You need to set a flag to select this behaviour.
     </UL>
     <BR>

     <BR><BR>
<LI>
     Planar Nef Polyhedra<BR>
     A new class (<TT>Nef_polyhedron_2</TT>) representing planar Nef polyhedra =
     rectilinearly bounded points sets that are the result of binary and
     topological operations starting from halfplanes.

     <BR><BR>
<LI> A new package offering functions to

     partition planar polygons into
     convex and y-monotone pieces is available.

     <BR><BR>
<LI>
     Planar Maps and

     Arrangements
     <UL>
     <LI> A new class <TT>Planar_map_with_intersections_2&lt;Planar_map&gt;</TT> for
          planar maps of possibly intersecting, possibly non-x-monotone,
          possibly overlapping curves (like <TT>Arrangement_2</TT> but without
          the hierarchy tree).

     <LI> I/O utilities for planar maps and arrangements for textual and
          graphical streams. (It is possible to save and later reload built
          planar maps or arrangements.)

     <LI> New arrangement traits class for line segments and circular arcs
          (<TT>Arr_segment_circle_traits&lt;NT&gt;</TT>).

     <LI> New faster traits for polylines specialized for using the LEDA
          rational kernel (<TT>Arr_leda_polylines_traits</TT>). The LEDA
          traits for segments was also made faster.

     <LI> A new point location strategy
          (<TT>Pm_simple_point_location&lt;Planar_map&gt;</TT>).
     </UL>
     <BR><BR>

<LI>
     Halfedge Data Structure<BR><BR>

     The halfedge data structure has been completely revised. The new design
     is more in line with the STL naming scheme and it provides a safe and
     coherent type system throughout the whole design (no void* pointers
     anymore), which allows for better extendibility. A user can add new
     incidences in the mesh easily. The new design also uses standard
     allocators with a new template parameter that has a suitable default.
     <BR><BR>

     The old design is still available, but its use is deprecated, see the
     manual of
     deprecated packages for its documentation. Reported bugs in
     copying the halfedge data structure (and therefore also polyhedral
     surfaces) have been fixed in both designs. Copying a list-based
     representation is now based on hash maps instead of std::map and is
     therefore considerably faster.

     <BR><BR>
<LI>
      Polyhedral Surface

     <BR><BR>
     The polyhedral surface has been rewritten to work with the new
     halfedge data structure design. The user level interface of the
     <TT>CGAL::Polyhedron_3</TT> class is almost backwards compatible with the
     previous class. The exceptions are the template parameter list,
     everything that relies on the flexibility of the underlying
     halfedge data structure, such as a self-written facet class, and
     that the distinction between supported normals and supported planes
     has been removed. Only planes are supported. See the manuals for
     suggestions how to handle normals instead of planes.

     <BR><BR>
     More example programs are provided with polyhedral surfaces,
     for example, one about Euler operator and one computing a subdivision
     surface given a control mesh as input.

     <BR><BR>
     The old design is still available for backwards compatibility and to
     support older compiler, such as MSVC++6.0. For the polyhedral surface,
     old and new design cannot be used simultaneously (they have identical
     include file names and class names). The include files select
     automatically the old design for MSVC++6.0 and the new design
     otherwise. This automatism can be overwritten by defining appropriate
     macros before the include files. The old design is selected with the
     <TT>CGAL_USE_POLYHEDRON_DESIGN_ONE</TT> macro. The new design is selected
     with the <TT>CGAL_USE_POLYHEDRON_DESIGN_TWO</TT> macro.

     <BR><BR>
<LI>
     2D Triangulation
     <UL>
     <LI> The geometric traits class requirements have been changed to conform
          to the new CGAL kernels.  CGAL kernel classes can be used as traits
          classes for all 2D triangulations except for regular triangulations.

     <LI> Additionnal functionality:
     <UL>
     <LI> dual method for regular triangulations (to build a power diagram)
     <LI> unified names and signatures for various "find_conflicts()"
          member functions in Delaunay and constrained Delaunay triangulation.
     <LI> As an alternative to the simple insert() member function,
          insertion of points in those triangulation can be performed using the
          combination of find_conflicts() and star_hole() which eventually
          allows the user to keep track of deleted faces.
     </UL>

     <LI> More demos and examples
     </UL>

     <BR>
<LI>
      3D Triangulation
     <UL>
     <LI> Major improvements
          <UL>
            <LI> A new class <TT>Triangulation_hierarchy_3</TT> that allows a
                 faster point location, and thus construction of the Delaunay
                 triangulation
            <LI> A new method for removing a vertex from a Delaunay
                 triangulation that solves all degenerate cases
            <LI> Running time of the usual location and insertion methods
                 improved
         </UL>

     <LI> A bit more functionality, such as
          <UL>
          <LI> New geomview output
          <LI> dual methods in Delaunay triangulations to draw the Voronoi
               diagram
          </UL>
     <LI> More demos and examples

     <LI> Changes in interface
          <UL>
          <LI> Traits classes requirements have been modified
          <LI> The kernel can be used directly as a traits class (except for
               regular triangulation)
          <LI> insert methods in <TT>Triangulation_data_structure</TT> have a
               new interface
          </UL>
     </UL>
     <BR>
<LI> A new class (<TT>Alpha_shapes_3</TT>) that computes Alpha shapes of point
     sets in 3D is available.

     <BR><BR>
<LI> The traits requirements for matrix search and
     minimum quadrilaterals have been changed to bring them
     in line with the CGAL kernels.
     <BR><BR>

<LI> Point_set_2
    <UL>
    <LI>  now independent of LEDA; based on the CGAL Delaunay triangulation
    <LI>  traits class requirements adapted to new kernel concept.
    <LI>  function template versions of the provided query operations are
          available
    </UL>
</UL>

<H3>Support Library</H3>
<UL>
<LI>  Number types:
      <UL>
       <LI> <TT>Lazy_exact_nt&lt;NT&gt;</TT> is a new number type wrapper to speed
            up exact number types.
       <LI> <TT>MP_Float</TT> is a new multiprecision floating point number
            type. It can do exact additions, subtractions and multiplications
            over floating point values.
      </UL>

<LI>  <TT>In_place_list</TT> has a new third template parameter
      (with a suitable default) for an STL-compliant allocator.

<LI>
      <TT>Unique_hash_map</TT> is a new support class.

<LI>
      <TT>Union_find</TT> is a new support class.

<LI>
     <TT>Geomview_stream</TT> :
    <UL>
    <LI> Geomview version 1.8.1 is now required.
    <LI> no need to have a <TT>~/.geomview</TT> file anymore.
    <LI> new output operators for triangulations.
    <LI> new output operators for <TT>Ray_2</TT>, <TT>Line_2</TT>,
         <TT>Ray_3</TT>, <TT>Line_3</TT>, <TT>Sphere_3</TT>.
    <LI> various new manipulators.
    </UL>

<LI> Window stream
    In cooperation with Algorithmic Solutions, GmBH (distributors of
    the LEDA library), we can now offer a visualization package
    downloadable in binary form that supports visualization on a ported
    version of the LEDA window lib.
</UL>

</DIV>


<h2 id="release2.2">Release 2.2</h2>
<DIV>
<p>Release date: October 2000</p>

<p>Version 2.2 differs from version 2.1 in the platforms that are supported and
in functionality.</p>

<P>
Additional supported platforms:

<UL>
   <LI> the KAI compiler (4.0) on Solaris 5.8
   <LI> Borland C++ (5.5)
</UL>

<p>
The following functionality has been added:

<UL>
<LI> There is a new, non-reference-counted kernel, Simple_cartesian. Because
     reference counting is not used, and thus coordinates are stored within a
     class, debugging is easier using this kernel.  This kernel can also be
     faster in some cases than the reference-counted Cartesian kernel.

<LI> New optimisation algorithms
     <UL>
        <LI> Min_annulus_d - Algorithm for computing the smallest enclosing
             annulus of points in arbitrary dimension
        <LI> Polytope_distance_d - Algorithm for computing the (squared)
             distance between two convex polytopes in arbitrary dimension
        <LI> Width_3 - Algorithm for computing the (squared) width of points
             sets in three dimensions
     </UL>

<LI> 2D Triangulations
     <UL>
       <LI> There are now two triangulation data structures available in CGAL.
            The new one uses a list to store the faces and allows one to
            represent two-dimensional triangulations embedded in three spaces
            as well as planar triangulations.
       <LI> The triangulation hierarchy which allows fast location query
            is now available.
     </UL>

<LI> Inifinite objects can now be included in planar maps.

<LI> Removal as well as insertions of vertices for 3D Delaunay triangulations
     is now possible.

<LI> A generator for ``random'' simple polygons is now available.

<LI> In directory demo/Robustness, programs that demonstrate typical robustness
     problems in geometric computing are presented along with the solutions to
     these problems that CGAL provides.
</UL>

<P>
The following functionality has been removed:
<UL>
  <LI> The binary operations on polygons (union, intersection ...) have been
       removed.  Those operations were not documented in the previous release
       (2.1).  Arrangements can often be used as a substitute.
</UL>
</DIV>


<h2  id="release2.1">Release 2.1</h2>

<DIV>
<p>Release date: January 2000</p>

<p>Version 2.1 differs from version 2.0 in the platforms that are supported and
in functionality.</p>

<p>
Supported platforms:

<UL>
   <LI> the newest gnu compiler (2.95.2) on Sun, SGI, Linux and Windows.
   <LI> the Microsoft Visual C++ compiler, version 6.
   <LI> the mips CC compiler version 7.3 under Irix.
</UL>

Support for the old g++ compiler (2.8) and for mips CC 7.2 has been dropped.

<BR><BR>
The following functionality has been added:

<UL>
<LI> Alpha shapes and weighted alpha shapes in 2D. Alpha shapes are a
     generalization of the convex hull of a point set.
<LI> Arrangements in 2D. Arrangements are related to and based on planar maps.
     The major difference between the two is that curves are allowed to
     intersect in the case of arrangements.
<LI> Extensions to triangulations in 2D.  Constrained triangulations are now
     dynamic: they support insertions of new constraint as well as removal of
     existing constraints.  There are also constrained Delaunay triangulations.
<LI> Triangulations in 3D were added, both Delaunay triangulations and regular
     triangulations.
<LI> Min_quadrilateral optimisations have been added.  These are algorithms to
     compute the minimum enclosing rectangle/parallelogram (arbitrary
     orientation) and the minimum enclosing strip of a convex point set.
<LI> 2d Point_set is a package for 2d range search operations, Delaunay
     triangulation, nearest neighbor queries. This package works only if
     LEDA
     is installed.
<LI> Support for GeoWin visualization library. This also depends on
     LEDA.
<LI> Support for using the
     CLN number type
     together with CGAL.
</LI>
</UL>
</DIV>


<h2 id="release2.0">Release 2.0</h2>
<DIV>
<p>Release date: June 1999</p>

<p>The main difference from release 1.2 is the
introduction of namespaces -- namespace <TT>std</TT> for code from
the standard library and namespace <TT>CGAL</TT> for
the CGAL library.
</DIV>


<h2 id="release1.2">Release 1.2</h2>
<DIV>
<p>Release date: January 1999</p>
<p>Additions to release 1.1 include: </p>

<UL>
   <LI>topological map
   <LI>planar map overlay
   <LI>regular and constrained triangulations
</UL>
</DIV>


<h2  id="release1.1">Release 1.1</h2>
<DIV>
<p>Release date: July 1998</p>

<p>Additions to release 1.0 include:
<UL>
   <LI>3D intersections </LI>
   <LI>kD points </LI>
   <LI>3D convex hull </LI>
   <LI>kD smallest enclosing sphere </LI>
</UL>
</DIV>



<h2 id="release1.0">Release 1.0</h2>
<DIV>
<p>Release date: April 1998</p>

<p>Additions to release 0.9 include:
<UL>
   <LI>Polyhedral surfaces </LI>
   <LI>Halfedge Data Structure</LI>
   <LI>Planar maps </LI>
</UL>
</DIV>


<h2 id="release0.9">Release 0.9</h2>
<DIV>
<p>Release date: June 1997</p>
<p>Initial (beta) release of the CGAL library.
</DIV>

<!--#include virtual="/footer.inc" -->
</td>
</tr>
</table>
</BODY>
</HTML><|MERGE_RESOLUTION|>--- conflicted
+++ resolved
@@ -116,7 +116,6 @@
 <div>
   <p>Release date: September 2015 </p>
 
-<<<<<<< HEAD
 <!-- Installation (and general changes) -->
 <!-- New packages -->
 <!-- Major and breaking changes -->
@@ -152,30 +151,6 @@
 <!-- Voronoi Diagrams -->
 <!-- Mesh Generation -->
 <!-- Geometry Processing -->
-<!-- Spatial Searching and Sorting -->
-  <h3>Spatial Sorting</h3>
-  <ul>
-        <li>Add the possibility to sort points on a sphere along
-            a space-filling curve using the functions
-            <code>CGAL::hilbert_sort_on_sphere</code> and
-            <code>CGAL::spatial_sort_on_sphere</code>.</li>
-  </ul>
-<!-- Geometric Optimization -->
-<!-- Interpolation -->
-<!-- Support Library -->
-  <h3>Geometric Object Generators</h3>
-  <ul>
-    <li>Add new random generator of points in a 2D and 3D triangle and in a tetrahedron
-        (<code>CGAL::Random_points_in_triangle_2</code>,
-        <code>CGAL::Random_points_in_triangle_3</code>,
-        <code>CGAL::Random_points_in_tetrahedron_3</code>).
-    </li>
-  </ul>
-
-<!-- end of the div for 4.7 -->
-</div>
-=======
-<!-- Geometry Processing -->
   <h3>Point Set Processing and Surface Reconstruction from Point Sets</h3>
   <ul>
     <li>
@@ -188,7 +163,28 @@
     set with noise.
     </li>
   </ul>
->>>>>>> 28067d64
+<!-- Spatial Searching and Sorting -->
+  <h3>Spatial Sorting</h3>
+  <ul>
+        <li>Add the possibility to sort points on a sphere along
+            a space-filling curve using the functions
+            <code>CGAL::hilbert_sort_on_sphere</code> and
+            <code>CGAL::spatial_sort_on_sphere</code>.</li>
+  </ul>
+<!-- Geometric Optimization -->
+<!-- Interpolation -->
+<!-- Support Library -->
+  <h3>Geometric Object Generators</h3>
+  <ul>
+    <li>Add new random generator of points in a 2D and 3D triangle and in a tetrahedron
+        (<code>CGAL::Random_points_in_triangle_2</code>,
+        <code>CGAL::Random_points_in_triangle_3</code>,
+        <code>CGAL::Random_points_in_tetrahedron_3</code>).
+    </li>
+  </ul>
+
+<!-- end of the div for 4.7 -->
+</div>
 
 <h2 id="release4.6">Release 4.6 </h2>
 <div>

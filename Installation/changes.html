<!DOCTYPE HTML PUBLIC "-//W3C//DTD HTML 4.01 Transitional//EN" "http://www.w3.org/TR/html4/loose.dtd">
<!-- $Id$
     $URL$
-->
<html lang="en-US">
<HEAD>
  <META HTTP-EQUIV="Content-Type" CONTENT="text/html; charset=utf-8">
  <LINK TITLE="CGAL style" REL=stylesheet TYPE="text/css" HREF="cgal.css">
  <style type="text/css">
    h2 { margin-left: 0; }
  </style>

<!--
  <style type="text/css">
    h2
    {
      counter-reset:section;
    }

    h3
    {
      counter-reset:subsection;
    }

    h3:before
    {
      content:counter(section) ". ";
      counter-increment:section;
    }

    h4:before
    {
      counter-increment:subsection;
      content:counter(section) "." counter(subsection) " ";
    }
  </style>
-->
  <TITLE>CGAL - Release History</TITLE>
</HEAD>

<!--#config timefmt="%d %B %y" -->

<BODY>
<table>
<tr>

<!--#include virtual="menu.inc.html" -->



<td valign="top">
<H1>Release History</H1>

<HR>

<table>
<tr>
<td width="2%">
<td width="28%">

<table CELLSPACING=0>
<tr><td><a href="#release4.8">4.8</a>&nbsp;<td> (2016)
<tr><td><a href="#release4.7">4.7</a>&nbsp;<td> (October 2015)
<tr><td><a href="#release4.6.2">4.6.2</a>&nbsp;<td> (August 2015)
<tr><td><a href="#release4.6.1">4.6.1</a>&nbsp;<td> (June 2015)
<tr><td><a href="#release4.6">4.6</a>&nbsp;<td> (April 2015)
<tr><td><a href="#release4.5.2">4.5.2</a>&nbsp;<td> (February 2015)
<tr><td><a href="#release4.5.1">4.5.1</a>&nbsp;<td> (December 2014)
<tr><td><a href="#release4.5">4.5</a>&nbsp;<td> (October 2014)
<tr><td><a href="#release4.4">4.4</a>&nbsp;<td> (April 2014)
<tr><td><a href="#release4.3">4.3.1</a>&nbsp;<td> (November 2013)
<tr><td><a href="#release4.3">4.3</a>&nbsp;<td> (October 2013)
<tr><td><a href="#release4.2">4.2</a>&nbsp;<td> (March 2013)
<tr><td><a href="#release4.1">4.1</a>&nbsp;<td> (September 2012)
<tr><td><a href="#release4.0.2">4.0.2</a>&nbsp;<td> (July 2012)
<tr><td><a href="#release4.0.1">4.0.1</a>&nbsp;<td> (July 2012)
<tr><td><a href="#release4.0">4.0</a>&nbsp;<td> (March 2012)
<tr><td><a href="#release3.9">3.9</a>&nbsp;<td> (September 2011)
<tr><td><a href="#release3.8">3.8</a>&nbsp;<td> (April 2011)
<tr><td><a href="#release3.7">3.7</a>&nbsp;<td> (October 2010)
<tr><td><a href="#release3.6.1">3.6.1</a>&nbsp;<td> (June 2010)
<tr><td><a href="#release3.6">3.6</a>&nbsp;<td> (March 2010)
<tr><td><a href="#release3.5.1">3.5.1</a>&nbsp;<td> (December 2009)
<tr><td><a href="#release3.5">3.5</a>&nbsp;<td> (October 2009)
<tr><td><a href="#release3.4">3.4</a>&nbsp;<td> (January 2009)
<tr><td><a href="#release3.3.1">3.3.1</a><td> (August 2007)
<tr><td><a href="#release3.3">3.3</a><td> (May 2007)
<tr><td><a href="#release3.2.1">3.2.1</a><td> (July 2006)
<tr><td><a href="#release3.2">3.2</a><td> (May 2006)
<tr><td><a href="#release3.1">3.1</a><td> (December 2004)
<tr><td><a href="#release3.0.1">3.0.1</a><td> (February 2004)
<tr><td><a href="#release3.0">3.0</a><td> (October 2003)
<tr><td><a href="#release2.4">2.4</a><td> (May 2002)
<tr><td><a href="#release2.3">2.3</a><td> (August 2001)
<tr><td><a href="#release2.2">2.2</a><td> (October 2000)
<tr><td><a href="#release2.1">2.1</a><td> (January 2000)
<tr><td><a href="#release2.0">2.0</a><td> (June 1999)
<tr><td><a href="#release1.2">1.2</a><td> (January 1999)
<tr><td><a href="#release1.1">1.1</a><td> (July 1998)
<tr><td><a href="#release1.0">1.0</a><td> (April 1998)
<tr><td><a href="#release0.9">0.9</a><td> (June 1997)
</table>

<td width="60%">
<table>
<caption align=BOTTOM>
Number of lines of code of CGAL<br>
(using <a href="http://www.dwheeler.com/sloccount/"> David A. Wheeler's
'SLOCCount'</a>, restricted to the <code>include/CGAL/</code>
and <code>src/</code> directories).
</caption>
<tr><td><img src="images/release_history_sloccount.png" alt="Releases size graph">
</table>
<td width="10%">
</table>

<HR>
<h2 id="release4.8">Release 4.8 </h2>
<div>
  <p>Release date:  </p>

<!-- Installation (and general changes) -->

  <h3>General</h3>
  <ul>
    <li>The support for Qt3 is dropped and all demos using it got removed.
    </li>
  </ul>

  <h3>Installation</h3>
  <ul>
    <li>Starting with Visual C++ 2015 we no longer require <code>Boost.Thread</code> 
        as we use the keyword <code>threadlocal</code> and the class <code>mutex</code> 
        from the header file <code><thread></code>.</li>
    <li>The same holds for g++ 4.8 or later when the c++11 standard is used.</li>
  </ul>

<!-- New packages -->
<!-- Major and breaking changes -->
<!-- Arithmetic and Algebra -->
<!-- Combinatorial Algorithms -->
<!-- Geometry Kernels -->
<!-- Convex Hull Algorithms -->
<!-- Polygons -->
  <h3>2D Regularized Boolean Set-Operations</h3>
  <ul>
    <li>Improve the performance of operations in some settings.
        <b>Breaking change</b>: This improvement requires changes of the face and halfedge type of the underlying arrangement Dcel.
        See the concepts `GeneralPolygonSetDcelHalfedge` and  `GeneralPolygonSetDcelFace` for more details.
        If you use a different simplex types, inheriting your simplices from `CGAL::Gps_face_base` and `CGAL::Gps_halfedge_base`
        is sufficient to accommodate for the update.
    </li>
  </ul>
<!-- Cell Complexes and Polyhedra -->
  <h3>3D Boolean Operations on Nef Polyhedra</h3>
  <ul>
    <li>Add 3 new constructors: from a point range, from a point, and from a segment.</li>
  </ul>
  <h3>Combinatorial Maps</h3>
  <ul>
    <li>Change the type of Boolean marks, old type is int, new type is size_type. If no more mark is available, get_new_mark throws an exception, instead of returning -1.</li>
  </ul>
<!-- Arrangements -->
  <h3>2D Arrangements</h3>
  <ul>
    <li>Speed up the edge removal in case the incident faces contains many holes.</li>
  </ul>
<!-- Triangulations and Delaunay Triangulations -->
<!-- Voronoi Diagrams -->
<!-- Mesh Generation -->
  <h3>3D Mesh Generation</h3>
  <ul>
    <li>Add support of 3D gray level images as input for the tetrahedral mesh generation.</li>
    <li><b>Breaking change:</b> All models of the
    concept <code>MeshDomain_3</code> must now provide a member
    function <code>bbox()</code>. </li>
  </ul>
<!-- Surface Reconstruction -->
  <h3>Advancing Front Surface Reconstruction</h3>
  <ul>
    <li>Optional template functor <code>Filter</code> is replaced by
    another optional template functor <code>Priority</code>. This
    allows to change the way facets are prioritized by the algorithm
    instead of having a simple option to reject some
    facets. <b>Breaking change</b>: Programs using the
    old <code>Filter</code> API will not compile anymore as it must be
    replaced with the <code>Priority</code> API as described in the
    manual. Codes using the default behavior are not impacted.</li>
  </ul>
<!-- Geometry Processing -->
  <h3>Polygon Mesh Processing</h3>
  <ul>
    <li>Add a new triangle-based isotropic remeshing algorithm for 
    triangulated surface meshes, 
    <code>CGAL::Polygon_mesh_processing::isotropic_remeshing()</code>
    and a helper function for isotropic remeshing :
    <code>CGAL::Polygon_mesh_processing::split_long_edges()</code></li>
    <li>Add the function <code>CGAL::Polygon_mesh_processing::border_halfedges()</code>
    to collect the border of a given face range</li>
    <li>Add the function <code>CGAL::Polygon_mesh_processing::remove_isolated_vertices()</code>
    to be used on any polygon mesh</li>
    <li>Add the function <code>CGAL::Polygon_mesh_processing::triangulate_face()</code>
    to triangulate a single face of a polygon mesh</li>
    <li>Add an overload for <code>CGAL::Polygon_mesh_processing::triangulate_faces()</code>
    to triangulate a range of faces of a polygon mesh</li>
  </ul>
  <h3>Surface Mesh Parameterization</h3>
  <ul>
    <li><code>LSCM_parameterizer_3</code> now uses by default Eigen
    instead of OpenNL as a model
    of <code>SparseLinearAlgebraTraits_d</code>.</li>
  </ul>
  <h3>Polygon Mesh Processing</h3>
  <ul>
    <li>Add function <code>keep_large_connected_components()</code></li>
    <li>Add measuring functions for polygon meshes, to compute length, area,
    and volume of simplices or group of simplices of a polygon mesh.</li>
    <li>Add function bbox_3() to compute the bounding box of a polygon mesh.</li>
  </ul>
  <h3>Point Set Processing</h3>
  <ul>
    <li> <b>Breaking change:</b> new template
    parameter <code>Concurrency_tag</code> for the
    functions <code>compute_average_spacing()</code>, <code>edge_aware_upsample_point_set()</code>,
    <code>jet_estimate_normals()</code>, <code>jet_smooth_point_set()</code>,
    and <code>pca_estimate_normals()</code>.
    To update your code simply add as first template parameter <code>CGAL::Sequential_tag</code>
    or <code>CGAL::Parallel_tag</code> when calling one of these functions.</li>
    <li> <code>CGAL::Parallel_tag</code> can no longer be used in
    Point Set Processing algorithms if TBB is not available.</li>
    <li>
    Add a new simplification algorithm based on hierarchical
    clustering: <code>CGAL::hierarchy_simplify_point_set()</code>. It
    allows either to uniformly simplify the point set or to
    automatically adapt the local density of points to the local
    variation of the input computed by principal component analysis.
    </li>
    <li> New IO functions for PLY format (Polygon File
      Format): <code>CGAL::read_ply_points()</code>,
      <code>CGAL::read_ply_points_and_normals()</code>, <code>CGAL::write_ply_points()</code>
    and <code>CGAL::write_ply_points_and_normals()</code>.</li>
  </ul>
  <h3>Surface Mesh Parameterization</h3>
  <ul>
    <li><code>LSCM_parameterizer_3</code> now uses by default Eigen
    instead of OpenNL as a model
    of <code>SparseLinearAlgebraTraits_d</code>.</li>
  </ul>
<!-- Spatial Searching and Sorting -->
  <h3>Spatial Searching</h3>
  <ul>
    <li>Add function to find any point in a range query, that is neither all points, nor the closest one.</li>
  </ul>
<!-- Geometric Optimization -->
  <h3>Principal Component Analysis</h3>
  <ul>
    <li>
      Add a template parameter <code>DiagonalizeTraits</code> for
      functions <code>CGAL::linear_least_squares_fitting_2()</code>
      and <code>CGAL::linear_least_squares_fitting_3()</code>. This
      allows to either choose the legacy internal diagonalization code
      from CGAL or the Eigen implementation (or any class that is a
      model of <code>DiagonalizeTraits</code>). Variants of the
      function that automatically deduce the kernel also automatically
      select the diagonalizer, so the API is mostly preserved.
    </li>
  </ul>
<!-- Interpolation -->
<!-- Kinetic Data Structures -->
<!-- Support Library -->
  <h3>CGAL and Solvers</h3>
  <ul>
    <li>
      This package now includes all CGAL concepts for solvers with
      models using the third party Eigen library.
    </li>
  </ul>
<<<<<<< HEAD
  <h3>CGAL and the Boost Graph Library (BGL)</h3>
  <ul>
    <li>Add function <code>CGAL::split_graph_into_polylines()</code> that allows
        to extract from a soup of segments given as a graph, polylines with nodes
        of degree at most 2. In addition a functor can be passed to the function
        to specify additional polyline endpoints.</li>
=======
  <h3>CGAL and the Boost Graph Library</h3>
  <ul>
    <li>
      New functions to manipulate selection of faces, edges and vertices in
      a halfedge graph are added:
      <code>CGAL::expand_face_selection()</code>, <code>CGAL::reduce_face_selection()</code>,
      <code>CGAL::expand_edge_selection()</code>, <code>CGAL::reduce_edge_selection()</code>
      <code>CGAL::expand_vertex_selection()</code>, <code>CGAL::reduce_vertex_selection()</code>
      and <code>CGAL::select_incident_faces()</code>.
    </li>
>>>>>>> 13de98a9
  </ul>
<!-- Visualization -->

<!-- end of the div for 4.8 -->
</div>

<h2 id="release4.7">Release 4.7 </h2>
<div>
  <p>Release date: October 2015 </p>

  <h3>Installation</h3>
  <ul>
    <li>The minimum required version of CMake is now 2.8.11. CMake versions
      3.1, 3.2, and 3.3 are supported.</li>
    <li>All Qt4 demos have been updated and now require Qt5 to be
      compiled. Qt5 version 5.3 or higher is required.  The support for Qt4
      is dropped. To compile libCGAL_Qt5 and demos, you must set the cmake
      or environment variable <code>Qt5_DIR</code> to point to the path to
      the directory containing the file <code>Qt5Config.cmake</code>
      created by your Qt5 installation.  If you are using the open source
      edition it should be
    <code>/path-to/qt-everywhere-opensource-src-&lt;version&gt;/qtbase/lib/cmake/Qt5</code>.
    </li>
    <li>The code of the 3D demos now uses modern OpenGL, with shaders,
    instead of the fixed pipeline API of OpenGL-1.</li>
    <li>The Microsoft Windows Visual C++ compiler 2015 (VC14) is now
      supported.  However, since this compiler is not officially supported
      by Intel TBB 4.4 and Qt 5.5 (the latest versions available at the
      time of this release), the parallelism features of CGAL and Qt5 demos
      will not work.
    </li>
  </ul>

  <h3>L Infinity Segment Delaunay Graphs (new package)</h3>
  <ul>
    <li>
      The package provides the geometric traits for constructing the
      segment Delaunay graph in the max-norm (L Infinity).  The traits also
      contain methods to draw the edges of the dual of the segment Delaunay
      graph in the max-norm i.e., the segment Voronoi diagram in the
      max-norm. The algorithm and traits rely on the segment Delaunay graph
      algorithm and traits under the Euclidean distance. The segment
      Voronoi diagram in the max-norm has applications in VLSI CAD.
    </li>
  </ul>

  <h3>Advancing Front Surface Reconstruction (new package)</h3>
  <ul>
    <li>
      This package provides a greedy algorithm for surface reconstruction
      from an unorganized point set. Starting from a seed facet, a
      piecewise linear surface is grown by adding Delaunay triangles one by
      one. The most plausible triangles are added first, in a way that
      avoids the appearance of topological singularities.
    </li>
  </ul>

  <h3>Triangulated Surface Mesh Shortest Paths (new package)</h3>
  <ul>
    <li>
      The package provides methods for computing shortest path on
      triangulated surface meshes. Given a set of source points
      on the surface, this package provides a data structure that
      can efficiently provides the shortest path from any point on
      the surface to the sources points.
      There is no restriction on the genus or the number of connected
      components of the mesh.
    </li>
  </ul>

  <h3>Triangulated Surface Mesh Skeletonization (new package)</h3>
  <ul>
    <li>
      This package provides a (1D) curve skeleton extraction algorithm for
      a triangulated polygonal mesh without borders based on the mean
      curvature flow.  The particularity of this skeleton is that it
      captures the topology of the input.  For each skeleton vertex one can
      obtain its location and its corresponding vertices from the input
      mesh.  The code is generic and works with any model of the
      `FaceListGraph` concept.
    </li>
  </ul>

  <h3>3D Point-Set Shape Detection (new package)</h3>
  <ul>
    <li>
      This package implements the efficient RANSAC method for shape
      detection, contributed by Schnabel et al. From an unstructured point
      set with unoriented normals, the algorithm detects a set of
      shapes. Five types of primitive shapes are provided by this package:
      plane, sphere, cylinder, cone and torus. Detecting other types of
      shapes is possible by implementing a class derived from a base shape.
    </li>
  </ul>

  <h3>2D Visibility (new package)</h3>
  <ul>
    <li>This package provides several variants to compute the visibility
      area of a point within polygonal regions in two dimensions.
    </li>
  </ul>

  <h3>Polygon Mesh Processing (new package)</h3>
  <ul>
    <li> This package implements a collection of methods and classes for
      polygon mesh processing, ranging from basic operations on simplices,
      to complex geometry processing algorithms.  The implementation of
      this package mainly follows algorithms and references given in Botsch
      et al.'s book on polygon mesh processing.
    </li>
  </ul>


  <h3>General</h3>
  <ul>
    <li>Support for unordered sets and maps of the stdlib and of boost for
      handle and index classes.
    </li>
  </ul>

  <h3>Approximation of Ridges and Umbilics on Triangulated Surface Meshes</h3>
  <ul>
    <li> This package now supports any model of the
      concept <code>FaceGraph</code>.</li>
    <li> <b>Breaking change:</b> The package no longer supports models
      of <code>TriangulatedSurfaceMesh</code> which are not at the same
      time models of the concept <code>FaceGraph</code>.
    </li>
  </ul>

  <h3>dD Geometry Kernel</h3>
  <ul>
    <li>
      Epick_d gains 3 new functors: <code>Construct_circumcenter_d</code>,
      <code>Compute_squared_radius_d</code>,
      <code>Side_of_bounded_sphere_d</code>.
      Those are essential for the computation of alpha-shapes.
    </li>
  </ul>

  <h3>2D Arrangements</h3>
  <ul>
    <li>Introduced a new traits class, called
      <code>Arr_polycurve_traits_2&lt;SubcurveTraits&gt;</code>, which
      handles general piece-wise (polycurve) curves. The pieces do not
      necessarily have to be linear.</li>
    <li>Introduced two new concepts called
      <code>ArrangementApproximateTraits_2</code> and
      <code>ArrangementConstructXMonotoneCurveTraits_2</code>.
      <ul>
	<li>The existing <code>ArrangementLandmarkTraits_2</code> concept,
	  which has two requirements, now refines the two respective
	  concepts above.</li>
	<li>The template parameter of the existing
	  <code>Arr_polyline_traits_2&lt;SegmentTraits&gt;</code> template
	  must be substituted with a traits class that is a model of
	  the <code>ArrangementConstructXMonotoneTraits_2</code> concept
	  among the other when <code>Arr_polyline_traits_2</code> is
	  instantiated.
        </li>
      </ul>
    </li>
  </ul>

  <h3>2D Minkowski Sums</h3>
  <ul>
    <li>Added support for polygons with holes and optimized the
      construction of Minkowski sums.
      <ul>
        <li>Introduced an implementation of the "reduced convolution"
	  method, a variant of the method described in "2D Minkowski Sum of
	  Polygons Using Reduced Convolution" by Behar and Lien. The new
	  method supports polygons with holes and in many cases out
	  pergorms the implementation of the exsisting (full) convolution
	  method.</li>
        <li>Introduced two new classes that decompose polygons into convex
	  pieces (models of the <code>PolygonConvexDecomposition_2</code>
	  concept) based on vertical decomposition and constrained Delaunay
	  triangulation, respectively. These new models also support the
	  convex decomposition of polygons with holes.
        </li>
      </ul>
    </li>
  </ul>

  <h3>3D Periodic Triangulations</h3>
  <ul>
    <li>Rename <code>Periodic_3_triangulation_traits_3</code> to
      <code>Periodic_3_Delaunay_triangulation_traits_3</code>.
    </li>
    <li>Rename the concept <code>Periodic_3TriangulationTraits_3</code> to
          <code>Periodic_3DelaunayTriangulationTraits_3</code>.
    </li>
    <li>Create <code>Periodic_3_triangulation_traits_3</code> and the
      concept <code>Periodic_3TriangulationTraits_3</code>.
    </li>
  </ul>

  <h3>2D Conforming Triangulations and Meshes</h3>
  <ul>
    <li>
      Add an optimization method <code>CGAL::lloyd_optimize_mesh_2()</code>
      that implements the Lloyd (or Centroidal Voronoi Tesselation)
      optimization algorithm in a Constrained Delaunay Triangulation.  For
      optimization, the triangulation data structure on which the mesher
      relies needs its <code>VertexBase</code> template parameter to be a
      model of the new concept <code>DelaunayMeshVertexBase_2</code>.
    </li>
  </ul>

  <h3>Point Set Processing and Surface Reconstruction from Point Sets</h3>
  <ul>
    <li>
      Add the function <code>CGAL::compute_vcm()</code> for computing the
      Voronoi Covariance Measure (VCM) of a point set. The output of this
      function can be used with the
      function <code>CGAL::vcm_is_on_feature_edge()</code> to determine
      whether a point is on or close to a feature edge. The former function
      is also internally used by <code>CGAL::vcm_estimate_normals()</code>
      to estimate the normals of a point set and it is particularly suited
      to point sets with noise.
    </li>
  </ul>

  <h3>Spatial Sorting</h3>
  <ul>
    <li>Add the possibility to sort points on a sphere along
      a space-filling curve using the functions
      <code>CGAL::hilbert_sort_on_sphere</code> and
      <code>CGAL::spatial_sort_on_sphere</code>.</li>
  </ul>

  <h3>Geometric Object Generators</h3>
  <ul>
    <li>Add new random generator of points in a 2D and 3D triangle and in a
        tetrahedron
        (<code>CGAL::Random_points_in_triangle_2</code>,
        <code>CGAL::Random_points_in_triangle_3</code>,
        <code>CGAL::Random_points_in_tetrahedron_3</code>).
    </li>
  </ul>

<!-- end of the div for 4.7 -->
</div>

<h2 id="release4.6.2">Release 4.6.2 </h2>
<div>
  <p>Release date: August 2015 </p>

  <p>This release only fixes bugs. See the list of fixed bugs on Github:</p>
  <p><a href="https://github.com/CGAL/cgal/issues?q=milestone%3A4.6.2">
    https://github.com/CGAL/cgal/issues?q=milestone%3A4.6.2
  </a></p>
</div>

<h2 id="release4.6.1">Release 4.6.1 </h2>
<div>
  <p>Release date: June 2015 </p>

  <p>This release only fixes bugs. See the list of fixed bugs on Github:</p>
  <p><a href="https://github.com/CGAL/cgal/issues?q=milestone%3A4.6.1+-label%3Ainvalid">
    https://github.com/CGAL/cgal/issues?q=milestone%3A4.6.1+-label%3Ainvalid
  </a></p>
</div>

<h2 id="release4.6">Release 4.6 </h2>
<div>
  <p>Release date: April 2015 </p>

<!-- Installation (and general changes) -->
  <h3>Installation</h3>
  <ul>
    <li>The required version of Boost is now 1.48 or higher.</li>
  </ul>
<!-- New packages -->
  <h3>2D Polyline Simplification (new package)</h3>
  <ul>
    <li>This package enables to simplify polylines with the guarantee
        that the topology of the polylines does not change. This can be
        done for a single polyline as well as for a set of polyline
        constraints in a constrained triangulation. The simplification
        can be controlled with cost and stop functions.</li>
  </ul>

  <h3>2D Generalized Barycentric Coordinates (new package)</h3>
  <ul>
    <li>This package offers an efficient and robust implementation of
        two-dimensional closed-form generalized barycentric coordinates
        defined for simple two-dimensional polygons.</li>
  </ul>

  <h3>Scale-Space Surface Reconstruction (new package)</h3>
  <ul>
    <li>This new package provides a class gathering a dedicated smoothing
        algorithm and some convenience functions to help the creation of
        a surface out of a point set using the 3D Alpha Shapes package.
        The particularity of this reconstruction pipeline is that the
        input point are in the output and no new points are created.
        Note that in the current version, the output is a triangle soup
        that is not necessarily a valid (manifold) polyhedral surface.
    </li>
  </ul>

  <h3>Surface Mesh (new package)</h3>
  <ul>
    <li>The surface mesh class provided by this package is an implementation
        of the halfedge data structure allowing to represent polyhedral surfaces.
        It is an alternative to the packages <code>CGAL::Polyhedron_3</code>
        and <code>CGAL::HalfedgeDS</code>. </li>
  </ul>

  <h3>dD Triangulation (new package)</h3>
  <ul>
    <li>This new package provides classes for manipulating triangulations
        in Euclidean spaces whose dimension can be specified at
        compile-time or at run-time. It also provides a class that
        represents Delaunay triangulations.</li>
  </ul>

<!-- Major and breaking changes -->
  <h3>dD Convex Hulls and Delaunay Triangulations</h3>
  <ul>
    <li>This package is deprecated and the new package Triangulation should be used instead.</li>
  </ul>
<!-- Arithmetic and Algebra -->
<!-- Combinatorial Algorithms -->
<!-- Geometry Kernels -->
  <h3>dD Geometry Kernel</h3>
  <ul>
    <li> It has been reported that the recently introduced <code>Epick_d</code>
      kernel may not work with Intel C++ Compiler prior to version 15.
      Documentation has been updated.</li>
  </ul>
<!-- Convex Hull Algorithms -->
  <h3>3D Convex Hulls</h3>
  <ul>
    <li>Add functions <code>halfspace_intersection_3</code> and
        <code>halfspace_intersection_with_constructions_3</code> to compute
        the intersection of halfspaces defining a closed polyhedron.</li>
    <li>Fix a bug introduced in CGAL 4.5 that can appear while computing
        the convex hull of coplanar points.</li>
    <li>Fix a robustness issue in <code>Convex_hull_traits_3</code>.
        This traits is used by default with the kernel
        <code>Exact_predicates_inexact_constructions_kernel</code>.</li>
    <li>The function <code>CGAL::convex_hull_incremental_3</code> is deprecated and
        the function <code>convex_hull_3</code> should be used instead.</li>
  </ul>
<!-- Polygons -->
<!-- Cell Complexes and Polyhedra -->
  <h3>Combinatorial Maps and Linear Cell Complex</h3>
  <ul>
    <li>Added <code>correct_invalid_attributes</code>,
      <code>set_automatic_attributes_management</code> and
      <code>are_attributes_automatically_managed</code> methods in
      <code>CombinatorialMap</code> concept. This allows high level
      operations to not update non void attributes during massive calls
      of these operations, but only after the end of their executions.
    </li>
  </ul>
<!-- Arrangements -->
<!-- Triangulations and Delaunay Triangulations -->
 <h3>2D Triangulations</h3>
  <ul>
    <li>The class <code>Constrained_triangulation_plus_2</code> now
        can handle polylines as constraints.</li>
    <li>As a consequence a <code>Constraint_id</code> has been introduced
        which replaces <code>pair&lt;Vertex_handle,Vertex_handle&gt;</code> as
        identifier of a constraint.
  </ul>
<!-- Voronoi Diagrams -->
<!-- Mesh Generation -->
  <h3>3D Mesh Generation</h3>
  <ul>
    <li>Add member functions <code>output_boundary_to_off</code> and
        <code>output_facets_in_complex_to_off</code>
        in the class <code>CGAL::Mesh_complex_3_in_triangulation_3</code>
        to export the boundary of a domain or a subdomain.</li>
  </ul>
<!-- Geometry Processing -->
<!-- Spatial Searching and Sorting -->
  <h3>3D Fast Intersection and Distance Computation</h3>
  <ul>
    <li>Add new constructors
    to <code>AABB_halfedge_graph_segment_primitive</code> and
    <code>AABB_face_graph_triangle_primitive</code> in order to be able to
    build primitives one by one.</li>
  </ul>
  <h3>Spatial Searching</h3>
  <ul>
    <li>
      Fixed a bug in <code>CGAL::Splitters.h</code> sliding midpoint rule,
      where degenerated point sets (e.g.,points on segment)
      caused the kd-tree to get linear.
    </li>
    <li>
      Improved performance of <code>Orthogonal_k_neighbor_search</code>.
      Note that VC 2013 does not
      compile <code>boost::container::deque</code> of Boost 1_55 and does
      hence have a workaround which does not have the improvement.
    </li>
    <li>
      <b>Breaking change:</b> The concept <code>OrthogonalDistance</code> has
      new function overloads for <code>min_distance_to_rectangle</code> and
      <code>max_distance_to_rectangle</code> with an additional reference
      parameter <code>std::vector</code>.
    </li>
    <li>
      <b>Breaking change:</b> The order of the points in the iterator range
      <code>[tree.begin(),tree.end()]</code> is not the order of
      insertion of the points into the tree.  This was not guaranteed before
      but might have been observed and exploited by users.
    </li>
    <li>
      Derived <code>kd_tree_leaf_node</code>
      and <code>kd_tree_internal_node</code> from <code>kd_tree_node</code>
      to save memory.
    </li>
  </ul>
<!-- Geometric Optimization -->
<!-- Interpolation -->
<!-- Support Library -->
  <h3>Geometric Object Generators</h3>
  <ul>
    <li>Add a new function <code>random_convex_hull_in_disc_2</code> that
        efficiently generates a random polygon as the convex hull of
        uniform random points chosen in a disc.</li>
  </ul>
<!-- end of the div for 4.6 -->
</div>

<h2 id="release4.5.2">Release 4.5.2</h2>
<div>
  <p>Release date: February 2015</p>

  <h3>General</h3>
  <ul>
    <li> Fix a bug that prevented the compilation with recent versions of
    Boost (>=1.56) when explicit conversions operators (from C++11) are
    supported. That prevented the compilation with Microsoft Visual Studio
    2013.
  </ul>
  <h3>3D Convex Hulls</h3>
  <ul>
    <li> Fix a non-robust predicate bug that was showing up when input
    points where lexicographically sorted.</li>
  </ul>
  <h3>3D Mesh Generation</h3>
  <ul>
    <li>Fix a bug in the sliver perturbation optimization method.  It could
      create some holes on the surface of the mesh.</li>
  </ul>
</div>

<h2 id="release4.5.1">Release 4.5.1 </h2>
<div>
  <p>Release date: December 2014 </p>

  <h3>3D Mesh Generation</h3>
  <ul>
    <li>Fix a bug in the sliver exudation preservation of boundaries. </li>
  </ul>
</div>

<h2 id="release4.5">Release 4.5 </h2>
<div>
  <p>Release date: October 2014 </p>

<!-- Installation (and general changes) -->
  <h3>Installation</h3>
  <ul>
    <li>Changes in the set of supported platforms:
      <ul>
        <li>The Microsoft Windows Visual C++ compiler 2008 (VC9) is no
          longer supported since CGAL-4.5.</li>
      </ul>
    </li>
    <li>Since CGAL version 4.0, Eigen was the recommended third-party
      library to use with <i>Planar Parameterization of Triangulated
      Surface Meshes</i>, <i>Surface Reconstruction from Point
      Sets</i>, <i>Approximation of Ridges and Umbilics on Triangulated
      Surface Meshes</i>, and <i>Estimation of Local Differential
      Properties of Point-Sampled Surfaces</i> packages. From CGAL
      version 4.5, Taucs, Blas and Lapack are no longer supported.
    </li>
    <li>CGAL is now compatible with the new CMake version 3.0.</li>
  </ul>

<!-- New packages -->
  <h3>Triangulated Surface Mesh Deformation (new package)</h3>
  <ul>
    <li> This package allows to deform a triangulated surface mesh
      under positional constraints of some of its vertices without
      requiring any additional structure other than the surface mesh itself.
      The methods provided implements an as-rigid-as-possible deformation.
      Note that the main class name has changed between the 4.5-beta1 and the 4.5
      releases to better match the CGAL naming conventions
      (from <code>CGAL::Deform_mesh</code> to <code>CGAL::Surface_mesh_deformation</code>).
    </li>
  </ul>

<!-- Major and breaking changes -->
  <h3>CGAL and the Boost Graph Library (major changes)</h3>
  <ul>
    <li>Cleanup of the <code>HalfedgeGraph</code> concept. In particular:
    <ul>
      <li>Introduction of the notion of <code>halfedge_descriptor</code> in
        the specialization of the
        class <code>boost::graph_traits</code>.</li>
      <li>Deprecation of <code>halfedge_graph_traits</code>.</li>
      <li>A model of <code>HalfedgeGraph</code> is considered as an
        undirected graph. Thus any call to <code>edges()</code> should be
        replaced by <code>halfedges()</code> and <code>num_edges()</code>
        now returns the number of (undirected) edges.
      <li><b>Breaking change:</b> <code>is_border_edge</code>
        and <code>is_border_halfedge</code> properties are removed.  The
        free functions <code>is_border()</code>
        and <code>is_border_edge()</code> should be used instead.</li>
      <li>Renaming of <code>HalfedgeGraph</code> specific free
        functions.</li>
    </ul>
    </li>
    <li>Introduction of the <code>FaceGraph</code> concept.</li>
    <li>Adaptation of the package <em>Triangulated Surface Mesh
      Simplification</em> and of the
      class <code>AABB_halfedge_graph_segment_primitive</code> from the
      package <em>3D Fast Intersection and Distance Computation</em> to
      the API change.</li>
    <li>Update of the package <em>Triangulated Surface Mesh
      Segmentation</em> and of the class
      <code>AABB_face_graph_triangle_primitive</code> from the
      package <em>3D Fast Intersection and Distance Computation</em> to
      accept model of the newly introduced concepts.</li>
    <li>Offer <em>Euler</em> operations as free functions for models of the
      graph concepts provided by CGAL.</li>
    <li>Specialization of <code>boost::graph_traits</code>
      for <code>OpenMesh::PolyMesh_ArrayKernelT</code> as proof of
      concept.  A <code>OpenMesh::PolyMesh_ArrayKernelT</code> becomes a
      model of the aforementioned concepts when including
      <code>CGAL/boost/graph/graph_traits_PolyMesh_ArrayKernelT.h</code>.</li>
  </ul>

<!-- Geometry Kernels -->
  <h3>dD Geometry Kernel</h3>
  <ul>
    <li> A new model <code>Epick_d</code> of the <code>Kernel_d</code>
      concept is introduced. It provides better performance through
      arithmetic filtering and specializations for fixed dimensions. It may
      not work with compilers as old as gcc-4.2, but was tested with
      gcc-4.4.</li>
  </ul>

<!-- Convex Hull Algorithms -->
  <h3>3D Convex Hulls</h3>
  <ul>
    <li> Clean up the documentation of the concepts</li>
  </ul>

<!-- Arrangements -->
  <h3>2D Arrangements</h3>
  <ul>
    <li>Fixed a bug in removing an unbounded curve (e.g., a ray) from
      an arrangement induced by unbounded curves.</li>
  </ul>

  <h3>2D Snap Rounding</h3>
  <ul>
    <li> Replaced use of private <code>kd_tree</code> with CGAL's
      official <code>Kd_tree</code> from <code>Spatial_searching</code>
      package; results in a small performance gain. Removed the
      private <code>kd_tree</code> package.
    </li>
  </ul>

<!-- Triangulations and Delaunay Triangulations -->
  <h3>3D Triangulations</h3>
  <ul>
    <li> Add an experimental parallel version of the Delaunay triangulation
      and the regular triangulation algorithms, which allows parallel
      insertion and removal of point ranges.</li>
    <li>Add caching of circumcenters to
      <code>Regular_triangulation_cell_base_3</code>. The cache value is
      computed when <code>cell->circumcenter()</code>
      or <code>rt.dual(cell)</code> functions are called.
    </li>
  </ul>

  <h3>3D Periodic Triangulations</h3>
  <ul>
    <li>Add a method to locate point with inexact predicates.
    </li>
  </ul>

<!-- Mesh Generation -->
  <h3>3D Mesh Generation</h3>
  <ul>
    <li>Add a new constructor for the
      class <code>Labeled_mesh_domain_3</code> which takes
      an <code>Iso_cuboid_3</code>.</li>
    <li>Add a new labeling function wrapper for meshing multi-domain.</li>
    <li>The meshing functionality in the Qt demos
      in <code>demo/Polyhedron/</code> and <code>demo/Mesh_3/</code> can
      now use the handling of 1d-features, that exists in CGAL since
      version 3.8.
    <li> Add an experimental parallel version of the 3D mesh refinement and
      mesh optimization methods.
    </li>
  </ul>

<!-- Geometry Processing -->
  <h3>Point Set Processing and Surface Reconstruction from Point Sets</h3>
  <ul>
    <li>The former demo has been removed and is fully merge in the
    Polyhedron demo.</li>
  </ul>

  <h3>Point Set Processing</h3>
  <ul>
    <li>Workaround a bug in dijsktra shortest path of boost 1.54 by
      shipping and using the boost header from the 1.55 release. This
      header will be used only if you are using the version 1.54 of
      boost.
    </li>
  </ul>

  <h3>Triangulated Surface Mesh Simplification</h3>
  <ul>
    <li>
      <b>Breaking change:</b> Due to the cleanup of the concepts of the
      package <em>CGAL and the Boost Graph Library</em>, the named
      parameter <code>edge_is_border_map</code> has been removed, and the
      named parameter
      <code>edge_is_constrained_map</code> now expects a property map with
      an edge descriptor as key type (vs. halfedge descriptor before).
    </li>
    <li>Add some optimization in the code making the implementation faster
      (depending on the cost and the placement chosen). However, for an
      edge which collapse is not topologically valid, the vector of
      vertices of the link provided by its profile might contains
      duplicates, thus also breaking the orientation guarantee in the
      vector.  This must not be a problem for users as the edge is not
      collapsible anyway but if it is a absolute requirement for user
      defined cost/placement, defining the
      macro <code>CGAL_SMS_EDGE_PROFILE_ALWAYS_NEED_UNIQUE_VERTEX_IN_LINK</code>
      will restore the former behavior.
    </li>
  </ul>

<!-- Spatial Searching and Sorting -->
  <h3>dD Spatial Searching</h3>
  <ul>
    <li> Added methods <code>reserve(size_t size)</code> and <code>size_t
      capacity()</code> to class <code>Kd_tree</code> to allocate memory
      to store <code>size</code> points and to report that number (STL
      compliance).
    </li>
  </ul>

<!-- Support Library -->
  <h3>STL Extensions for CGAL</h3>
  <ul>
    <li> Add <code>Compact_container::operator[]</code>, allowing a direct
      access to the ith element of a compact container.</li>
    <li> Add <code>Concurrent_compact_container</code>, a compact container
      which allows concurrent insertion and removal.</li>
  </ul>

<!-- end of the div for 4.5 -->
</div>

<h2 id="release4.4">Release 4.4 </h2>
<div>
  <p>Release date: April 2014 </p>
  <h3>Installation</h3>
  <ul>
    <li>Additional supported platforms:
      <ul>
        <li>The Apple Clang compiler version 5.0 is now supported on
          OS X Mavericks.</li>
        <li>The Microsoft Windows Visual C++ compiler 2013 (VC12) is now
          supported.</li>
      </ul>
    </li>
  </ul>
  <h3>Triangulated Surface Mesh Segmentation (new package)</h3>
  <ul>
    <li> This package implements the segmentation of triangulated surface meshes
         based on the Shape Diameter Function (SDF). In addition, it also provides
         functions to generate segmentations based on a user defined alternative
         to the SDF.
    </li>
  </ul>


  <h3>Number Types</h3>
  <ul>
    <li> A new class <code>CGAL::Mpzf</code> is introduced on some platforms
      for exact ring operations. It is used to improve the speed of the
      evaluation of predicates in degenerate situations.</li>
  </ul>

  <h3>2D and 3D Geometry Kernel </h3>
  <ul>
    <li> Fix a bug introduced in CGAL 4.3 when computing the intersection
         of two 3D triangles.</li>
  </ul>

  <h3>2D Polygon Partitioning</h3>
  <ul>
    <li>Bug fix to make the partition algorithms working with a Lazy kernel such as
        <code>Exact_predicates_exact_constructions_kernel</code>.
    </li>
  </ul>

  <h3>2D Regularized Boolean Set-Operations</h3>
  <ul>
    <li>Fix two memory leaks in
      <code>CGAL::General_polygon_set_2</code>.
    </li>
  </ul>

  <h3>Combinatorial Maps and Linear Cell Complex</h3>
  <ul>
    <li> <code>null_dart_handle</code> is no longer a static data member in
      the <code>CombinatorialMap</code> concept. This implies to move the
      following methods of <code>Dart</code> concept
      into <code>CombinatorialMap</code>
      concept: <code>is_free</code>, <code>highest_nonfree_dimension</code>,
      <code>opposite</code> and <code>other_extremity</code>. We also
      transform the static methods <code>vertex_attribute</code>
      and <code>point</code> of <code>Linear_cell_complex</code> class into
      non static methods. You can define the CGAL_CMAP_DEPRECATED macro to
      keep the old behavior.
    </li>
  </ul>

  <h3>2D Arrangements</h3>
  <ul>
    <li> Revise the API of <b>polylines</b>. In particular,
      <i>construction</i> is now done using functors
      and <i>iteration</i> is possible only on the segments of a
      polyline.
    <li>Fix a bug in the <i>Landmark</i> point-location strategy.</li>
  </ul>

  <h3>2D Snap Rounding</h3>
  <ul>
    <li>Fix a memory leak</li>
  </ul>

  <h3>2D Triangulations</h3>
  <ul>
    <li>Add different overloads of the function <code>insert_constraints</code>
        that inserts a range of points and segments, or a range of segments.
        These functions uses the spatial sorting in order to speed
        up the time needed for the insertion.
    </li>
  </ul>

  <h3>3D Alpha Shapes</h3>
  <ul>
    <li> Add member functions in <code>CGAL::Alpha_shape_3</code> to give
         access to the alpha status of edges and facets
         (<code>get_alpha_status())</code>.</li>
    <li> Add another filtration method
          (<code>filtration_with_alpha_values()</code>) that reports the
          alpha value at which each face appears in the filtration.</li>
  </ul>

  <h3>3D Mesh Generation</h3>
  <ul>
    <li>Fix the access to functions <code>number_of_facets</code>
	and <code>number_of_cells</code> in
	<code>Mesh_complex_3_in_triangulation_3</code>.
    </li>
    <li>Change the internal API of the sliver perturber, to make possible
	for developers to optimize another criterion than the (default)
	minimal dihedral angle.  Developers can also define a new
	perturbation vector (for angles we had gradient of squared
	circumradius, gradient of volume, gradient of minimal dihedral
	angle, and random) which is better suitable to optimize their
	criterion.
    </li>
    <li>Improve the use of cache values in <code>Mesh_cell_base_3</code> to
          (re)compute circumcenters and sliver criterion values only when
          needed.
    </li>
  </ul>

  <h3>Triangulated Surface Mesh Simplification</h3>
  <ul>
    <li>Fix a bug in the way edges can be marked as non-removable by adding
        a named-parameter <code>edge_is_constrained_map</code> to the function
        <code>edge_collapse</code></li>
  </ul>

  <h3>dD Spatial Searching</h3>
  <ul>
    <li>Fix a documentation bug: The property map passed as template
      parameter to the classes
      <code>Search_traits_adapter</code> and <code>Distance_adapter</code>
      must be a lvalue property map. To avoid incorrect usage, a static
      assertion has been added in the CGAL code to prevent the user from
      instantiating these classes with an incorrect property map type.</li>
  </ul>

 <h3>CGAL ipelets</h3>
  <ul>
    <li> Better description of the demo ipelets in the user manual     </li>
    <li> New ipelet for pencils of circles</li>
    <li> New ipelet for hyperbolic geometry in Poincaré model</li>
    <li> The generator ipelet now generates point in a selected zone</li>
    <li> Hilbert sort ipelet implements two policies</li>
  </ul>
</div>

<h2 id="release4.3">Release 4.3 </h2>
<div>
  <p> Release date: October 2013 </p>

  <h3>The CGAL Manual</h3>
  <ul>
    <li>The documentation of CGAL is now generated with Doxygen.</li>
  </ul>

  <h3>2D Periodic Triangulations (new package)</h3>
  <ul>
    <li> This package allows to build and handle triangulations of point
      sets in the two dimensional flat torus. Triangulations are built
      incrementally and can be modified by insertion or removal of
      vertices. They offer point location facilities.  The package provides
      Delaunay triangulations and offers nearest neighbor queries and
      primitives to build the dual Voronoi diagrams.
    </li>
  </ul>

  <h3>API Changes</h3>
      <h4>2D and 3D Geometry Kernel </h4>
      <ul>
        <li> The intersection functions and functors used to return
          a <code>CGAL::Object</code> in order to deal with the different
          possible return types. However, depending on the arguments it is
          possible to reduce the possible return types to a small set. For
          this reason and to take advantage of the type safety, we decided
          to use <code>boost::variant</code> instead
          of <code>CGAL::Object</code>.  The <code>result_of</code>
          protocol is now even more useful to determine the return type of
          the intersection functions and functors. The change should be
          relatively transparent to the user thanks to the implicit
          constructor added to <code>CGAL::Object</code>. However, it is
          recommended to upgrade your code.  The previous behavior can be
          restored by defining the
          macro <code>CGAL_INTERSECTION_VERSION</code> to 1.
        </li>
      </ul>
      <h4>2D Arrangements</h4>
      <ul>
        <li> The type of the result of point location queries changed to
	  <code>boost::variant</code> (from <code>CGAL::Object</code>).
	  For convenience, the previous behavior can be restored by defining
	  the macro <code>CGAL_ARR_POINT_LOCATION_VERSION</code> to 1.
	<li> Introduced an optimization for operations on large and dense
	  arrangements.
        </li>
      </ul>
      <h4>3D Fast Intersection and Distance Computation</h4>
      <ul>
        <li>Following the intersection API
          change, <code>Object_and_primitive_id</code> has been replaced by
          a template class
          <code>Intersection_and_primitive_id&lt;Query&gt;</code> to determine
          the type depending on the query object type.
        </li>
      </ul>
      <h4>CGAL and Boost Property Maps</h4>
      <ul>
        <li>The <code>key_type</code> of the property maps provided by CGAL
          used to be an iterator. In order to be more easily re-used,
          the <code>key_type</code> has been changed to be
          the <code>value_type</code> of the iterator.  The packages that
          have been updated to match these changes are <b>Point Set
          Processing</b> and <b>Surface Reconstruction from Point Sets</b>.
          However, for most users this change should be transparent if the
          default property maps were used.  For convenience, the former
          behavior can be enabled by defining the
          macro <code>CGAL_USE_PROPERTY_MAPS_API_V1</code>.
    </li>
  </ul>

  <h3>Algebraic Foundations</h3>
  <ul>
    <li>For convenience, add an overload of <code>make_rational()</code>
    taking a pair of numbers.</li>
  </ul>

  <h3>2D and 3D Geometry Kernel </h3>
  <ul>
    <li>A <code>Iso_rectangle_2</code> can now be constructed from
      a <code>Bbox_2</code> and an <code>Iso_cuboid_3</code> from
      a <code>Bbox_3</code>. </li>
    <li> The implementation of <code>CGAL::Object</code> has been updated
      and now uses <code>boost::shared_ptr</code>
      and <code>boost::any</code>. This implementation is faster.
    </li>
    <li>Add to <code>Bbox_2</code> and <code>Bbox_3</code>
      a <code>+=</code> operator as well as free functions to get the
      bounding box of a range of geometric objects.
    </li>
  </ul>

  <h3>Combinatorial Maps</h3>
  <ul>
    <li>Two bug fixes: do not use the 2 least significant bits for cell
      attribute without dart support; share the mark when copying a
      CMap_cell_iterator.</li>
    <li>Add a constructor taking a given combinatorial map as argument,
      possibly with different dimension and/or different attributes. This
      allows to transform a combinatorial map.</li>
    <li>Add operator= and swap method.</li>
    <li>Add dynamic onmerge/onsplit functions that can be associated
      dynamically to i-attributes and which are automatically called when
      i-cells are split/merged.</li>
    <li>Add a function allowing to reverse the orientation of a
      combinatorial map, and another one to reverse one connected component
      of a combinatorial map.</li>
  </ul>

  <h3>3D Boolean Operations on Nef Polyhedra</h3>
  <ul>
    <li>Bug-fix in IO when using <code>Lazy_exact_nt</code> as number type
      or <code>Exact_predicates_exact_constructions_kernel</code> as
      kernel.</li>
  </ul>

  <h3>2D Triangulations</h3>
  <ul>
    <li>Extend the concept <code>TriangulationDataStructure_2</code> to
      require a more general <code>copy_tds</code> function that allows a
      copy between TDS of different types. The CGAL model has been
      updated.</li>
    <li>Add a way to efficiently insert a range of points with information
      into the 2D constrained Delaunay triangulations.
  </ul>

  <h3>3D Triangulations</h3>
  <ul>
    <li>Extend the concept <code>TriangulationDataStructure_3</code> to
      require a more general <code>copy_tds</code> function that allows a
      copy between TDS of different types. The CGAL model has been
      updated.</li>
    <li>Add an advanced function to set the infinite vertex of the
      triangulation for low level operations</li>
    <li>Fix a bug in the function inserting a range of points with info
      when the <code>Fast_location</code> tag is used</li>
  </ul>

  <h3>2D Segment Delaunay Graph</h3>
  <ul>
    <li>Add functions <code>insert_points</code>
      and <code>insert_segments</code> to insert a range of points and
      segments. These functions uses the spatial sorting in order to speed
      up the time needed for the insertion. The
      function <code>insert(Input_iterator first, Input_iterator beyond,
      Tag_true)</code> has been updated to dispatch the input when possible
      to these functions.
    </li>
  </ul>

  <h3>2D Apollonius Graphs</h3>
  <ul>
    <li>Modified insertion algorithm so that the code can handle
      pseudo-circles as well.</li>
    <li>Updated implementation of the vertex conflict predicate by a
      faster version.</li>
  </ul>

  <h3>3D Mesh Generation</h3>
  <ul>
    <li>Speed-up <code>Mesh_3</code> and in particular the global
      optimizers (Lloyd and ODT) by introducing a
      parameter <code>do_freeze</code> to prevent from moving vertices
      which would move of very small displacements.</li>
    <li> Introduce new data structures and options for speed-up and
      compacity. Note that <code>Compact_mesh_cell_base_3</code> and
      <code>Mesh_vertex_base_3</code> are now our favoured implementations
      of the concepts MeshCellBase_3 and MeshVertexBase_3.
    </li>
    <li>Introduce a new constructor
      for <code>Polyhedral_mesh_domain_3</code> that takes a bounding
      polyhedron to be meshed along with a polyhedral surface entirely
      included in it.  This allows the user to mesh a polyhedral domain
      with internal surface(s) which can be non-watertight and even
      non-manifold.
    </li>
    <li> Several documentation bug fixes.</li>
    <li> Provide the ability to plug in custom cell_base/vertex_base
      classes into the Mesh_triangulation_3 class. </li>
  </ul>

  <h3>Triangulated Surface Mesh Simplification</h3>
  <ul>
    <li>Fix a segmentation fault that was happening when some edges of length 0
        were in the input mesh.</li>
  </ul>
  <h3>3D Fast Intersection and Distance Computation</h3>
  <ul>
    <li>Following the intersection API
      change, <code>Object_and_primitive_id</code> has been replaced by a
      template class
      <code>Intersection_and_primitive_id&lt;Query&gt;</code> to determine
      the type depending on the query object type.
    </li>
    <li>Introduce the
      class <code>AABB_halfedge_graph_segment_primitive</code>, which
      replaces the class <code>AABB_polyhedron_segment_primitive</code>
      (which is now deprecated).  The new class is more general and can be
      used with any model of <code>HalfedgeGraph</code>.</li>
    <li>Introduce the class <code>AABB_face_graph_triangle_primitive</code>
      which replaces the
      class <code>AABB_polyhedron_triangle_primitive</code> (which is now
      deprecated).</li>
    <li>Document the classes <code>AABB_segment_primitive</code>
      and <code>AABB_triangle_primitive</code> that were already used in
      some examples.</li>
    <li>Add a generic primitive class <code>AABB_primitive</code> that
      allows to define a primitive type by defining only two property
      maps.</li>
    <li>Introduce a new concept of
      primitive <code>AABBPrimitiveWithSharedData</code>. It allows to have
      some data shared between the primitives stored in
      a <code>AABB_tree</code>.  With this you can, for example have a
      primitive wrapping an integer which refers to the position of a
      geometric object in a <code>std::vector</code>.  Only one reference
      to this vector will be stored in the traits of the tree.  The
      concept <code>AABBTraits</code>, its model <code>AABB_traits</code>
      and the class <code>AABB_tree</code> have been updated accordingly.
      However, everything is backward compatible.</li>
    <li> Fix a memory leak in the destructor of the
    class <code>AABB-tree</code></li>
  </ul>

  <h3>STL Extensions for CGAL</h3>
  <ul>
    <li>Add to <code>Dispatch_output_iterator</code>
      and <code>Dispatch_or_drop_output_iterator</code> an operator to
      accept and dispatch a tuple of values.
    </li>
  </ul>

  <h3>Concurrency in CGAL</h3>
  <ul>
    <li>Add a <code>FindTBB</code> CMake module so that one can easily link
      with TBB to write shared-memory parallel code.</li>
    <li>Introduce two new tags: Sequential_tag and Parallel_tag</li>
  </ul>
</div>

<h2 id="release4.2">Release 4.2 </h2>
<div>
  <p> Release date: March 2013 </p>

  <h3>Installation</h3>
  <ul>
    <li>Additional supported platforms:
      <ul>
        <li>The Microsoft Windows Visual C++ compiler 2012 (VC11) is now
        supported.</li>
      </ul>
    </li>
    <li>With Microsoft Visual C++ (all supported versions), the compiler
      flags <code>/bigobj</code> and <code>/wd4503</code> are added by CGAL
      CMake scripts.
    </li>
    <li>This is the last release whose "<tt>UseCGAL.cmake</tt>" file (if
      using CGAL in a CMake build environment) contains the line
<pre>
  link_libraries(${CGAL_LIBRARIES_DIR} ${CGAL_3RD_PARTY_LIBRARIES_DIRS})
</pre>
      as this is a deprecated CMake command. The correct way to link with
      CGAL's libraries (as for required 3rd party libraries) is to use
      '<code>target_link_libraries</code>' which specifies for each build
      target which libraries should be linked. The following serves as
      example:
<pre>
  find_package(CGAL)
  include(${CGAL_USE_FILE})
  add_executable(myexe main.cpp)
  target_link_libraries(myexe ${CGAL_LIBRARIES}
                              ${CGAL_3RD_PARTY_LIBRARIES})
</pre>
      We also expect further changes in CGAL's CMake setup (change of
      variable names, consistency of filename and output, removing
      essential libraries, building executables, removal of
      '<code>${CGAL_3RD_PARTY_LIBRARIES}</code>').
    </li>
  </ul>

  <h3>2D Arrangements</h3>
  <ul>
    <li> Enhanced the 2D-arrangements demonstration program and ported it
      to Qt4. The new demonstration program makes use of the CGAL Graphics
      View framework, in which the 2D primitives are individually
      represented as objects in a scene. (The implementations of several
      demos in CGAL already make use of this framework.) This project was
      carried out as part of the 2012 Google Summer of Code program.</li>
    <li>Fixed a bug in the Walk-Along-A-Line point location strategy for
      arrangements induced by unbounded curves.</li>
  </ul>

  <h3>2D Circular Geometry Kernel</h3>
  <ul>
    <li>Fix the intersection type computed when intersecting two identical circles.</li>
    <li>Forward correctly the result type of the linear kernel functors</li>
  </ul>

  <h3>2D Triangulations</h3>
  <ul>
    <li> Add mechanism to avoid call stack overflow
    in <code>Delaunay_triangulation_2</code>
    and <code>Constrained_Delaunay_triangulation_2</code>.
    <li> Add a constructor for <code>Regular_triangulation_2</code>
    and <code>Delaunay_triangulation_2</code> from a range of points or a
    range of points with info.
  </ul>

  <h3>2D Voronoi Diagram Adaptor</h3>
  <ul>
    <li> Bug-fix: Add ccb() method in face type as documented.
  </ul>

  <h3>3D Minkowski Sum of Polyhedra</h3>
  <ul>
    <li> Fix a memory leak.
  </ul>

  <h3>3D Fast Intersection and Distance Computation</h3>
  <ul>
    <li> Update requirements of the concepts <code>AABBTraits</code>
    and <code>AABBGeomTraits</code> to match the implementation of the
    package.
  </ul>

  <h3>Generator</h3>
  <ul>
    <li> Addition of the <code>Combination_enumerator</code>
  </ul>

  <h3>STL Extensions</h3>
  <ul>
    <li>Introduction of <code>CGAL::cpp11::result_of</code> as an alias to
      the tr1 implementation from boost of the <code>result_of</code>
      mechanism.  When all compilers supported by CGAL will have a Standard
      compliant implemention of the C++11 <code>decltype</code> feature, it
      will become an alias to
      <code>std::result_of</code>.
    </li>
  </ul>

  <h3>Surface Reconstruction from Point Sets</h3>
  <ul>
    <li> Performance improvements and addition of an option to better
    reconstruct undersampled zones. The poisson reconstruction plugin
    of the Polyhedron demo has an option to switch it on.
  </ul>
</div>


<h2 id="release4.1">Release 4.1 </h2>
<div>
  <p> Release date: October 2012</p>

  <h3>Installation</h3>
  <ul>
    <li>Additional supported platforms:
      <ul>
        <li>The Apple Clang compiler versions 3.1 and 3.2 are now supported on
          Mac OS X.</li>
      </ul>
    </li>
    <li>Improved configuration for essential and optional external third party software</li>
    <li>Added more general script to create CMakeLists.txt files: <tt>cgal_create_CMakeLists</tt></li>
    <li>Availability tests for C++11 features are now performed with the help of <a href="http://www.boost.org/libs/config">Boost.Config</a>. A Boost version of 1.40.0 or higher is needed to use C++11 features.</li>
  </ul>

  <h3>2D Arrangement</h3>
  <ul>
    <li>Improved the implementation of the incremental randomized
      trapezoidal decomposition point-location strategy. The new
      implementation enables point location in unbounded arrangements. It
      constructs a search structure of guaranteed linear size with
      guaranteed logarithmic query time.
    </li>
  </ul>

  <h3>2D Convex Hulls and Extreme Points </h3>
  <ul>
    <li>Speed up the preprocessing stage of the Akl-Toussaint implementation (used by the free function <code>convex_hull_2</code> when forward iterators are provided as input).</li>
  </ul>

  <h3>Combinatorial Maps</h3>
  <ul>
    <li>Minor bugfix; replace some functors by methods.</li>
  </ul>

  <h3>Linear Cell Complex</h3>
  <ul>
    <li>Improve the demo: add a widget showing all the volumes and an operation to create a Menger sponge.</li>
  </ul>

  <h3>Kernels</h3>
  <ul>
    <li>All Kernel functors now support the result_of protocol.</li>
  </ul>

  <h3>STL_Extensions for CGAL</h3>
  <ul>
    <li>The namespace <code>cpp0x</code> has been renamed <code>cpp11</code>. The old name is still available for backward compatibility.</li>
  </ul>

</div>

<h2 id="release4.0.2">Release 4.0.2</h2>
<DIV>
<p>Release date: Jul 2012</p>

<p>
This is a bug fix release. It fixes a bug in
the <code>CMakeLists.txt</code> for CGAL-4.0.1, that prevented even
building the libraries.
</p>

</div>

<h2 id="release4.0.1">Release 4.0.1</h2>

<DIV>
<p>Release date: Jul 2012</p>

<p>
This is a bug fix release. Apart various minor fixes in the documentation,
the following has been changed since CGAL-4.0:</p>

<h3> 2D Voronoi Diagram Adaptor (re-added)</h3>
<ul>
  <li>The package <em>2D Voronoi Diagram Adaptor</em> was temporarily
  removed from the CGAL distribution because of license issues. That
  package is now back into CGAL.
  </li>
</ul>

<h3>2D and 3D Geometry Kernel </h3>
<ul>
  <li>Fix a bug in the <code>Segment_3-Triangle_3</code> intersection function in the case the segment is collinear with a triangle edge.</li>
  <li>Fix a bug in the <code>Projection_traits_.._3</code> class in the case a segment was parallel to the x-axis.</li>
</ul>

<h3>Algebraic Kernel</h3>
<ul>
  <li>Avoid the linking error "duplicate symbols" when two compilation units
    using the algebraic kernel are linked.</li>
</ul>

<h3>3D Boolean Operations on Nef Polygons Embedded on the Sphere</h3>
<ul>
<li>Fix a memory leak due to the usage of an internal mechanism that has
  been replaced by <code>boost::any</code>. This also influences the
  packages 2D Boolean Operations on Nef Polygons, 3D Boolean Operations on
  Nef Polyhedra, Convex Decomposition of Polyhedra, and 3D Minkowski Sum of
  Polyhedra.</li>
</ul>

<h3>2D Arrangement</h3>
<ul>
<li>Fix several memory leaks.</li>
</ul>

<h3>2D Mesh Generation</h3>
<ul>
  <li>Fix a compilation error in the
  header <code>&lt;CGAL/Mesh_2/Do_not_refine_edges.h&gt;</code> when g++
  version 4.7 is used.</li>
</ul>

<h3>Surface Mesh Generation and 3D Mesh Generation</h3>
<ul>
  <li>Fix an important bug in the <code>CGAL_ImageIO</code> library, that
  could lead to wrong result when meshing from a 3D image.</li>
  <li>Fix the compilation of the demo in <code>demo/Surface_mesher</code>,
  when Boost version 1.48 or 1.49 is used.</li>
</ul>

<h3>Surface Mesh Parameterization</h3>
<ul>
<li>Fix a memory leak.</li>
<li>Fix a compatibility issue with Eigen-3.1 of <code>Eigen_solver_traits</code>. This fix also affects the usage of
that class in the package <i>Surface Reconstruction from Point Sets</i>.</li>
</ul>

</DIV>

<h2 id="release4.0">Release 4.0 </h2>
<DIV>
<p> Release date: March 2012</p>

<p>
CGAL 4.0 offers the following improvements and new functionality :  </p>

<h3>License Changes</h3>
  <p>The whole CGAL-3.x series was released under a combination of LGPLv2 (for
  the foundations of CGAL), and QPL (for the high-level packages). QPL was
  the former license of the graphical toolkit Qt, but that license is not
  supported by any major free software project. Furthermore, the terms of
  the LGPLv2 license are ambiguous for a library of C++ templates, like
  CGAL.</p>

  <p>The CGAL project, driven by the CGAL Editorial Board, has decided to
  change the license scheme of CGAL. We increased the major number
  of the CGAL version to '4' in order to reflect this license change.
  The CGAL-4.x series is released under:</p>
  <ul>
    <li>LGPLv3+ (that is LGPL <em>"either version 3 of the License, or (at your
    option) any later version"</em>), for the foundations of CGAL, instead
    of LGPLv2,</li>
    <li>GPLv3+ for the high-level packages, instead of QPL.</li>
  </ul>

<h3>General</h3>
<ul>
  <li>On Windows, CGAL libraries are now built by default as shared
      libraries (also called DLL). To run applications that use .dll files
      of CGAL, you must either copy the .dll files into the directory of
      the application, or add the path of the directory that contains those
      .dll files into the PATH environment variable.
  </li>
  <li>On Windows, the CMake scripts of CGAL now search for shared version
      of the Boost libraries. You must ensure that the .dll files of Boost are
      found by the dynamic linker.  You can, for example, add the path to
      the Boost .dll files to the PATH environment variable.
  </li>
  <li>On Windows, CMake version 2.8.6 or higher is now required.
  </li>
  <li>Eigen version 3.1 or later is now the recommended third party library to use
      in  <i>Planar Parameterization of Triangulated Surface Meshes</i>,
      <i>Surface Reconstruction from Point Sets</i>,
      <i>Approximation of Ridges and Umbilics on Triangulated Surface Meshes</i>, and
      <i>Estimation of Local Differential Properties of Point-Sampled Surfaces</i>
      packages. If you use Eigen you no longer need Taucs, Lapack or Blas to use those
      packages (and any other in CGAL).
  </li>
</ul>


<h3>Linear Cell Complex (new package)</h3>
<ul>
  <li>This package implements linear cell complexes, objects in
    d-dimension  with linear geometry. The combinatorial part of
    objects is described by a combinatorial map, representing all the
    cells of the object plus the incidence and adjacency relations
    between cells. Geometry is added to combinatorial maps simply by
    associating a point to each vertex of the map.  This data
    structure can be seen as the generalization in dD of the
    <code>Polyhedron_3</code>.</li>
</ul>

<h3> 2D Voronoi Diagram Adaptor (temporarily removed)</h3>
<ul>
<li>  As the copyright holder of this package has not granted
  the right to switch from QPL to GPL, this package is
  removed from the distribution.

  Note that it is "only" an adapter, that is the functionality
  of point/segment/disk Voronoi diagram is offered through
  the Delaunay triangulation, segment Delaunay graph,
  and Apollonius graph.</li>
</ul>

<h3>AABB Tree</h3>
<ul>
  <li>Document constness of member functions of the <code>AABB_tree</code> class.</li>
  <li>The class <code>AABB_tree</code> is now guaranteed to be read-only thread-safe. As usual in CGAL,
      this small overhead introduced for thread-safety can be deactivated by defining <code>CGAL_HAS_NO_THREADS</code>.</li>
</ul>

<h3>2D Alpha Shapes</h3>
<ul>
  <li>Add an extra template parameter to the class <code>Alpha_shape_2</code> that allows a certified construction using
      a traits class with exact predicates and inexact constructions.</li>
  <li>An object of type <code>Alpha_shape_2</code> can now be constructed from a triangulation.</li>

</ul>

<h3>3D Alpha Shapes</h3>
<ul>
  <li>Add an extra template parameter to the class <code>Alpha_shape_3</code> that allows a certified construction using
      a traits class with exact predicates and inexact constructions.</li>
</ul>

<h3>Geometric Object Generators</h3>
<ul>
  <li> <code>Random_points_in_iso_box_d</code> (deprecated since 3.8) has been
  removed. Use <code>Random_points_in_cube_d</code> instead.
</ul>

<h3>Linear and Quadratic Programming Solver</h3>
<ul>
<li>Minor bugfix.</li>
</ul>

<h3>Spatial Searching</h3>
<ul>
  <li>The const-correctness of this package have been worked out. The transition for users should be smooth in
  general, however adding few const in user code might be needed in some cases.
  </li>
  <li>The class <code>Kd_tree</code> is now guaranteed to be read-only thread-safe. As usual in CGAL,
      this small overhead introduced for thread-safety can be deactivated by defining <code>CGAL_HAS_NO_THREADS</code>.</li>
  <li>Bug-fix in <code>Orthogonal_incremental_neighbor_search</code> and <code>Incremental_neighbor_search</code> classes. Several calls to <code>begin()</code>
      now allow to make several nearest neighbor search queries independently.</li>
</ul>

<h3>STL Extension</h3>
<ul>
  <li><code>CGAL::copy_n</code> is now deprecated for <code>CGAL::cpp0x::copy_n</code> which uses <code>std::copy_n</code>, if available on the platform.</li>
  <li><code>CGAL::successor</code> and <code>CGAL::predecessor</code> are now deprecated for <code>CGAL::cpp0x::next</code> and <code>CGAL::cpp0x::prev</code>. These functions
  use the standard versions if available on the platform. Otherwise, <code>boost::next</code> and <code>boost::prior</code> are used.</li>
</ul>

<h3>Triangulation_2</h3>
<ul>
  <li> Fix a thread-safety issue in <code>Delaunay_triangulation_2</code> remove functions.  As usual in CGAL,
      the small overhead introduced for thread-safety can be deactivated by defining <code>CGAL_HAS_NO_THREADS</code>.</li>
  <li> Add extraction operator for the class <code>Constrained_triangulation_2</code> (and thus to all inheriting classes).</li>
</ul>

</div>

<h2 id="release3.9">Release 3.9 </h2>
<DIV>
<p> Release date: September 2011</p>

<p>
CGAL 3.9 offers the following improvements and new functionality :  </p>

<h3>General</h3>
<ul>
  <li>The class <code>Root_of_2</code> is now deprecated. It is recommended to use the class <code>Sqrt_extension</code> instead.</li>
  <li>The class <code>Sqrt_extension</code> is now used everywhere in CGAL where an algebraic number of degree 2 is needed.
      This change has been done in the <code>Root_of_traits</code> mechanism (indirectly packages 2D Circular kernel and 3D Spherical kernel)
      and the packages 2D Segment Delaunay Graphs and 2D Arrangements.</li>
  <li>Various fixes in the manual.</li>
</ul>

<h3>Combinatorial Maps (new package)</h3>
<ul>
  <li>This package provides a new combinatorial data structure allowing to describe any orientable subdivided object whatever its dimension.
  It describes all cells of the subdivision and all the incidence and adjacency relations between these cells.
  For example it allows to describe a 3D object subdivided in vertices, edges, faces and volumes.
  This data structure can be seen as the generalization in dD of the halfedge data structure.</li>
</ul>

<h3>3D Convex Hull (major performance improvement)</h3>
<ul>
      <li>The quickhull implementation of CGAL (<code>CGAL::convex_hull_3</code>)
          has been worked out to provide very better performances.</li>
      <li>The function <code>CGAL::convex_hull_3</code> no longer computes the plane
          equations of the facets of the output polyhedron. However an example is
          provided to show how to compute them easily.</li>
      <li>A global function <code>convex_hull_3_to_polyhedron_3</code> is now provided to extract
      the convex hull of a 3D points set from a triangulation of these points.</li>
</ul>

<h3>dD Spatial Searching (major new feature added)</h3>
<ul>
      <li>A traits-class and distance adapter that together with a point property map,
       allow to make nearest neighbor queries on keys instead of points have been added.</li>
      <li>Few bug fixes in the documentation have revealed some inconsistencies
      that have been corrected. Two traits class concept are now documented (<code>RangeSearchTraits</code>
      and <code>SearchTraits</code>). Most other changes concerns only classes documented as advanced.
      One issue that user can encounter is due to an additional requirement on the nested
      class <code>Construct_cartesian_const_iterator_d</code> defined in the concept SearchTraits that must
      provide a nested type <code>result_type</code>.</li>
</ul>

<h3>Spatial Sorting  (major new feature added)</h3>
<ul>
      <li>General dimension is now supported.</li>
      <li>Hilbert sorting admits now two policies: splitting at
      median or at middle (see user manual).</li>
      <li>Using a property map, sorting on keys instead of points is now easier</li>
</ul>

<h3>dD Kernel</h3>
<ul>
      <li>The d-dimensional kernel concept and models have been modified
          to additionally provide two new functors <code>Less_coordinate_d</code> and <code>Point_dimension_d</code>.</li>
</ul>

<h3>2D Arrangements</h3>
<ul>
      <li>A new geometry-traits class that handles rational arcs, namely
	<code>Arr_rational_function_traits_2</code>, has been introduced.
	It replaced an old traits class, which handled the same family of
	curves, but it was less efficient. The new traits exploits CGAL
	algebraic kernels and polynomials, which were not available at
	the time the old traits class was developed.</li>
      <li>A new geometry traits concept called
	<code>ArrangementOpenBoundaryTraits_2</code> has been introduced.
	A model of this concept supports curves that approach the open
	boundary of an iso-rectangular area called parameter space, which can
	be unbounded or bounded. The general code of the package, however,
	supports only the unbounded parameter space. We intend to enhance the
	general code to support also bounded parameter spaces in a future
	release.</li>
      <li>The deprecated member function <code>is_at_infinity()</code> of
        <code>Arrangement_2::Vertex</code> has been removed. It has been previously
        replaced new function <code>is_at_open_boundary()</code>.

      <li> The tags in the geometry traits that indicate the type of boundary of
       the embedding surface were replaced by the following new tags:
<pre>
         Left_side_category
         Bottom_side_category
         Top_side_category
         Right_side_category
</pre>
       It is still possible not to indicate the tags at all. Default values are assumed. This however will
       produce warning messages, and should be avoided.</li>
</ul>
</div>


<h2 id="release3.8">Release 3.8 </h2>
<DIV>
<p> Release date: April 2011</p>

<p>
CGAL 3.8 offers the following improvements and new functionality :  </p>

<h3>General</h3>
<ul>
  <li>Boost version 1.39 at least is now required.</li>
  <li>Initial support for the LLVM Clang compiler (prereleases of version 2.9).</li>
  <li>Full support for the options -strict-ansi of the Intel Compiler 11,
  and -ansi of the GNU g++ compiler.</li>
  <li>Adding a concept of ranges. In the following releases, it will be the
      way to provide a set of objects (vs. a couple of iterators).</li>
  <li>Fix a memory leak in CORE polynomials.</li>
  <li>Various fixes in the manual.</li>
</ul>

<h3>3D Mesh Generation (major new feature added)</h3>
<ul>
  <li>Adding the possibility to handle sharp features: the 3D Mesh
 generation package now offers the possibility to get in the final mesh an
 accurate representation of 1-dimensional sharp features present in the
 description of the input domain.
</ul>

<h3>2D Triangulations (major new feature added)</h3>
<ul>
  <li>Add a way to efficiently insert a range of points with information
      into a 2D Delaunay and regular triangulation.
  <li>Add member function mirror_edge taking an edge as parameter.
  <li>Fix an infinite loop in constrained triangulation.
</ul>

<h3>3D Triangulations (major new feature added)</h3>
<ul>
  <li>Add a way to efficiently insert a range of points with information into
      a 3D Delaunay and regular triangulation.
  <li>Add a member function to remove a cluster of points from a Delaunay or
      regular triangulation.
  <li>function vertices_in_conflict is renamed vertices_on_conflict_zone_boundary
      for Delaunay and regular triangulation. Function vertices_inside_conflict_zone
      is added to regular triangulation.
  <li>Structural filtering is now internally used in locate function of Delaunay
      and regular triangulation. It improves average construction time by 20%.
  <li>Added demo.
</ul>

<h3>3D Alpha Shapes (major new feature added)</h3>
<ul>
  <li> The new class Fixed_alpha_shape_3 provides a robust and
       faster way to compute one alpha shape (with a fixed value of alpha).
</ul>


<h3>AABB tree</h3>
<ul>
  <li>Adding the possibility to iteratively add primitives to an existing
      tree and to build it only when no further insertion is needed.
</ul>

<h3>2D and 3D Kernel</h3>
<ul>
  <li>Better handling of 2D points with elevation (3D points projected onto
      trivial planes). More general traits classes (Projection_traits_xy_3,
      Projection_traits_yz_3,Projection_traits_yz_3) are provided to work with
      triangulations, algorithms on polygons, alpha-shapes, convex hull algorithm...
      Usage of former equivalent traits classes in different packages is now deprecated.
  <li>Exact_predicates_exact_constructions_kernel now better use the static filters
      which leads to performance improvements.
  <li>Add an overload for the global function angle, taking three 3D points.
  <li>In the 2D and 3D kernel concept, the constant Boolean Has_filtered_predicates
      is now deprecated. It is now required to use Has_filtered_predicates_tag
      (being either Tag_true or Tag_false).
  <li>Compare_distance_2 and Compare_distance_3 provide additional operators
      for 3 and 4 elements.
  <li>Add intersection test and intersection computation capabilities
      between an object of type Ray_3 and either an object of type Line_3, Segment_3 or Ray_3.
  <li>Improve intersection test performance between an object of type Bbox_3 and an object of type
      Plane_3 or Triangle_3 by avoiding arithmetic filter failures.
</ul>

<h3>2D Envelope</h3>
<ul>
  <li>Env_default_diagram_1 is deprecated, Envelope_diagram_1 should be used instead.
</ul>

<h3>3D Envelope</h3>
<ul>
  <li>A new demo program called <tt>L1_Voronoi_diagram_2</tt> has been
    introduced. It demonstrates how 2D Voronoi diagrams of points under
    the L1 metric are constructed using lower envelopes.
</ul>


<h3>dD Kernel</h3>
<ul>
  <li>Add functor Compute_coordinate_d to Kernel_d concept.
</ul>

<h3>Geometric Object Generators</h3>
<ul>
  <li> CGAL::Random uses boost::rand48 instead of std::rand.
  <li>Adding to CGAL::Random a way to generate random integers.
  <li>Adding generators for dD points.
</ul>

<h3>Algebraic Foundations</h3>
<ul>
  <li>Algebraic_structure_traits now provides an Inverse functor for Fields.
      There is also a new global function inverse.
</ul>

<h3>Bounding Volumes</h3>
<ul>
  <li> dD Min sphere of spheres has a new traits class for the min sphere of points.
</ul>

<h3>Triangulated Surface Mesh Simplification</h3>
<ul>
  <li>The priority queue internally used to prioritize edge simplifications is no longer
      a relaxed heap but a binomial heap. This fix guarantees that all edges satisfying
      a simplification criteria are removed (if possible).
</ul>

<h3>3D Boolean Operations on Nef Polyhedra</h3>
<ul>
  <li>Allow construction of a 3D nef polyhedron from a 3D polyhedron with normals.
</ul>

<h3>2D Arrangements</h3>
<ul>
  <li>Fix a bug in the method insert_at_vertices of the Arrangement_2 class.
  <li>Fix several bugs in the traits class Arr_Bezier_curve_traits_2 for arrangement of Bezier curves.
</ul>

<h3>2D Minkowski Sums</h3>
<ul>
  <li>A bug in the convolution method was fixed.
</ul>
</DIV>

<h2 id="release3.7">Release 3.7 </h2>
<DIV>
<p> Release date: October 2010</p>

<p>
CGAL 3.7 offers the following improvements and new functionality :  </p>


<h3>General</h3>

  <ul>
  <li>The configuration of CGAL libraries now requires CMake>=2.6.

  <li>Changes in the set of supported platforms:
    <ul>
    <li>GNU g++ 4.5 supported (with or without the compilation option
      -std=c++0x).

    <li>Initial support for the option -strict-ansi of the Intel Compiler 11.
      The CGAL libraries compile with that option, and most CGAL headers
      have been fixed. The packages "3D Boolean Operations on Nef
      Polyhedra" (Nef_3), "Convex Decomposition of Polyhedra"
      (Convex_decomposition_3), and "3D Minkowski Sum of Polyhedra"
      (Minkowski_sum_3) are known to still fail to compile with that
      compiler flag.

    <li>The Microsoft Windows Visual C++ compiler 2010 (VC10), that was
      experimentally supported by CGAL-3.6.1, is now fully supported. Note
      that CMake>=2.8.2 is required for that support.

    <li>The Microsoft Windows Visual C++ compiler 2005 (VC8) is no longer
      supported by the CGAL project since CGAL-3.7.

    <li>With Microsoft Windows Visual C++ (VC9 and VC10), the optional
      dependencies Gmp, Mpfr, Blas, Lapack, Taucs no longer use Boost-style
      name mangling. Only one variant is now provided by the CGAL Windows
      installer (release, with dynamic runtime).
    </ul>
  <li>Some demos now require a version of Qt4 >= 4.3.

  <li>CGAL_PDB is no longer provided with CGAL. An alternative solution for
    people interested in reading PDB files is to use ESBTL
    (http://esbtl.sourceforge.net/).

  <li>Fix issues of the CGAL wrappers around the CORE library, on 64 bits
    platforms.
  </ul>


<h3>Arithmetic and Algebra</h3>
<ul>
  <li> New models Algebraic_kernel_d_1 and Algebraic_kernel_d_2 for the
    corresponding concepts. They provide generic support for various
    coefficient types
</ul>

<h3>Arrangements</h3>
<ul>
  <li> A new model Arr_algebraic_segment_traits_2 of ArrangementTraits_2 that
    supports algebraic curves of arbitrary degree in the plane
</ul>


<h3> 2D Triangulations</h3>
<ul>
  <li>The Delaunay and regular 2D triangulations now use a symbolic
    perturbation to choose a particular triangulation in co-circular cases.

  <li>The return type of the template member function
    insert(It beg, It end), taking an iterator range of points,
    has been changed from int to std::ptrdiff_t.

  <li>Classes Triangulation_euclidean_traits_xy_3, Triangulation_euclidean_traits_yz_3
    and Triangulation_euclidean_traits_xz_3 are now model of the concept
    ConstrainedTriangulationTraits_2. They can be used with and without intersection
    of constraints.

  <li>2D Delaunay and basic triangulations now provide vertex relocation by
    the mean of these two new methods: move and move_if_no_collision. The
    methods are also available for the hierarchy
    (Triangulation_hierarchy_2).

</ul>

<h3>3D Triangulations</h3>
   <ul>
  <li>The return type of the template member function
    insert(It beg, It end), taking an iterator range of points,
    has been changed from int to std::ptrdiff_t.
  <li>3D Delaunay triangulations now provide vertex relocation by the mean
    of these two new methods: move and move_if_no_collision. This works in
    both Compact_policy and Fast_policy.
</ul>

<h3>2D and 3D Alpha Shapes</h3>
  <ul>
  <li>The type int in the API has been changed to std::size_t
    so that CGAL can deal with large data sets (64 bit addresses).
  </ul>


<h3>2D Mesh Generation</h3>
  <ul>
  <li>The execution of the 2D mesh generator is now deterministic (same at
    each run).
  </ul>

<h3>3D Mesh Generation</h3>
  <ul>
  <li>The efficiency of the 3D mesh generator has been improved (the number
    of calls to the oracle per inserted vertex has globally decrease).
    This is achieved through a slight change of the mesh generator strategy
    which implies that a surface component that is not detected at the
    surface mesher level will never be discovered by chance, owing to the
    refinement of some tetrahedra, as it could happen before.
    Please note that defining the macro
    CGAL_MESH_3_USE_OLD_SURFACE_RESTRICTED_DELAUNAY_UPDATE switches back to
    the old behavior.

  <li>A demo program is now available.
  </ul>

<h3>Surface Reconstruction from Point Sets</h3>
  <ul>
  <li>Improved performance and minor bug fix.
  </ul>


<h3>2D Range and Neighbor Search</h3>
  <ul>
  <li>The type int in the API has been changed to std::size_t
    so that CGAL can deal with large data sets (64 bit addresses).
</ul>

</DIV>



<h2 id="release3.6.1">Release 3.6.1</h2>

<DIV>
<p>Release date: June 2010</p>

<p>
This is a bug fix release. The following has been changed
since CGAL-3.6:</p>

<h3>General</h3>

  <ul>
  <li> Fix compilation errors with recent Boost versions (since 1.40).

  <li> Initial support for the Microsoft Visual C++ compiler 10.0 (MSVC
    2010). For that support, CMake>=2.8.2 is required.
    Note also that the compiler option "/bigobj" is necessary to compile
    some CGAL programs with MSVC 2010.
</ul>


<h3>Polynomial</h3>
<ul>
  <li>Fix compilation errors with the Microsoft Visual C++ compiler and the
    Intel C++ compiler.
</ul>

<h3> Polyhedron</h3>
<ul>
  <li> Fix a compilation errors in demo/Polyhedron/:
     <li> issue with the location of qglobal.h of Qt4 on MacOS X,
     <li> missing texture.cpp, if TAUCS is used,
  <li> Fix the location of built plugins of demo/Polyhedron/, when CGAL is
    configured with WITH_demos=ON
</ul>

<h3> 3D Periodic Triangulations</h3>
<ul>
  <li> Fixed bug in the triangulation hierarchy for periodic triangulations.
</ul>

<h3> 2D Mesh Generation</h3>
<ul>
   <li> Fix a bug that lead to precondition violation.
  <li> Improve the user manual about the member function is_in_domain() of the
    Face type.
  <li> The 2D meshing process is now deterministic (sorting of bad faces no
    longer relies on pointers comparisons).
</ul>

<h3> 3D Mesh Generation</h3>
<ul>
  <li>Fix a linking errors (duplicate symbols) when <code>&lt;CGAL/refine_mesh_3.h&gt;</code> is
    included in different compilation units.
</ul>

<h3> Spatial Searching</h3>
<ul>
  <li> Fix a bug in <code>&lt;CGAL/Orthogonal_k_neighbor_search.h&gt;</code> when several
    nearest neighbors are at the same distance from the query point.
</ul>

<h3> IO Streams</h3>
<ul>
  <li>Fix a bug in <code>&lt;CGAL/IO/VRML_2_ostream.h&gt;</code> that generated VRML 2 files with
    an invalid syntax for IndexedFaceSet nodes.
</ul>

<h3> Triangulation_2</h3>
<ul>
  <li> Add missing Compare_distance_2 functor in trait classes Triangulation_euclidean_traits_xy_3
    Triangulation_euclidean_traits_yz_3 and Triangulation_euclidean_traits_xz_3.
    This was preventing calling member function nearest_vertex of Delaunay_triangulation_2
    instantiated with one of these traits.
    </ul>
</DIV>

<h2 id="release3.6">Release 3.6</h2>

<DIV>
<p>Release date: March 2010</p>

<p>
CGAL 3.6 offers the following improvements and new functionality : </p>

<h3>General</h3>

  <ul><li> Boost version 1.34.1 at least is now required.</ul>


<h3>Arithmetic and Algebra</h3>

<h4>Algebraic Kernel (new package)</h4>

  <ul>
    <li> This new package is targeted to provide black-box implementations of
    state-of-the-art algorithms to determine, compare and approximate real
    roots of univariate polynomials and bivariate polynomial systems. It
    includes models of the univariate algebraic kernel concept, based on
    the library RS.
  </ul>

<h4>Number Types</h4>

  <ul>
    <li>Two new arbitrary fixed-precision floating-point number types have been
    added: the scalar type Gmpfr and the interval type Gmpfi, based on the
    MPFR and MPFI libraries respectively.
  </ul>


<h3>Geometry Kernels</h3>

<h4>2D and 3D Geometry Kernel</h4>
<ul>
<li> Add new do_intersect() and intersection() overloads:
  <ul>
    <li> do_intersect(Bbox_3, Bbox_3/Line_3/Ray_3/Segment_3)
    <li> intersection(Triangle_3, Line_3/Ray_3/Segment_3)
  </ul>
</ul>

<h3>Polygons</h3>

<h4>2D Regularized Boolean Set-Operations</h4>
<ul>
<li> Fixed General_polygon_set_2::arrangement() to return the proper type
    of object.
</ul>


<h3>Arrangement</h3>

<h4>2D Arrangements</h4>

<ul><li> Fixed passing a (const) traits object to the constructor of Arrangement_2.

<li> Introduced Arrangement_2::fictitious_face(), which returns the fictitious
    face in case of an unbounded arrangement.

<li> Fixed a bug in Bezier-curve handling.

<li> Added (back) iterator, number_of_holes(), holes_begin(), and holes_end()
    to the default DCEL for backward compatibility.

<li> Added (simple) versions of the free overlay() function. It employs the
    default overlay-traits, which practically does nothing.
</ul>

<h3> Polyhedron</h3>
<ul>
  <li> Fix a compilation errors in demo/Polyhedron/:
   <ul>
     <li> issue with the location of qglobal.h of Qt4 on MacOS X,
     <li> missing texture.cpp, if TAUCS is used,
   </ul>
  <li> Fix the location of built plugins of demo/Polyhedron/, when CGAL is
    configured with WITH_demos=ON
  <li> Fix a bug in test_facet function of the incremental builder:
    the function did not test if while a new facet makes a vertex manifold,
    no other facet incident to that vertex breaks the manifold property.
</ul>

<h3>Triangulations and Delaunay Triangulations</h3>

<h4>2D/3D Regular Triangulations</h4>

<ul><li> Weighted_point now has a constructor from Cartesian coordinates.
</ul>

<h4>3D Triangulations</h4>

<ul><li> Regular_triangulation_3 : semi-static floating-point filters are now used
    in its predicates, which can speed up its construction by a factor of about 3
    when Exact_predicates_inexact_constructions_kernel is used.

<li> The class Regular_triangulation_filtered_traits_3 is deprecated, the class
    Regular_triangulation_euclidean_traits_3 must be used instead. The
    predicates of that traits will be filtered if the kernel given as template
    parameter of that traits is itself a filtered kernel.

<li> Triangulation_hierarchy_3 is now deprecated, and replaced by a simpler
    CGAL::Fast_location policy template parameter of Delaunay_triangulation_3.

<li> The old version of remove() (enabled with CGAL_DELAUNAY_3_OLD_REMOVE)
    has been deleted.
</ul>

<h4>3D Periodic Triangulations</h4>

<ul><li> New demo: 3D periodic Lloyd algorithm.

<li> New functionality for Voronoi diagrams: dual of an edge and of a vertex,
    volume and centroid of the dual of a vertex.

<li> The package can now be used with the 3D Alpha Shapes package to compute
    periodic alpha shapes.
</ul>

<h4>3D Alpha shapes</h4>

<ul><li> The class Weighted_alpha_shape_euclidean_traits_3 is deprecated, the class
    Regular_triangulation_euclidean_traits_3 must be used instead.

<li> The package can now be used together with the 3D Periodic Triangulation
    package to compute periodic alpha shapes.
</ul>

<h4>2D/3D Triangulations, 2D Segment Delaunay Graph, 2D Apollonius Graph,
  and 3D Periodic Triangulations</h4>

<ul><li>The constructor and insert function taking ranges now produce
    structures whose iterator orders is now deterministic (same at each
    run).
</ul>


<h3>Mesh Generation</h3>

<h4>2D Mesh Generation</h4>

<ul><li> The 2D mesh generator can now be used with a constrained Delaunay
    triangulation with constraints hierarchy
    (Constrained_triangulation_plus_2).
    <li> In some cases (refinement of a constrained edge that is on the
    convex hull), the 2D mesh generator from CGAL-3.4 and CGAL-3.5
    could create invalid triangulations. This bug is now fixed.
</ul>

<h4>3D Mesh Generation</h4>

<ul><li> The mesh generator has been enriched with an optimization phase to
    provide 3D meshes with well shaped tetrahedra (and in particular no
    slivers).  The optimization phase involves four different optimization
    processes: two global optimization processes (ODT and Lloyd), a
    perturber and an exuder. Each of these processes can be activated or
    not, and tuned to the users needs and to available computer resources.
</ul>

<h3>Support library</h3>

<h4>CGAL ipelets</h4>

<ul><li> Add support for version 7 of Ipe.
</ul>

</DIV>


<h2 id="release3.5.1">Release 3.5.1</h2>
<DIV>
<p>Release date: December 2009</p>
<p>
This is a bug fix release.</p>

<h3>Documentation</h3>
<ul>
  <li>Fixes in the documentation (the online documentation of CGAL-3.5 is now
    based on CGAL-3.5.1).
  <li>Fixes to the bibliographic references.
</ul>

<h3>Windows installer</h3>
<ul>
  <li>The Windows installer of CGAL-3.5.1 fixes an issue with downloading of
    precompiled binaries of the external library TAUCS.
</ul>

<h3>Bug fixes in the following CGAL packages</h3>
  <h4>AABB tree</h4>
  <ul>
    <li>Fix a linker issue in do_intersect(Bbox_3,Bbox_3).
    <li>Fix compilation issue in do_intersect(Bbox_3,Ray_3) when using the
      parameters in this order.
  </ul>
  <h4>3D Mesh Generation</h4>
  <ul>
    <li>Fix a bug in initial points construction of a polyhedral surface.
  </ul>
</DIV>



<h2  id="release3.5">Release 3.5</h2>
<DIV>
<p>Release date: October 2009</p>
<p>
  CGAL releases will now be published about every six months. As a transition
  release, CGAL-3.5 has been developed during 9 months from the release
  CGAL-3.4.</p>

<p>Version 3.5 differs from version 3.4 in the platforms that are supported and
  in functionality.  There have also been a number of bug fixes for this release.</p>

<h3>General</h3>
<ul>
  <li>Additional supported platforms:
    <ul>
      <li>GNU g++ 4.4 supported.
      <li>Intel Compiler 11 supported on Linux
    </ul>
  <li>Fixed ABI incompatibilities when mixing CGAL and Boost Program Options
    on Windows/Visual C++ (the compilation flag -D_SECURE_SCL=0 is not
    longer use in Debug mode).
</ul>

<h3>Geometry Kernels</h3>

<h4>3D Spherical Geometry Kernel</h4>
<ul>
  <li>
    Add functionalities to manipulate circles, circular arcs and points
    that belong to the same sphere.

</ul>
<h3>Polygons</h3>

<h4>2D Regularized Boolean Set-Operations</h4>
<ul>
  <li>The polygon validation operations were enhanced and their interface was
    improved. They are now offered as free functions and applied properly.

</ul>
<h4>2D Straight Skeleton and Polygon Offsetting </h4>
<ul>
  <li>Updated the manual to document the new partial skeletons feature
    (already in the code since 3.4)

</ul>

<h3>Arrangements</h3>

<h4>2D Arrangements</h4>
<ul>
  <li>The member function is_at_infinity() of Arrangement_2::Vertex was
    replaced by the new function is_at_open_boundary(). The former is
    deprecated. While still supported in version 3.5, It will not be
    supported in future releases. The member functions boundary_type_in_x()
    and boundary_type_in_y() were permanently replaced by the functions
    parameter_space_in_x() and parameter_space_in_y(), respectively. The 2
    new functions return an enumeration of a new type, namely
    Arr_parameter_space.

  <li> The tags in the geometry traits that indicate the type of boundary of
    the embedding surface were replaced by the following new tags:
    Arr_left_side_tag
    Arr_bottom_side_tag
    Arr_top_side_tag
    Arr_right_side_tag
    In addition, the code was change, and now it is possible not to
    indicate the tags at all. Default values are assumed. This however will
    produce warning messages, and should be avoided.

  <li> All operations of the geometry traits-class were made 'const'. This
    change was reflected in the code of this package and all other packages
    that are based on it. Traits classes that maintain state, should
    declare the data members that store the state as mutable.

</ul>
<h4>Envelopes of Surfaces in 3D</h4>
<ul>
  <li> A few bugs in the code that computes envelopes were fixed, in
    particular in the code that computes the envelopes of planes.

</ul>

<h3>Triangulations and Delaunay Triangulations</h3>

<h4>3D Periodic Triangulations (new package)</h4>

<ul>
  <li> This package allows to build and handle triangulations of point sets in
    the three dimensional flat torus. Triangulations are built
    incrementally and can be modified by insertion or removal of
    vertices. They offer point location facilities.

</ul>

<h3>Mesh Generation</h3>

<h4>Surface Reconstruction from Point Sets (new package)</h4>
<ul>
  <li> This CGAL package implements an implicit surface reconstruction method:
    Poisson Surface Reconstruction. The input is an unorganized point set
    with oriented normals.

</ul>
<h4>3D Mesh Generation (new package)</h4>
<ul>
  <li> This package generates 3 dimensional meshes.  It computes isotropic
    simplicial meshes for domains or multidomains provided that a domain
    descriptor, able to answer queries from a few different types on the
    domain, is given.  In the current version, Mesh_3 generate meshes for
    domain described through implicit functional, 3D images or polyhedral
    boundaries.  The output is a 3D mesh of the domain volume and conformal
    surface meshes for all the boundary and subdividing surfaces.

</ul>
<h3>Geometry Processing</h3>

<h4>Triangulated Surface Mesh Simplification</h4>

<ul>
  <li>  BREAKING API change in the passing of the visitor object.

  <li>  Fixed a bug in the link_condition test

  <li>  Added a geometric test to avoid folding of facets

  <li>  Fixed a bug in the handling of overflow in the LindstromTurk
    computations

  <li>  Updated the manual to account for the new visitor interface

</ul>
<h4>Point Set Processing (new package)</h4>

<ul>
  <li>  This packages implements a set of algorithms for analysis, processing,
    and normal estimation and orientation of point sets.

</ul>

<h3>Spatial Searching and Sorting</h3>

<h4>AABB tree (new package)</h4>

<ul>
  <li>This package implements a hierarchy of axis-aligned bounding boxes (a
    AABB tree) for efficient intersection and distance computations between
    3D queries and sets of input 3D geometric objects.

</ul>
<h3>Support Library</h3>

<h4>CGAL_ipelets (new package):</h4>
<ul>
  <li> Object that eases the writing of Ipe's plugins that use CGAL.
    Plugins for CGAL main 2D algorithm are provided as demo.


</ul>
</DIV>


<h2 id="release3.4">Release 3.4</h2>
<DIV>
<p>Release date: January 2009</p>

<p>Version 3.4 differs from version 3.3.1 in the platforms that are supported and
in functionality.  There have also been a number of bug fixes for this release.
</p>

<h3>General</h3>
<ul>
<li> GNU g++ 4.3 supported.  Support for g++ 3.3 is dropped.
<li> Visual 9 supported. Support for Visual 7 is dropped.

<li> Boost version 1.33 at least is now required.
<li> CGAL now depends on Boost.Threads, which implies to link against
    a compiled part of Boost.

<li> The new macro CGAL_NO_DEPRECATED_CODE can be defined to disable deprecated code,
    helping users discover if they rely on code that may be removed in
    subsequent releases.

<li> Assertion behaviour:
    It is not possible anymore to set the CONTINUE mode for assertion failures.
    Functions that allow to change the assertion behaviour are now declared in <code>&lt;CGAL/assertions_behaviour.h&gt;</code>.

<li>Qt3 based demos are still there but the documentation has been removed as the CGAL::Qt_Widget will be deprecated.

<li>Qt4 based demos use the Qt GraphicsView framework and the libQGLViewer.
</ul>

<h3> Installation</h3>

<ul>
<li> install_cgal has been replaced by CMake.
</ul>


<h3> Polynomial  (new package)</h3>
<ul>
<li> This package introduces a concept Polynomial_d, a concept for multivariate polynomials in d variables.
</ul>


<h3>Modular Arithmetic (new package)</h3>
<ul>
<li>  This package provides arithmetic over finite fields.
</ul>


<h3>Number Types</h3>
<ul>
<li> the counter Interval_nt::number_of_failures() has been removed, replaced by
    a profiling counter enabled with CGAL_PROFILE.


<li> Fix of a bug in CORE/Expr.h; as a consequence, the arrangement demo works properly when handling
     arrangements of conics, for example, when defining an arc with 5 points.

</ul>



<h3>3D Spherical Geometry Kernel  (new package)</h3>
<ul>
<li> This package is an extension of the linear CGAL Kernel. It offers functionalities on spheres,
    circles, circular arcs and line segments in the 3D space.
</ul>

<h3> Linear Kernel</h3>
<ul>
<li> We recommend that you use the object_cast() function instead of assign()
    to extract an object from a CGAL::Object, for efficiency reasons.
<li> The Kernel archetypes provided by the 2D/3D linear kernel have been removed.
<li> The deprecated linear kernel functors Construct_supporting_line_2 and
    Construct_supporting_line_3 have been removed.
<li> Ambiant_dimension and Feature_dimenison have been added to retrieve the
    potentially compile-time dimension of a space or of an object.
<li> barycenter() functions have been added.

<li> The geometric object Circle_3 as well as predicates and constructions have been added to the kernel

<li>The missing intersection/do_intersect between Line_3 and Line_3 has been added as well.
</ul>


<h3>3D Triangulations</h3>
<ul>
<li> Removed the deprecated functions Cell:mirror_index() and Cell::mirror_vertex().
<li> Derecursification of two functions that in some cases lead to stack overflows
</ul>


<h3>3D Nef Polyhedron</h3>
<ul>
<li> n-ary union/intersection
<li> intersection with halfspace under standard kernel
<li> constructor for polylines
</ul>


<h3>CGAL and the Qt4 GraphicsView (new package)</h3>
<ul>
<li> 2D CGAL Kernel objects and many data structures have can be rendered in a QGraphicsView
</ul>

<h3>STL Extensions:</h3>
<ul>
<li> The functor adaptors for argument binding and composition
    (bind_*, compose, compose_shared, swap_*, negate, along with the helper
    functions set_arity_* and Arity class and Arity_tag typedefs) which were provided
    by <code>&lt;CGAL/functional.h&gt;</code> have been removed.  Please use the better boost::bind
    mecanism instead.  The concept AdaptableFunctor has been changed accordingly
    such that only a nested result_type is required.
<li> The accessory classes Twotuple, Threetuple, Fourtuple and Sixtuple are also
    deprecated (use CGAL::array instead).
<li> CGAL::Triple and CGAL::Quadruple are in the process of being replaced by
    boost::tuple.  As a first step, we strongly recommend that you replace
    the direct access to the data members (.first, .second, .third, .fourth),
    by the get&lt;i&gt;() member function; and replace the make_triple and make_quadruple
    maker functions by make_tuple.<br>
    This way, in a further release, we will be able to switch to boost::tuple more easily.
<li> The class CGAL::Uncertain&lt;&gt; has been documented.  It is typically used to report
    uncertain results for predicates using interval arithmetic, and other filtering
    techniques.
</ul>


<h3>2D Arrangements</h3>
<ul>
  <li> Changed the name of the arrangement package from Arrangement_2 to Arrangement_on_surface_2
    to reflect the potential capabilities of the package to construct and maintain arrangements
    induced by curves embedded on two dimensional surfaces in three space. Most of these capabilities
    will become available only in future releases though.
  <li> Enhanced the geometry traits concept to handle arrangements embedded on surfaces. Each geometry-traits
    class must now define the 'Boundary_category' tag.
  <li> Fixed a bug in Arr_polyline_traits_2.h, where the operator that compares two curves failed to evaluate
    the correct result (true) when the curves are different, but their graphs are identical.
  <li> Permanently removed IO/Arr_postscript_file_stream.h and IO/Polyline_2_postscript_file_stream.h,
    as they depend on obsolete features and LEDA.
  <li> Fixed several bugs in the arrangement demo and enhanced it. e.g., fixed background color change,
    allowed vertex coloring , enabled "smart" color selection, etc.
  <li> Enhanced the arrangement demo with new features, such as allowing the abortion of the merge function
    (de-select), updated the how-to description, etc.
  <li> Replace the functions CGAL::insert_curve(), CGAL::insert_curves(), CGAL::insert_x_monotone_curve(),
    and CGAL::insert_x_monotone_curves() with a single overloaded function CGAL::insert(). The former
    4 functions are now deprecated, and may no longer be supported in future releases.
</ul>

<h3>Envelopes of Surfaces in 3D</h3>

<ul>
<li> Fixed a bug in the computation of the envelope of unbounded planes caused by multiple removals
    of vertices at infinity.
</ul>

<h3>2D Regularized Boolean Set-Operations</h3>
<ul>
  <li> Fixed a bug in connect_holes() that caused failures when connecting holes touching the outer boundary.
  <li> Fixed the concept GeneralPolygonSetTraits_2. Introduced two new concepts GpsTraitsGeneralPolygon_2
    and GpsTraitsGeneralPolygonWithHoles_2. Fixed the definition of the two nested required types Polygon_2
    and Polygon_with_holes_2 of the GeneralPolygonSetTraits_2 concept. They must model now the two new
    concepts above.
  <li> Added a default template parameter to 'General_polygon_set_2' to allow users to pass their specialized
    DCEL used to instantiate the underlying arrangement.
  <li> Enhanced the BOP demo to use multiple windows.
</ul>

<h3>2D Minkowski Sums</h3>
<ul>
 <li> Fixed a few bugs in the approximate offset function, making it robust to highly degenerate inputs.
  <li> Fixed a bug in the exact Minkowski sum computation when processing degenerate inputs that induce overlapping
    of contiguous segments in the convolution cycles.
  <li> Optimized the approximate offset function (reduced time consumption up to a factor of 2 in some cases).
  <li> Added functionality to compute the offset (or to approximate the offset) of a Polygon_with_holes_2
    (and not just of a Polygon_2).
  <li> Added the functionality to compute (or to approximate) the inner offset of a polygon.
</ul>

</DIV>


<h2 id="release3.3.1">Release 3.3.1</h2>
<DIV>
<p>Release date: August 2007</p>

<p>This is a bug fix release.
</p>

<h3>General</h3>
<ul>
<li> Intel C++ 9 was wrongly recognized as unsupported by install_cgal.
<li> Added autolink (for Visual C++) for the CGALImageIO and CGALPDB libraries.
<li> Fixed bug in Memory_sizer when using more than 4GB of memory (64bit).
</ul>

<h3>Number Types</h3>
<ul>
<li> Fixed bug in FPU rounding mode macros (affected only the alpha architecture).
<li> Fixed bug in MP_Float constructor from double for some particular values.
<li> Fixed bug in to_double(Lazy_exact_nt) sometimes returning NaN.
</ul>

<h3>Kernel</h3>
<ul>
<li> Fixed forgotten derivation in Circular_kernel_2::Has_on_2
<li> Added some missing functions in Bbox_3 compared to Bbox_2.
</ul>

<h3>Skin Surface Meshing</h3>
<ul>
<li> The new Skin Surface Meshing package had been forgotten in the list of
  changes and the release announcement of CGAL 3.3:
    This package allows to build a triangular mesh of a skin surface.
    Skin surfaces are used for modeling large molecules in biological computing.
</ul>

<h3>Arrangements</h3>
<ul>
<li> Fixed a bug in the Arrangement_2 package in dual arrangement representation
  for Boost graphs when reporting all halfedges of a face.
<li> Fixed a bug in the Arrangement sweep-line when using a specific polyline
  configuration.
<li> Fixed bug in Arrangement_2 in walk along a line point location for unbounded curves.
<li> Fixed bug in aggregated insertion to Arrangement_2.
<li> Fixed bug in Arrangment_2 class when inserting an unbounded curve from an existing vertex.
<li> Fixed bug when dealing with a degenerate conic arc in Arr_conic_traits_2 of
  the Arrangment package, meaning a line segment which is part of a degenerate
  parabola/hyperbola.
<li> Fixed bug in the Bezier traits-class:
    properly handle line segments.
    properly handle comparison near a vertical tangency.
</ul>

<h3>2D Polygon </h3>
<ul>
<li> Fixed bug in degenerate case of Polygon_2::is_convex() for equal points.
</ul>

<h3>2D Triangulations</h3>
<ul>
<li> Fixed bug in Regular_triangulation_2.
</ul>

<h3>3D Triangulations</h3>
<ul>
<li> Added a circumcenter() function in the default Cell type parameter
     Triangulation_ds_cell_base_3, so that the .dual() member function of
     Delaunay still work as before, without requiring the explicit use of
     Triangulation_cell_base.
<li> Added missing operator-&gt;() to Facet_circulator.
</ul>

<h3>Interpolation</h3>
<ul>
<li> Fixed bug in Interpolation 3D about the normalization coefficient initialization.
</ul>

<h3>3D Boolean Operations on Nef Polyhedra</h3>
<ul>
<li> Fixed bug in construction of Nef_polyhedron_3 from off-file. Now, always the
  inner volume is selected.
<li> Fixed bug in conversion from Nef_polyhedron_3 to Polyhedron_3. Polyhedron_3 was not cleared
  at the beginning.
<li> Fixed bug in Nef_polyhedron_3 in update of indexes for construction of external structure.
</ul>

<h3>Third Party Libraries Shipped with CGAL</h3>
<ul>
<li> TAUCS supports now 64 bits platforms.
<li> CAUTION: Since version 3.3.1, CGAL is no longer compatible with the official
           release of TAUCS (currently 2.2). Make sure to use the version
           modified by the CGAL project and available from the download section
           of http://www.cgal.org.
</ul>

</DIV>



<h2 id="release3.3">Release 3.3</h2>
<DIV>
<p>Release date: May 2007</p>

<p>
Version 3.3 differs from version 3.2.1 in the platforms that are supported and
in functionality.  There have also been a number of bug fixes for this release.
</p>

<p>Additional supported platforms
<ul>
<li> GNU g++ 4.1 and 4.2
<li> Intel C++ compiler 9
<li> Microsoft Visual C++ compiler 8.0
</ul>

<p>The following platforms are no longer supported:

<UL>
   <LI>Intel 8
</UL>

<p>CGAL now supports Visual C++ "Checked iterators" as well as the debug mode
of GNU g++'s STL (-D_GLIBCXX_DEBUG).</p>

<p>CGAL now works around the preprocessor macros 'min' and 'max' defined
in <code>&lt;windows.h&gt;</code> which were clashing with min/max functions.
</p>


<H3>Installation</H3>

<ul>
<li>On Windows the libraries built in Developer Studio now have names
  which encode the compiler version, the runtime and whether it was
  built in release or debug mode. The libraries to link against are
  chosen with linker pragmas in header files.
<li>On all platforms but Windows shared and static versions of the libraries are generated
</ul>

<h3>Manuals</h3>
<ul>
<li> The Package Overview page now also hosts the precompiled demos.
</ul>

<h3>Algebraic Foundations</h3>


<p>
<ul>
  <li>Algebraic Foundations (new package)<br>

This package defines what algebra means for CGAL, in terms of concepts, classes and functions. The main features are: (i) explicit concepts for interoperability of types (ii) separation between algebraic types (not necessarily embeddable into the reals), and number types (embeddable into the reals).

<p>
 <li>Number Types<br>
  Fixed_precision_nt and Filtered_exact number types have been removed.
</ul>

<h3>Kernels</h3>

<p>
<ul>
  <li> 2D Circular Kernel<br>
Efficiency improved through geometric filtering of predicates, introduced with
  the filtered kernel Filtered_bbox_circular_kernel_2<.>, and also chosen for the
  predefined kernel Exact_circular_kernel_2.

  <li> Linear Kernel<br>
 Exact_predicates_exact_constructions_kernel memory and run-time improvements
  through usage of lazy geometric constructions instead of lazy arithmetic.
</ul>

<h3> Data Structures and Algorithms</h3>

<p>
<ul>
<li> Surface Mesh Simplification  (new package)<br>

  This package provides a mesh simplification framework using edge collapse
  operations, and provides the Turk/Lindstrom simplification algorithm.

<p>
<li> Skin Surface Meshing  (new package)<br>

  This package allows to build a triangular mesh of a skin surface.
    Skin surfaces are used for modeling large molecules in biological
    computing. The surface is defined by a set of balls, representing
    the atoms of the molecule, and a shrink factor that determines the
    size of the smooth patches gluing the balls together.

<p>
<li>Estimation of Local Differential Properties  (new package)<br>

  This package allows to compute local differential quantities of a surface from a point sample

<p>
<li>Approximation of Ridges and Umbilics on Triangulated Surface Meshes   (new package)<br>

  This package enables the approximation of differential features on
  triangulated surface meshes. Such curvature related features are
  lines: ridges or crests, and points: umbilics.

<p>
<li>Envelopes of Curves in 2D  (new package)<br>

  This package contains two sets of functions that construct the lower and upper envelope diagram
  for a given range of bounded or unbounded curves.

<p>
<li>Envelopes of Surfaces in 3D  (new package)<br>

  This package contains two sets of functions that construct the lower and upper envelope diagram
  for a given range of bounded or unbounded surfaces. The envelope diagram is realized as a
  2D arrangement.

<p>
<li>Minkowski Sums in 2D  (new package)<br>

  This package contains functions for computing planar Minkowski sums of two closed polygons,
  and for a polygon and a disc (an operation also known as offsetting or dilating a polygon).
  The package also contains an efficient approximation algorithm for the offset computation,
  which provides a guaranteed approximation bound while significantly expediting the running
  times w.r.t. the exact computation procedure.

<p>
<li>Surface Mesh Parametrization<br>

  Added Jacobi and SSOR preconditioners to OpenNL solver, which makes it
  much faster and more stable.

<p>
<li>2D Arrangements<br>

<ul>
<li> Added support for unbounded curves.
<li> Added a traits class that supports bounded and unbounded linear objects,
  namely lines, rays and line segments.
<li> Added traits classes that handle circular arcs based on the circular kernel.
<li> Added a traits class that supports Bezier curves.
<li> Enhanced the traits class that supports rational functions to
  handle unbounded (as well as bounded) arcs
<li> Added a free function called decompose() that produces the symbolic vertical decomposition of a
  given arrangement, performing a batched vertical ray-shooting query from all arrangement vertices.
<li> Fixed a memory leak in the sweep-line code.
<li> Fixed a bug in computing the minor axis of non-degenerate hyperbolas.
</ul>

<li>Boolean Set Operations<br>
<ul>
<li> Added the DCEL as a default template parameter to the General_polygon_set_2 and Polygon_set_2 classes.
  This allows users to extend the DCEL of the underlying arrangement.
<li> Added a function template called connect_holes() that connects the holes in a given polygon with holes,
  turning it into a sequence of points, where the holes are connceted to the outer boundary using
  zero-width passages.
<li> Added a non-const function member to General_polygon_set_2 that obtains the underlying arrangement.
</ul>

<p>
<li>2D and 3D Triangulations<br>
<ul>
<li> The constructors and insert member functions which take an iterator range perform spatial sorting
  in order to speed up the insertion.
</ul>


<p>
<li>Optimal Distances
<br>
<ul>
<li>Polytope_distance_d:
  has support for homogeneous points; bugfix in fast exact version.
</ul>


<p>
<li>Bounding Volumes
<br>
<ul>
<li>Min_annulus_d has support for homogeneous points; bugfix in fast exact version.
</ul>

</ul>

<h3> Support Library</h3>

<ul>
<li>CGAL and the Boost Graph Library (BGL) (new package)<br>

This package provides the glue layer for several CGAL data structures such that
they become models of the BGL graph concept.

<p>
<li>Spatial Sorting  (new package)<br>

This package allows to sort points and other objects along a Hilbert curve
which can improve the performance of algorithms like triangulations.
It is used by the constructors of the triangulation package which have
an iterator range of points as argument.

<p>
<li>Linear and Quadratic Programming Solver  (new package)<br>
This package contains algorithms for minimizing linear and
convex quadratic functions over polyhedral domains, described by linear
equations and inequalities.
</ul>
</DIV>





<h2 id="release3.2.1">Release 3.2.1</h2>
<DIV>
<p>Release date: July 2006</p>

<p>
This is a bug fix release
</p>

<h3> Number Types</h3>
<ul>
  <li> Fix MP_Float constructor which crashed for some values.
</ul>

<h3> Kernel </H3>
<ul>
  <li> Rename Bool to avoid a clash with a macro in X11 headers.
</ul>
<h3> Arrangement</H3>

<ul>
  <li> Derived the Arr_segment_traits_2 Arrangement_2 traits class from the parameterized Kernel.
    This allows the use of this traits class in an extended range of applications that require
    kernel objects and operations on these objects beyond the ones required by the Arrangement_2
    class itself.
  <li> Fixed a compilation bug in the code that handles overlay of arrangements instantiated with
    different DCEL classes.
  <li> Fixed a couple of bugs in the implementation of the Trapezoidal RIC point-location strategy
</ul>

<h3> Triangulation, Alpha Shapes </H3>
<ul>
  <li> Qualify calls to filter_iterator with "CGAL::" to avoid overload ambiguities with
  Boost's filter_iterator.
</ul>

<h3> Surface Mesher</H3>
<ul>
  <li>  Fixed a bug in iterators of the class template Surface_mesh_complex_2_in_triangulation_3
</ul>

<h3> Surface Mesh Parametrisation </H3>
<ul>
  <li>   Updated the precompiled taucs lib
</ul>
<h3> Kinetic Data Structures</H3>
<ul>
  <li> Fixed problems caused by old versions of gcc being confused by operator! and operator int()
  <li> Added point removal support to the Active_objects_vector
</ul>

</DIV>


<h2 id="release3.2">Release 3.2</h2>
<DIV>
<p>Release date: May 2006</p>

<p>
Version 3.2 differs from version 3.1 in the platforms that are supported and
in functionality.  There have also been a number of bug fixes for this release.
</p>

<p>The following platforms are no longer supported:

<UL>
   <LI>SunPro CC versions 5.4 and 5.5 on Solaris
   <LI>SGI Mips Pro
</UL>

<p>
For Visual C++ the installation scripts choose the multi-threaded dynamically
linked runtime (/MD). Before it was the single-threaded static runtime (/ML).</p>


<H3>Installation</H3>

<ul>
<li>The install tool tries to find third party libraries
   at "standard" locations.
<li> Installers for Apple, Windows, and rpms.
</ul>

<h3>Manuals</h3>
<ul>
<li> User and Reference manual pages of a package are in the same chapter
</ul>


<h3>Kernels</h3>

<p>
<ul>
  <li> 2D Circular Kernel (new package)<br>
This package is an extension of the linear CGAL Kernel. It offers functionalities
on circles, circular arcs and line segments in the plane.
</ul>

<h3> Data Structures and Algorithms</h3>

<p>
<ul>
<li>  2D Regularized Boolean Set-Operations (new package)<br>

This package consists of the implementation of Boolean set-operations
on point sets bounded by weakly x-monotone curves in 2-dimensional
Euclidean space. In particular, it contains the implementation of
regularized Boolean set-operations, intersection predicates, and point
containment predicates.

<p>
<li> 2D Straight Skeleton and Polygon Offsetting  (new package)<br>

This package implements an algorithm to construct a halfedge data
structure representing the straight skeleton in the interior of 2D
polygons with holes and an algorithm to construct inward offset
polygons at any offset distance given a straight skeleton.


<p>
<li> 2D Voronoi Diagram Adaptor  (new package)<br>

This package provides an adaptor that adapts a
2-dimensional triangulated Delaunay graph to the corresponding
Voronoi diagram, represented as a doubly connected edge list (DCEL)
data structure. The adaptor has the ability to automatically
eliminate, in a consistent manner, degenerate features of the Voronoi
diagram, that are artifacts of the requirement that Delaunay graphs
should be triangulated even in degenerate configurations. Depending on
the type of operations that the underlying Delaunay graph supports,
the adaptor allows for the incremental or dynamic construction of
Voronoi diagrams and can support point location queries.


<p>
<li>3D Surface Mesher  (new package)<br>

This package provides functions to generate surface meshes that
interpolate smooth surfaces. The meshing algorithm is based on
Delaunay refinement and provides some guarantees on the resulting
mesh: the user is able to control the size and shape of the mesh
elements and the accuracy of the surface approximation. There is no
restriction on the topology and number of components of input
surfaces. The surface mesher may also be used for non smooth surfaces
but without guarantee.

<p>
Currently, implementations are provided for implicit surfaces
described as the zero level set of some function and surfaces
described as a gray level set in a three-dimensional image.</p>


<p>
<li> 3D Surface Subdivision Methods  (new package)<br>

Subdivision methods recursively refine a control mesh and generate
points approximating the limit surface. This package consists of four
popular subdivision methods and their refinement hosts. Supported
subdivision methods include Catmull-Clark, Loop, Doo-Sabin and sqrt(3)
subdivisions. Their respective refinement hosts are PQQ, PTQ, DQQ and
sqrt(3) refinements. Variations of those methods can be easily
extended by substituting the geometry computation of the refinement
host.


<p>
<li>  Planar Parameterization of Triangulated Surface Meshes  (new package)<br>

Parameterizing a surface amounts to finding a one-to-one mapping from
a suitable domain to the surface. In this package, we focus on
triangulated surfaces that are homeomorphic to a disk and on piecewise
linear mappings into a planar domain. This package implements some of
the state-of-the-art surface mesh parameterization methods, such as
least squares conformal maps, discrete conformal map, discrete
authalic parameterization, Floater mean value coordinates or Tutte
barycentric mapping.


<p>
<li> Principal Component Analysis  (new package)<br>

This package provides functions to compute global informations on the
shape of a set of 2D or 3D objects such as points. It provides the
computation of axis-aligned bounding boxes, centroids of point sets,
barycenters of weighted point sets, as well as linear least squares
fitting for point sets in 2D, and point sets as well as triangle sets
in 3D.


<p>
<li>2D Placement of Streamlines  (new package)<br>

Visualizing vector fields is important for many application domains. A
good way to do it is to generate streamlines that describe the flow
behaviour. This package implements the "Farthest Point Seeding"
algorithm for placing streamlines in 2D vector fields. It generates a
list of streamlines corresponding to an input flow using a specified
separating distance. The algorithm uses a Delaunay triangulation to
model objects and adress different queries, and relies on choosing the
centers of the biggest empty circles to start the integration of the
streamlines.


<p>
<li>  Kinetic Data Structures  (new package)<br>

Kinetic data structures allow combinatorial structures to be
maintained as the primitives move. The package provides
implementations of kinetic data structures for Delaunay triangulations
in two and three dimensions, sorting of points in one dimension and
regular triangulations in three dimensions. The package supports exact
or inexact operations on primitives which move along polynomial
trajectories.


<p>
<li>   Kinetic Framework  (new package)<br>

Kinetic data structures allow combinatorial geometric structures to be
maintained as the primitives move. The package provides a framework to
ease implementing and debugging kinetic data structures. The package
supports exact or inexact operations on primitives which move along
polynomial trajectories.


<p>
<li> Smallest Enclosing Ellipsoid   (new package)<br>

This algorithm is new in the chapter Geometric Optimisation.

<p>
<li>  2D Arrangement (major revision)<br>

This package can be used to construct, maintain, alter, and display
arrangements in the plane. Once an arrangement is constructed, the
package can be used to obtain results of various queries on the
arrangement, such as point location. The package also includes generic
implementations of two algorithmic frameworks, that are, computing the
zone of an arrangement, and line-sweeping the plane, the arrangements
is embedded on.

<p>
Arrangements and arrangement components can also be extended to store
additional data. An important extension stores the construction
history of the arrangement, such that it is possible to obtain the
originating curve of an arrangement subcurve.</p>


<p>
<li>   Geometric Optimisation (major revision)<br>

The underlying QP solver which is the foundation for several algorithms
in the Geometric Optimisation chapter has been completely rewritten.

<p>
<li>3D Triangulation (new functionality)<br>

Regular_triangulation_3 now offers vertex removal.

</ul>


</DIV>

<h2 id="release3.1">Release 3.1</h2>
<DIV>
<p>Release date: December 2004</p>
<p>Version 3.1 differs from version 3.0 in the platforms that are supported and
in functionality.  There have also been a number of bug fixes for this release.</p>


<p>
Additional supported platforms:
<UL>
   <LI> MS Visual C++, version 7.3. and 8.0
   <LI> Intel 8.0
   <LI> SunPro CC versions 5.4 and 5.5 on Solaris
   <LI> GNU g++ versions 3.4 on Linux, Solaris, Irix, cygwin, FreeBSD, and MacOS X
  <LI> Darwin (MacOS X) and IA64/Linux support.
</UL>
<p>
The following platforms are no longer supported:
<UL>
   <LI>MS Visual C++, version 7.0
</UL>

<p>
The following functionality has been added or changed:<BR><BR>

<H3>All</H3>
<UL>
    <LI> The  CORE 1.7 library for exact
      real arithmetic.
    <LI>Updated  GMP to 4.1.3.
    <LI>Added Mpfr a library for multiple-precision floating-point computations with exact rounding.
    <LI>Added Boost 1.32.0 (only include files).
</UL>

<H3>Installation</H3>
<UL>
   <LI> new option --disable-shared to omit building libCGAL.so.
</UL>


<H3>Manuals</H3>
<UL>
    <LI> Merged all major manuals in one multi-part manual, which provides
      now cross-links between the CGAL Kernel, the CGAL Basic Library,
      and the CGAL Support Library HTML manuals.

    <LI> Improved layout.
</UL>

<H3>Kernels</H3>

<UL>
   <LI> Improved efficiency of filtered kernels.
   <LI>More predicates and constructions.
</UL>


<H3>Basic Library</H3>


<UL>
  <LI> 2D Segment Voronoi Diagram (new package)<BR>

A data structure for Voronoi diagrams of segments in the plane under the Euclidean metric. The Voronoi edges
are arcs of straight lines and parabolas. The algorithm provided in this package is incremental.
</LI>

<LI>  2D Conforming Triangulations and Meshes (new package)<BR>

An implementation of Shewchuk's algorithm  to construct conforming triangulations and 2D meshes.
</LI>



  <LI> 3D Boolean Operations on  Nef Polyhedra (new package)<BR>
A new class (Nef_polyhedron_3) representing 3D Nef polyhedra, a
      boundary representation for cell-complexes bounded by halfspaces
      that supports boolean operations and topological operations in full
      generality including unbounded cells, mixed dimensional cells (e.g.,
      isolated vertices and antennas). Nef polyhedra distinguish between
      open and closed sets and can represent non-manifold geometry.

</LI>

<LI>  2D and Surface Function Interpolation (new package)<BR>

This package implements different methods for scattered data interpolation: Given
measures of a function on a set of discrete data points, the task is
to interpolate this function on an arbitrary query point. The package
further offers functions for natural neighbor interpolation.

</LI>

 <LI> Planar Nef polyhedra embedded on the sphere (new package)<BR>
      A new class (Nef_polyhedron_S2) designed and supported mainly to
      represent sphere neighborhoods around vertices of the three-
      dimensional Nef polyhedra.
</LI>

 <LI> Box_intersection_d (new package)<BR>

      A new efficient algorithm for finding all intersecting pairs for
      large numbers of iso-oriented boxes, i.e., typically these will be
      bounding boxes of more complicated geometries. Useful for (self-)
      intersection tests of surfaces etc.
</LI>


<LI>  2D Snap Rounding (new package)<BR>

Snap Rounding is a well known method for converting
arbitrary-precision arrangements of segments into a fixed-precision
representation. In the study of robust geometric
computing, it can be classified as a finite precision approximation
technique. Iterated Snap Roundingis a modification
of Snap Rounding in which each vertex is at least half-the-width-of-a-pixel away
from any non-incident edge. This package supports both
methods.
</LI>

<LI>3D Triangulations

<UL>
 <LI> Triangulation_3: added operator==(),removed push_back() and copy_triangulation().
<LI> Delaunay_3 : added nearest_vertex(), move_point(), vertices_in_conflict().
<LI> Regular_3 :  added filtered traits class, and nearest_power_vertex().
</UL>


<LI> Planar_map and Arrangement_2

<UL>
<LI> The interface of the two traits functions that compute the intersection of two given curves changed. The functions nearest_intersection_to_right() and nearest_intersection_to_left() return an object of type CGAL::Object that represents either an empty intersection, a point, or an overlapping subcurve.
<LI> Requirements to define two binary tags were added to the traits concept of the Planar_map as follows:
<EM>Has_left_category</EM> - indicates whether the functions curves_compare_y_at_x_left() and nearest_intersection_to_left() are implemented in the traits model.
<EM>Has_reflect_category</EM> - indicates whether the functions point_reflect_in_x_and_y() and curve_reflect_in_x_and_y() are implemented in the traits model. They can be used as an alternative to the two function in the previous item.
<LI> A new constructor of the Segment_cached_2 type that represents a segment in the Arr_segment_cached_traits_2 traits class was introduced. The new constructor accepts the segment endpoints as well as the coefficients of the underlying line.
<LI> A new version of the conic-arc traits, based on CORE version 1.7 was introduced. This new traits class makes use of CORE's rootOf() operator to compute the intersection points in the arrangement, making its code much simpler and more elegant than the previous version. In addition, new constructors for conic arcs are provided. The new traits class usually performs about 30% faster than the version included in CGAL 3.0
<LI> The traits class that handles continuous piecewise linear curves, namely Arr_polyline_traits_2, was rewritten. The new class is parametrized with a traits class that handles segments, say Segment_traits. The polyline curve defined within the Arr_polyline_traits_2 class is implemented as a vector of segments of type Segment_traits::Curve_2.
<LI> A meta traits class, namely Arr_curve_data_traits_2,  that extends the curve type of the planar-map with arbitrary additional data was introduced. It should be instantiated with a regular traits-class and a class that contains all extraneous data associated with a curve.
<LI>  The class that represents the trapezoidal-decomposition point location strategy was renamed to Pm_trapezoid_ric_point_location.
<LI> The Arrangement demo was rewritten. It covers many more features, has a much better graphical user interface, and comes with online documentation.
<LI> Few bugs in the sweep-line module related to overlapping vertical segments were fixed. This module is used by the aggregate insert method that inserts a collection of curves at once.
</UL>


<LI>Triangulation_2

<UL>
<LI> added a filtered trait class in the regular triangulation
<LI> added split and join operations in the triangulation data structure class
</UL>

<LI>Alpha_shapes_3

<UL>
<LI>major changes in the implementation of the class Alpha_shapes_3.
<LI>New implementation results in a true GENERAL mode
    allowing null and negative alpha-values. It also fixed the edges classification bug
    and introduces a classification of vertices.
</UL>

<LI>Min_ellipse_2

<UL>
 <LI> made access to approximate double representation public
 <LI> fixed bugs in conversion to double representation
 <LI> added <TT>is_circle()</TT> method
 <LI> minor performance improvements
</UL>

<LI>Min_sphere_of_spheres_d:

<UL>
<LI> The models

    <TT>Min_sphere_of_spheres_d_traits_2&lt;K,FT,UseSqrt,Algorithm&gt;</TT>,
    <TT>Min_sphere_of_spheres_d_traits_3&lt;K,FT,UseSqrt,Algorithm&gt;</TT>, and
    <TT>Min_sphere_of_spheres_d_traits_d&lt;K,FT,Dim,UseSqrt,Algorithm&gt;</TT>

  of concept <TT>MinSphereOfSpheresTraits</TT> now represent a sphere
  as a <TT>std::pair&lt;Point,Radius&gt;</TT> (and not any more as a
  <TT>CGAL::Weighted_point&lt;Point,Weight&gt;</TT>)
<LI> Internal code cleanup; in particular, implementation details
  don't pollute the namespace CGAL anymore
</UL>


<LI>Polyhedron_3

<UL>
      <LI> New Tutorial on CGAL Polyhedron for Subdivision Algorithms with
        interactive demo viewer in source code available.

      <LI> Added example program for efficient self-intersection test.
      - Added small helper functions, such as vertex_degree, facet_degree,
        edge_flip, and is_closed.
</UL>

<LI> Apollonius Graph (Voronoi of Circles)

 <UL>
       <LI> Reduced memory requirements by approximately a factor of two.
 </UL>

</UL>

</DIV>


<h2 id="release3.0.1">Release 3.0.1</h2>
<DIV>
<p>Release date: February 2004</p>

<p>This is a bug-fix release.
No new features have been added in 3.0.1.  Here is the list of bug-fixes.<p>

<H3> Polyhedral Surface</H3>

<ul>
  <li>Fixed wrong include files for output support. Added example.
</ul>

<H3>Planar_map</H3>

<ul>
  <li>Fixed the so called "Walk-along-a-line" point-location strategy to
      correctly handle a degenerate case.
</ul>

<H3>2D Triangulation</H3>

<ul>
  <li> added missing figure in html doc
  <li> in  Line_face_circulator_2.h:<br>
       Fixed changes made to support handles with a typedef to iterator.
       The fix concerns operator== and !=.
</ul>

<H3>Alpha_shapes_3</H3>

<ul>
  <li>fixed classify member function for edges.
</ul>


<H3>  Number types</H3>

<ul>
  <li>Lazy_exact_nt:
    <ul>
      <li>added the possibility to select the relative precision of
          <tt>to_double()</tt> (by default 1e-5).  This should fix reports
          that some circumcenters computations have poor coordinates,
          e.g. nan).
      <li>when exact computation is triggered, the interval is recomputed,
          this should speed up some kinds of computations.
    </ul>
  <li><tt>to_interval(Quotient&lt;MP_Float&gt;)</tt>: avoid spurious overflows.
</ul>

<H3>Kernel</H3>

<ul>
  <li>
  missing acknowledgment in the manual and minor clarification of

     <tt>intersection()</tt> documentation.
</ul>

</div>

<h2 id="release3.0">Release 3.0</h2>
<DIV>

<p>Release date: October 2003 </p>

<p>Version 3.0 differs from version 2.4 in the platforms that are supported and
in functionality.  There have also been a number of bug fixes for this release.</p>

<p>The license has been changed to either the LGPL (GNU Lesser General Public
License v2.1) or the QPL (Q Public License v1.0) depending on each package.
So CGAL remains free of use for you, if your usage meets the criteria of these
licenses, otherwise, a commercial license has to be purchased from
GeometryFactory.</p>

<p>
Additional supported platforms:
<UL>
   <LI> MS Visual C++, version 7.1.
   <LI> SunPro CC versions 5.4 and 5.5 on Solaris
   <LI> GNU g++ versions 3.2 and 3.3 on Linux, Solaris, Irix, cygwin, and FreeBSD.
   <LI> MipsPRO CC 7.30 and 7.40 with both the n32 and n64 ABIs.
</UL>
<p>
The following platforms are no longer supported:
<UL>
   <LI>MS Visual C++, version 6.
   <LI>  GNU g++ 2.95.2 (2.95.3 is still supported)
   <LI>  Kai C++ and Borland C++, all versions
</UL>

<p>
The following functionality has been added or changed:<BR><BR>

<B>All</B>
<UL>
    <LI> The  CORE library for exact
      computations is now distributed as part of CGAL as well.
</UL>


<H3>Kernels</H3>


<UL>
   <LI>3 typedefs have been added to ease the choice of a robust and fast kernel:
     <UL>
      <LI> Exact_predicates_inexact_constructions_kernel
      <LI> Exact_predicates_exact_constructions_kernel
      <LI> Exact_predicates_exact_constructions_kernel_with_sqrt
     </UL>
    <LI> Progress has been made towards the complete adaptability and
      extensibility of our kernels.
    <LI> New faster Triangle_3 intersection test routines.
		<br><i>(see Erratum)</i>
    <LI> Added a Kernel concept archetype to check that generic algorithms
      don't use more functionality than they should.
    <LI> A few more miscellaneous functions.
</UL>

<H3>Basic Library</H3>

<UL>
  <LI> 2D Apollonius Graph (new package)<BR>
Algorithms for computing the Apollonius
      graph in two dimensions.  The Apollonius graph is the dual of the
      Apollonius diagram, also known as the additively weighted Voronoi
      diagram.  The latter can be thought of as the Voronoi diagram of a set
      of circles under the Euclidean metric, and it is a generalization of the
      standard Voronoi diagram for points.  The algorithms provided are
      dynamic.

  <LI>dD Min Sphere of Spheres (new package)<BR>
      Algorithms to compute the smallest
      enclosing sphere of a given set of spheres in R<sup>d</sup>.
      The package provides
      an algorithm with maximal expected running time
      <i>O(2<sup>O(d)</sup> n)</i> and a
      fast and robust heuristic (for dimension less than 30).

<LI>Spatial Searching (new package)<BR>
Provides exact and approximate distance
      browsing in a set of points in <i>d</i>-dimensional space using
      implementations of algorithms supporting:
      <ul>
        <li> both nearest and furthest neighbor searching
        <li> both exact and approximate searching
        <li> (approximate) range searching
        <li> (approximate) <i>k</i>-nearest and <i>k</i>-furthest neighbor
             searching
        <li> (approximate) incremental nearest and incremental furthest neighbor
          searching
        <li> query items representing points and spatial objects.
      </ul>

 <LI><B>Kd-tree</b><br>
this package is deprecated, its documentation is removed.
      It is replaced by the Spatial Searching package.

  <LI>Largest_empty_rectangle_2<BR>
       Given a set of points P in the plane, the class
       Largest_empty_iso_rectangle_2 is a data structure that
       maintains an iso-rectangle with the largest area among all
       iso-rectangles that are inside a given iso-rectangle bounding box,
       and that do not contain any point of the point set P.

<LI> 2D Triangulation and
     3D Triangulation<BR>
     <UL>
      <LI> The classes Triangulation_data_structure_2 (and 3), which implements
        the data structure for 2D triangulation class, now makes use of
        CGAL::Compact_container (see Support Library section below).
      <LI> The triangulation classes use a Rebind mecanism to provide
        the full flexibility on Vertex and Face base classes.
        This means that it is possible for the user to derive its own Face
        of Vertex base class, adding a functionality that makes use of
        types defined by the triangulation data structure like Face_handle
        or Vertex_handle.
      <LI> New classes Triangulation_vertex_base_with_info_2 (and 3) and
	Triangulation_face_base_with_info_2 (and 3) to make easier the
        customisation of base classes in most cases.
     </UL>

<LI> 2D Triangulation<BR>
     <UL>
      <LI> Regular triangulation provides an easy access to hidden points.
      <LI> The Triangulation_hierarchy_2, which provide an efficient location
	data structure, can now be used with any 2D triangulation class plugged
        in (including Regular triangulations).
      </ul>

<LI> 3D Triangulation<BR>
     <UL>
     <LI> faster vertex removal function in Delaunay_triangulation_3.
      <LI> Delaunay_triangulation_3 is now independent of the order of insertions
        of the points (in case of degenerate cosphericity).
      <LI>Regular_triangulation_3 now hides vertices (and updates itself) when
        inserting a coinciding point with greater weight.  This required a new
        predicate.
      <LI> deprecated functions: copy_triangulation(), push_back(),
        set_number_of_vertices().
      <LI> Triangulation_3 now gives non-const access to the data structure.
     </UL>

<LI> Interval Skip List (new package)<BR>
An interval skip list is a data strucure for finding all intervals
      that contain a point, and for stabbing queries, that is for answering
      the question whether a given point is contained in an interval or not.

<LI>
       Planar Maps and

       Arrangements<BR>

 The changes concern mainly the traits classes.
      <OL>
        <LI> New traits hierarchy and interface:
           The set of requirements was made sound and complete. A couple of
	   requirements were eliminated, few others were redefined, and some
	   were renamed. A hierarchy of three traits classes for the
	   Planar_map_2, Planar_map_with_intersections_2, and Arrangement_2
	   types was established to include only the necessary requirements at
           each level. It was determined that for the aggregate insertion-
	   operation based on a sweep-line algorithm only a subset of the
	   requirements is needed. Preconditions were added where appropriate
	   to tighten the requirements further.

           <p>
           The following functions have been renamed:
           <UL>
           <LI> point_is_same() renamed to point_equal()
           <LI> curve_is_same() renamed to curve_equal()
           <LI> curve_is_in_x_range() renamed to point_in_x_range()
           <LI> curve_compare_at_x() renamed to curves_compare_y_at_x()
             Furthermore, a precondition has been added that the reference
	     point is in the x-range of both curves.
           <LI> curve_compare_at_x_right() renamed to
	     curves_compare_y_at_x_to_right().
             Furthermore, a precondition has been added that both curves are
	     equal at the reference point and defined to its right.
           <LI> curve_compare_at_x_left() renamed to
	     curves_compare_y_at_x_to_left().
             Furthermore, a precondition has been added that both curves are
	     equal at the reference point and defined to its right.
           <LI> curve_get_point_status() renamed to curve_compare_y_at_x().
             Furthermore, a precondition has been added that the point is in
	     the x-range of the curve. Consequently, the function now returns a
	     Comparison_result (instead of a special enum).
           <LI> make_x_monotone() renamed to curve_make_x_monotone()
             See more details below.
           <LI> curve_flip() renamed to curve_opposite()
           </UL>

           The following functions have been removed:
           <UL>
           <LI> curve_is_between_cw()
           <LI> point_to_left()
           <LI> point_to_right()
           <LI> is_x_monotone()
           <LI> point_reflect_in_x_and_y()
           <LI> curve_reflect_in_x_and_y()
           <LI> do_intersect_to_right()
           <LI> do_intersect_to_left()
           </ul>

           Most functions, are required by the PlanarMapTraits_2 concept,
	   except for the make_x_monotone(), nearest_intersection_to_right(),
           nearest_intersection_to_left(), curves_overlap() and
	   curve_opposite(). PlanarMapWithIntersectionsTraits_2 requires all
	   these functions, except curve_opposite(), needed only by the
	   ArrangementTraits_2 concept.
           <p>
           Furthermore, the two functions curve_compare_at_x_left() and
           nearest_intersection_to_left() can be omitted, if the two functions
	   point_reflect_in_x() and curve_reflect_in_x() are implemented.
	   Reflection can be avoided, if the two _left functions are supplied.

        <LI> The type X_curve_2 of the PlanarMapWithIntersectionsTraits_2
           concept was renamed to X_monotone_curve_2, and the distinction
	   between this type and the Curve_2 type was made firm. The method
	   is_x_monotone() of the PlanarMapWithIntersectionsTraits_2 concept
	   was removed. The related method curve_make_x_monotone() is now
	   called for each input curve of type Curve_2 when curves are inserted
           into a Planar_map_with_intersections_2 to subdivide the input curve
	   into x-monotone sub-curves (and in case the curve is already
	   x-monotone, this function is responsible for casting it to an
	   x-monotone curve).

        <LI> New and improved traits classes:
           <LI> Conic traits - Arr_conic_traits_2
             Support finite segments of ellipses, hyperbolas and parabolas, as
	     well as line segments. The traits require an exact real number-
	     type, such as leda_real or CORE::Expr.

           <LI> Segment cached traits - Arr_segment_cached_traits_2
	     This class uses an improved representation for segments that helps
	     avoiding cascaded computations, thus achieving faster running
	     times. To work properly, an exact rational number-type should be
	     used.

           <LI> Polyline traits - Arr_polyline_traits_2
             The polyline traits class has been reimplemented to work in a more
	     efficient, generic manner. The new class replaces the obsolete
	     Arr_polyline_traits class. It is parameterized with a segment
	     traits class.

           <LI> Hyperbola and segment traits - Arr_hyper_segment_traits_2
             Supports line segments and segments of canonical hyperbolas.
	     This is the type of curves that arise when projecting segments
	     in three-space rotationally around a line onto a plane containing
	     the line. Such projections are often useful in CAD/CAM problems.

        <LI> Removed old traits class:
           <UL>
            <LI> The models of the PlanarMapWithIntersectionsTraits_2 concept
	      below became obsolete, as the new conic traits, namely
	      Arr_conic_traits_2, supports the same functionality and is much
	      more efficient.
              <UL>
                <LI> Arr_circles_real_traits
                <LI> Arr_segment_circle_traits
              </UL>
           <LI> The segment traits class and the new polyline traits class were
	      reimplemented using standard CGAL-kernel calls. This essentially
	      eliminated the corresponding leda traits classes, namely:
              <UL>
                <LI> Pm_leda_segment_traits_2
                <LI> Arr_leda_segment_traits_2
                <LI> Arr_leda_polyline_traits
              </UL>
              With the use of the Leda_rat_kernel new external package the same
	      functionality can be achieved with less overhead and more
	      efficiency.
      </UL>

<LI> Sweep Line<BR>
      <UL>
       <LI> The Sweep_line_2 package was reimplemented. As a consequence it is much
        more efficient, its traits is tighter (namely neither the two _left nor
	the reflection functions are required), and its interface has changed a
	bit.
        <OL>
          <LI> The following global functions have been removed:
            <UL>
             <LI> sweep_to_produce_subcurves_2()
             <LI> sweep_to_produce_points_2()
             <LI> sweep_to_construct_planar_map_2()
            </UL>
           Instead, the public methods of the Sweep_line_2 class listed below
	   were introduced:
           <UL>
             <LI> get_subcurves() - Given a container of curves, this function
	     returns a list of curves that are created by intersecting the
	     input curves.

             <LI> get_intersection_points() - Given a range of curves, this function
	     returns a list of points that are the intersection points of the
	     curves.

             <LI> get_intersecting_curves() - Given a range of curves, this function
	     returns an iterator to the beginning of a range that contains the
	     list of curves for each intersection point between any two curves
	     in the specified range.
           </UL>
        <LI> It is possible to construct a planar map with intersections (or an
	   arrangement) by inserting a range of curves into an empty map. This
	   will invoke the sweep-line process to construct the map more
	   efficiently.
       </OL>
      <LI> New interface functions to the Planar_map_with_intersections_2 class.
        The Planar_map_with_intersections_2 class maintains a planar map of
	input curves that possibly intersect each other and are not necessarily
	x-monotone. If an input curve, or a set of input curves, are known to
	be x-monotone and pairwise disjoint, the new functions below can be
	used to insert them into the map efficiently.
       </UL>
  </OL>
<LI> Polyhedral Surface<BR>
     <UL>
      <LI> The old design that was deprecated since CGAL 2.3 has been removed.
      <LI> Class <tt>Polyhedron_incremental_builder_3</tt>:
	 <UL>
	  <LI>Renamed local enum <tt>ABSOLUTE</tt> to
              <tt>ABSOLUTE_INDEXING</tt>, and <tt>RELATIVE</tt> to
              <tt>RELATIVE_INDEXING</tt> to avoid conflicts with similarly
              named macros of another library.
	  <LI>Changed member functions <tt>add_vertex()</tt>,
              <tt>begin_facet()</tt>, and <tt>end_facet()</tt> to return
              useful handles.
          <LI>Added <tt>test_facet()</tt> to check facets for validity
              before adding them.
          <LI>Added <tt>vertex( size_t i)</tt> to return <tt>Vertex_handle</tt>
              for index <tt>i</tt>.
	 </ul>
     </ul>

<LI> Halfedge Data Structure<BR>
     <UL>
      <LI> The old design that was deprecated since CGAL 2.3 has been removed.
     </UL>

</UL>

<H3>Support Library</H3>

<ul>
    <li> New container class Compact_container, which (roughly) provides the
      flexibility of std::list, with the memory compactness of std::vector.

    <li> Geomview_stream: added a function
      gv.draw_triangles(InputIterator begin, InputIterator end)
      which draws a set of triangles much more quickly than one by one.

    <li> Number types:
      <ul>
      <li> number types are now required to provide a function:
        std::pair&lt;double, double&gt;  to_interval(const NT &).
      <li> number types are now required to provide mixed operators with "int".
      <li> CLN support removed.
      <li> faster square() for MP_Float.
      <li> added Gmp_q.
      </ul>

    <li> Qt_widget:
      <ul>
       <li> New classes:
        <ul>
	<li> Qt_help_window: provides a simple way to show some helpful
	  information about a demo as an HTML page.
	<li> Qt_widget_history: provides basic functionality to manipulate
	  intervals of Qt_widget class. The current visible area of Qt_widget
          is mapped to an interval. Each interval could be stored in the
	  Qt_widget_history object. So you can use this object to navigate in
          history.  It is mostly used by Qt_widget_standard_toolbar.
         </ul>
      <li> Changes:
        <ul>
	<li> Qt_widget_standard_toolbar: is derived from QToolBar class, so pay
	  attention to modify your code, if you used this class. Some public
	  methods were introduced to control the history object that the
          toolbar use to navigate.
	<li> the icons are now part of libCGALQt.
        </ul>
      <li> Deprecated members of Qt_widget:
        <ul>
        <li> add_to_history(), clear_history(), back(), forth(): use forward(),
          back() and clear_history() of the Qt_widget_standard_toolbar instead.
        <li> custom_redraw(): use redraw_on_back() and redraw_on_front() instead.
         </ul>
      <li> Optimizations:
        the output operators of the following classes have been optimized:
        <ul>
        <li> CGAL::Segment_2  (now tests for intersection with the drawing area)
        <li> CGAL::Triangle_2 (now tests for intersection with the drawing area)
        <li> CGAL::Triangulation_2 (is optimized for faster display on zooming)
        </ul>
      </ul>
</ul>

<p id="kernelerratum-3.0"><H3>Erratum in the Kernel manual</H3>

<ul>
<li> Intersection test routines
    <p>The documentation of
    CGAL::do_intersect
    should mention, for the 3D case:
    <br>
    Also, in three-dimensional space <i>Type1</i> can be
    <ul>
        <li>either
        <i>Plane_3&lt;Kernel&gt;</i>
        <li>or <i>Triangle_3&lt;Kernel&gt;</i>
    </ul>
    and <i>Type2</i> any of
    <ul>
        <li><i>Plane_3&lt;Kernel&gt;</i>
        <li><i>Line_3&lt;Kernel&gt;</i>
        <li><i>Ray_3&lt;Kernel&gt;</i>
        <li><i>Segment_3&lt;Kernel&gt;</i>
        <li><i>Triangle_3&lt;Kernel&gt;</i>
    </ul>

    <p>
    In the same way, for
    <i>Kernel::DoIntersect_3</i>:
    <br>
    for all pairs <i>Type1</i> and <i>Type2</i>, where
    the type <i>Type1</i> is
    <ul>
        <li>either
        <i>Kernel::Plane_3</i>
        <li>or <i>Kernel::Triangle_3</i>
    </ul>

    and <i>Type2</i> can be any of the following:
    <ul>
        <li><i>Kernel::Plane_3</i>
        <li><i>Kernel::Line_3</i>
        <li><i>Kernel::Ray_3</i>
        <li><i>Kernel::Segment_3</i>
        <li><i>Kernel::Triangle_3</i>
    </ul>

    <p>
    Philippe Guigue (I<small>NRIA</small> Sophia-Antipolis) should be
    mentioned as one of the authors.

</ul>

</DIV>

<h2 id="release2.4">Release 2.4</h2>
<DIV>
<p>Release date: May 2002</p>
<p>Version 2.4 differs from version 2.3 in the platforms that are supported and
in functionality.  There have also been a number of bug fixes for this release.</p>

<p>
Additional supported platforms:
<UL>
   <LI> Microsoft Visual C++, version 7.
   <LI> SunPro 5.3 (with patch 111685-05) on Solaris
   <LI> g++ 3.1 on Linux and Solaris
</UL>

<p>
The following functionality has been added or changed:<BR><BR>

<H3>Kernels</H3>

<UL>
   <LI> Point_d has been removed from the 2D and 3D kernels.  This type is
        now available from the d-dimensional kernel only.
</UL>

<H3>Basic Library</H3>

<UL>

  <LI> 2D Polygon Partitioning<BR>

      Traits requirements for optimal partitioning have been changed slightly.
     <BR><BR>

  <LI> 2D Sweep line<BR>

      A new package that implements a sweep-line algorithm to compute
      arrangements of curves for different families of curves, which are
      not necessarily line segments  (e.g., it also works for circular arcs).
      The resulting output can be the list of vertex points, the resulting
      subcurves or a planar map.
      <BR><BR>

  <LI>
       Planar Maps and

       Arrangements

  <UL>
  <LI> New quicker insertion functions of Planar_map_2 for cases where more
      precomputed information is available regarding the position of
      the inserted curve in the map.

  <LI> New query function for planar maps that determines whether a given
      point is within a given face of the planar map.

  <LI> New iterator over edges of planar maps in addition to the existing
      iterator over halfedges.

  <LI>  New copy constructor and assignment operator for arrangements.
  </UL>
  <BR><BR>

  <LI>
       Polyhedral Surface
  <UL>
  <LI>  new design introduced with release 2.3 now supported by VC7 compiler

  <LI>  Extended functionality of Polyhedron_incremental_builder:
        absolute indexing allows one to add new surfaces to existing ones.
  </UL>
  <BR><BR>

  <LI> 2D Triangulation
  <UL>
  <LI> There is a new triangulation data structure replacing the two
       previous ones. This new data structure is coherent with the 3d
       triangulation data structure and offer the advantages of both
       previous ones. Backward compatibility is ensured and this change
       is transparent for the user of triangulation classes.
  <LI> Constrained and Delaunay constrained triangulations are now able
       to handle intersecting input constraints.
       The behavior of constrained triangulations with repect to
       intersection of input constraints can be customized using
       an intersection tag.
  <LI> A new class Constrained_triangulation_plus offers a constrained
       hierarchy on top of a constrained triangulations. This additionnal
       data structure describes the subdivision of the original constraints
       into edges of the triangulations.
  </UL>
  <BR><BR>


  <LI> 3D Triangulation
   <UL>
   <LI> Running time improved by a better and more compact management of
        memory allocation

   <LI> Various improvements and small functionalities added:
     <UL>
     <LI> Triangulation_3&lt;GT,Tds&gt;::triangle() returns a triangle oriented
          towards the outside of the cell c for facet (c,i)
     <LI> New function insert(Point, Locate_type, Cell_handle, int, int)
          which avoids the location step.
     <LI> New function to get access to cells in conflict in a Delaunay
          insertion : find_conflicts() and insert_in_hole()
     <LI> New function TDS::delete_cells(begin, end).
     <LI> New functions : degree(v), reorient(), remove_decrease_dimension(),
          remove_from_simplex().
     </UL>

   <LI> Changes of interface:
     <UL>
     <LI> vertices and cells are the same for the triangulation data
          structure and the geometric triangulation
     <LI> the triangulation data structure uses Vertex_handle (resp
          Cell_handle) instead of Vertex* (resp Cell*).
     <LI> incident_cells() and incident_vertices() are templated by output
          iterators
     <LI> changes in the iterators and circulators interface:
        <UL>
        <LI> Iterators and circulators are convertible to handles
             automatically, no need to call "->handle()" anymore.
        <LI> Vertex_iterator split into All_vertices_iterator and
             Finite_vertices_iterator (and similar for cells...).
        <LI> TDS::Edge/Facet iterators now support operator->.
        </UL>
     </UL>
  </UL>
  <BR><BR>
  <LI> 2D Search structures<BR>
      Additional range search operations taking a predicate functor have been
      added
  </UL>

<H3>Support Library</H3>
<UL>
<LI>   Qt_widget
  <UL>
  <LI> We have added a new class for visualization of 2D CGAL objects.
       It is derived from Trolltech's Qt class QWidget and privdes a
       used to scale and pan.
  <LI> Some demos were developed for the following packages: 2D Alpha shapes,
       2D Convex Hull, Largest empty 2D rectangle, Maximum k-gon,
       Minimum ellipse,  Minimum 2D quadrilateral, 2D polygon partitioning
       2D regular and constrained triangulation.
  <LI> Tutorials are available to help users get used to Qt_widget
  </UL>
  <BR><BR>

<LI> Timer<BR>

     Fixed Timer class (for user process time) to have no wrap-around
     anymore on Posix-compliant systems.
</UL>

<p>
The following functionality is no longer supported:
<UL>
<LI> Planar maps of infinite curves (the so-called planar map bounding-box).
</UL>

<p>
Bugs in the following packages have been fixed:
   3D Convex hull, 2D Polygon partition, simple polygon generator

<p>
Also attempts have been made to assure compatability with the upcoming LEDA
release that introduces the leda namespace.

<p>
<H3>Known problems</H3>
<UL>
<LI> 2D Nef Polyhedra contains a memory leak.  Memory problems are also
     the likely cause of occasional run-time errors on some platforms.
<LI> The d-dimensional convex hull computation produces run-time errors on
     some platforms because of memory management bugs.
<LI> The new Halfedge Data Structure design introduced with release 2.3
     does not work on VC6.  See the release notes in the manual for more
     information.
<LI> The following deficiencies relate to planar maps, planar maps of
     intersecting curves (pmwx), arrangements and sweep line.
   <UL>
    <LI> On KCC, Borland and SunPro we guarantee neither compilation nor
         correct execution for all of the packages above.
    <LI> On VC6 and VC7 we guarantee neither compilation nor correct
         execution of the sweep line package.
    <LI> On CC (on Irix 6.5) the trapezoidal decomposition point location
         strategy is problematic when used with planar maps, pmwx, or
         arrangements (mind that this is the default for planar maps).
    <LI> On CC (on Irix 6.5) sweep line with polyline traits does not compile
         (mind that the so-called leda polyline traits does compile).
    <LI> On g++ (on Irix 6.5) the segment-circle (Arr_segment_circle_traits_2)
         traits does not compile for either of the above packages.
   </UL>
</UL>


</DIV>


<h2  id="release2.3">Release 2.3</h2>
<DIV>
<p>Release date: August 2001</p>

<p>Version 2.3 differs from version 2.2 in the platforms that are supported and
in functionality.</p>

<P>
Additional supported platform:

<UL>
   <LI> Gnu g++ 3.0 on Solaris and Linux
</UL>

<p>
The following functionality has been added:<BR><BR>

<H3>Kernels</H3>
<UL>
<LI> The 2D and 3D kernels now serve as models of the new kernel concept
     described in the recent paper, "An Adaptable and Extensible Geometry
     Kernel" by Susan Hert, Micheal Hoffmann, Lutz Kettner, Sylvain Pion,
     and Michael Seel to be presented at
     WAE 2001 (and
     soon available as a technical report).  This new kernel is
     completely compatible with the previous design but is more flexible
     in that it allows geometric predicates as well as objects to be easily
     exchanged and adapted individually to users' needs.

<LI> A new kernel called <TT>Simple_homogeneous</TT> is available. It is
     equivalent to <TT>Homogeneous</TT> but without reference-counted objects.

<LI> A new kernel called <TT>Filtered_kernel</TT> is available that allows
     one to build kernel traits classes that use exact and efficient predicates.

<LI> There are two classes, <TT>Cartesian_converter</TT> and
     <TT>Homogeneous_converter</TT>
     that allows one to convert objects between different Cartesian and
     homogeneous kernels, respectively.

<LI> A new d-dimensional kernel, <TT>Kernel_d</TT> is available.  It provides
     diverse kernel objects, predicates and constructions in d dimensions with
     two representations based on the kernel families <TT>Cartesean_d</TT> and
     <TT>Homogeneous_d</TT>
</UL>

<H3>Basic Library</H3>
   Almost all packages in the basic library have been adapted to the
   new kernel design to realize the flexibility this design makes possible.
   In several packages, this means that the traits class requirements have
   changed to conform to the function objects offered in the kernels so the
   kernels themselves can be used as traits classes in many instances.

<UL>
<LI>
    2D Convex Hull<BR>
    The traits requirements have changed slightly to bring them in line with
    the CGAL kernels.

<LI>
    3D Convex Hull
<UL>
  <LI> The function <TT>convex_hull_3</TT> now uses a new implementation of the
       quickhull algorithm and no longer requires LEDA.
  <LI> A new <TT>convex_hull_incremental_3</TT> function based on the new
       d-dimensional convex hull class is available for comparison purposes.
</UL><BR>

<LI>
     <TT>Convex_hull_d, Delaunay_d</TT><BR>
     Two new application classes offering the calculation of d-dimensional
     convex hulls and delaunay triangulations<BR><BR>

<LI>
     Polygons and Polygon Operations<BR>
     <UL>
       <LI> The traits class requirements have been changed.
       <LI> The simplicity test has a completely new implementation.
       <LI> Properties like convexity, simplicity and area can now be cached by
            polygons. You need to set a flag to select this behaviour.
     </UL>
     <BR>

     <BR><BR>
<LI>
     Planar Nef Polyhedra<BR>
     A new class (<TT>Nef_polyhedron_2</TT>) representing planar Nef polyhedra =
     rectilinearly bounded points sets that are the result of binary and
     topological operations starting from halfplanes.

     <BR><BR>
<LI> A new package offering functions to

     partition planar polygons into
     convex and y-monotone pieces is available.

     <BR><BR>
<LI>
     Planar Maps and

     Arrangements
     <UL>
     <LI> A new class <TT>Planar_map_with_intersections_2&lt;Planar_map&gt;</TT> for
          planar maps of possibly intersecting, possibly non-x-monotone,
          possibly overlapping curves (like <TT>Arrangement_2</TT> but without
          the hierarchy tree).

     <LI> I/O utilities for planar maps and arrangements for textual and
          graphical streams. (It is possible to save and later reload built
          planar maps or arrangements.)

     <LI> New arrangement traits class for line segments and circular arcs
          (<TT>Arr_segment_circle_traits&lt;NT&gt;</TT>).

     <LI> New faster traits for polylines specialized for using the LEDA
          rational kernel (<TT>Arr_leda_polylines_traits</TT>). The LEDA
          traits for segments was also made faster.

     <LI> A new point location strategy
          (<TT>Pm_simple_point_location&lt;Planar_map&gt;</TT>).
     </UL>
     <BR><BR>

<LI>
     Halfedge Data Structure<BR><BR>

     The halfedge data structure has been completely revised. The new design
     is more in line with the STL naming scheme and it provides a safe and
     coherent type system throughout the whole design (no void* pointers
     anymore), which allows for better extendibility. A user can add new
     incidences in the mesh easily. The new design also uses standard
     allocators with a new template parameter that has a suitable default.
     <BR><BR>

     The old design is still available, but its use is deprecated, see the
     manual of
     deprecated packages for its documentation. Reported bugs in
     copying the halfedge data structure (and therefore also polyhedral
     surfaces) have been fixed in both designs. Copying a list-based
     representation is now based on hash maps instead of std::map and is
     therefore considerably faster.

     <BR><BR>
<LI>
      Polyhedral Surface

     <BR><BR>
     The polyhedral surface has been rewritten to work with the new
     halfedge data structure design. The user level interface of the
     <TT>CGAL::Polyhedron_3</TT> class is almost backwards compatible with the
     previous class. The exceptions are the template parameter list,
     everything that relies on the flexibility of the underlying
     halfedge data structure, such as a self-written facet class, and
     that the distinction between supported normals and supported planes
     has been removed. Only planes are supported. See the manuals for
     suggestions how to handle normals instead of planes.

     <BR><BR>
     More example programs are provided with polyhedral surfaces,
     for example, one about Euler operator and one computing a subdivision
     surface given a control mesh as input.

     <BR><BR>
     The old design is still available for backwards compatibility and to
     support older compiler, such as MSVC++6.0. For the polyhedral surface,
     old and new design cannot be used simultaneously (they have identical
     include file names and class names). The include files select
     automatically the old design for MSVC++6.0 and the new design
     otherwise. This automatism can be overwritten by defining appropriate
     macros before the include files. The old design is selected with the
     <TT>CGAL_USE_POLYHEDRON_DESIGN_ONE</TT> macro. The new design is selected
     with the <TT>CGAL_USE_POLYHEDRON_DESIGN_TWO</TT> macro.

     <BR><BR>
<LI>
     2D Triangulation
     <UL>
     <LI> The geometric traits class requirements have been changed to conform
          to the new CGAL kernels.  CGAL kernel classes can be used as traits
          classes for all 2D triangulations except for regular triangulations.

     <LI> Additionnal functionality:
     <UL>
     <LI> dual method for regular triangulations (to build a power diagram)
     <LI> unified names and signatures for various "find_conflicts()"
          member functions in Delaunay and constrained Delaunay triangulation.
     <LI> As an alternative to the simple insert() member function,
          insertion of points in those triangulation can be performed using the
          combination of find_conflicts() and star_hole() which eventually
          allows the user to keep track of deleted faces.
     </UL>

     <LI> More demos and examples
     </UL>

     <BR>
<LI>
      3D Triangulation
     <UL>
     <LI> Major improvements
          <UL>
            <LI> A new class <TT>Triangulation_hierarchy_3</TT> that allows a
                 faster point location, and thus construction of the Delaunay
                 triangulation
            <LI> A new method for removing a vertex from a Delaunay
                 triangulation that solves all degenerate cases
            <LI> Running time of the usual location and insertion methods
                 improved
         </UL>

     <LI> A bit more functionality, such as
          <UL>
          <LI> New geomview output
          <LI> dual methods in Delaunay triangulations to draw the Voronoi
               diagram
          </UL>
     <LI> More demos and examples

     <LI> Changes in interface
          <UL>
          <LI> Traits classes requirements have been modified
          <LI> The kernel can be used directly as a traits class (except for
               regular triangulation)
          <LI> insert methods in <TT>Triangulation_data_structure</TT> have a
               new interface
          </UL>
     </UL>
     <BR>
<LI> A new class (<TT>Alpha_shapes_3</TT>) that computes Alpha shapes of point
     sets in 3D is available.

     <BR><BR>
<LI> The traits requirements for matrix search and
     minimum quadrilaterals have been changed to bring them
     in line with the CGAL kernels.
     <BR><BR>

<LI> Point_set_2
    <UL>
    <LI>  now independent of LEDA; based on the CGAL Delaunay triangulation
    <LI>  traits class requirements adapted to new kernel concept.
    <LI>  function template versions of the provided query operations are
          available
    </UL>
</UL>

<H3>Support Library</H3>
<UL>
<LI>  Number types:
      <UL>
       <LI> <TT>Lazy_exact_nt&lt;NT&gt;</TT> is a new number type wrapper to speed
            up exact number types.
       <LI> <TT>MP_Float</TT> is a new multiprecision floating point number
            type. It can do exact additions, subtractions and multiplications
            over floating point values.
      </UL>

<LI>  <TT>In_place_list</TT> has a new third template parameter
      (with a suitable default) for an STL-compliant allocator.

<LI>
      <TT>Unique_hash_map</TT> is a new support class.

<LI>
      <TT>Union_find</TT> is a new support class.

<LI>
     <TT>Geomview_stream</TT> :
    <UL>
    <LI> Geomview version 1.8.1 is now required.
    <LI> no need to have a <TT>~/.geomview</TT> file anymore.
    <LI> new output operators for triangulations.
    <LI> new output operators for <TT>Ray_2</TT>, <TT>Line_2</TT>,
         <TT>Ray_3</TT>, <TT>Line_3</TT>, <TT>Sphere_3</TT>.
    <LI> various new manipulators.
    </UL>

<LI> Window stream
    In cooperation with Algorithmic Solutions, GmBH (distributors of
    the LEDA library), we can now offer a visualization package
    downloadable in binary form that supports visualization on a ported
    version of the LEDA window lib.
</UL>

</DIV>


<h2 id="release2.2">Release 2.2</h2>
<DIV>
<p>Release date: October 2000</p>

<p>Version 2.2 differs from version 2.1 in the platforms that are supported and
in functionality.</p>

<P>
Additional supported platforms:

<UL>
   <LI> the KAI compiler (4.0) on Solaris 5.8
   <LI> Borland C++ (5.5)
</UL>

<p>
The following functionality has been added:

<UL>
<LI> There is a new, non-reference-counted kernel, Simple_cartesian. Because
     reference counting is not used, and thus coordinates are stored within a
     class, debugging is easier using this kernel.  This kernel can also be
     faster in some cases than the reference-counted Cartesian kernel.

<LI> New optimisation algorithms
     <UL>
        <LI> Min_annulus_d - Algorithm for computing the smallest enclosing
             annulus of points in arbitrary dimension
        <LI> Polytope_distance_d - Algorithm for computing the (squared)
             distance between two convex polytopes in arbitrary dimension
        <LI> Width_3 - Algorithm for computing the (squared) width of points
             sets in three dimensions
     </UL>

<LI> 2D Triangulations
     <UL>
       <LI> There are now two triangulation data structures available in CGAL.
            The new one uses a list to store the faces and allows one to
            represent two-dimensional triangulations embedded in three spaces
            as well as planar triangulations.
       <LI> The triangulation hierarchy which allows fast location query
            is now available.
     </UL>

<LI> Inifinite objects can now be included in planar maps.

<LI> Removal as well as insertions of vertices for 3D Delaunay triangulations
     is now possible.

<LI> A generator for ``random'' simple polygons is now available.

<LI> In directory demo/Robustness, programs that demonstrate typical robustness
     problems in geometric computing are presented along with the solutions to
     these problems that CGAL provides.
</UL>

<P>
The following functionality has been removed:
<UL>
  <LI> The binary operations on polygons (union, intersection ...) have been
       removed.  Those operations were not documented in the previous release
       (2.1).  Arrangements can often be used as a substitute.
</UL>
</DIV>


<h2  id="release2.1">Release 2.1</h2>

<DIV>
<p>Release date: January 2000</p>

<p>Version 2.1 differs from version 2.0 in the platforms that are supported and
in functionality.</p>

<p>
Supported platforms:

<UL>
   <LI> the newest gnu compiler (2.95.2) on Sun, SGI, Linux and Windows.
   <LI> the Microsoft Visual C++ compiler, version 6.
   <LI> the mips CC compiler version 7.3 under Irix.
</UL>

Support for the old g++ compiler (2.8) and for mips CC 7.2 has been dropped.

<BR><BR>
The following functionality has been added:

<UL>
<LI> Alpha shapes and weighted alpha shapes in 2D. Alpha shapes are a
     generalization of the convex hull of a point set.
<LI> Arrangements in 2D. Arrangements are related to and based on planar maps.
     The major difference between the two is that curves are allowed to
     intersect in the case of arrangements.
<LI> Extensions to triangulations in 2D.  Constrained triangulations are now
     dynamic: they support insertions of new constraint as well as removal of
     existing constraints.  There are also constrained Delaunay triangulations.
<LI> Triangulations in 3D were added, both Delaunay triangulations and regular
     triangulations.
<LI> Min_quadrilateral optimisations have been added.  These are algorithms to
     compute the minimum enclosing rectangle/parallelogram (arbitrary
     orientation) and the minimum enclosing strip of a convex point set.
<LI> 2d Point_set is a package for 2d range search operations, Delaunay
     triangulation, nearest neighbor queries. This package works only if
     LEDA
     is installed.
<LI> Support for GeoWin visualization library. This also depends on
     LEDA.
<LI> Support for using the
     CLN number type
     together with CGAL.
</LI>
</UL>
</DIV>


<h2 id="release2.0">Release 2.0</h2>
<DIV>
<p>Release date: June 1999</p>

<p>The main difference from release 1.2 is the
introduction of namespaces -- namespace <TT>std</TT> for code from
the standard library and namespace <TT>CGAL</TT> for
the CGAL library.
</DIV>


<h2 id="release1.2">Release 1.2</h2>
<DIV>
<p>Release date: January 1999</p>
<p>Additions to release 1.1 include: </p>

<UL>
   <LI>topological map
   <LI>planar map overlay
   <LI>regular and constrained triangulations
</UL>
</DIV>


<h2  id="release1.1">Release 1.1</h2>
<DIV>
<p>Release date: July 1998</p>

<p>Additions to release 1.0 include:
<UL>
   <LI>3D intersections </LI>
   <LI>kD points </LI>
   <LI>3D convex hull </LI>
   <LI>kD smallest enclosing sphere </LI>
</UL>
</DIV>



<h2 id="release1.0">Release 1.0</h2>
<DIV>
<p>Release date: April 1998</p>

<p>Additions to release 0.9 include:
<UL>
   <LI>Polyhedral surfaces </LI>
   <LI>Halfedge Data Structure</LI>
   <LI>Planar maps </LI>
</UL>
</DIV>


<h2 id="release0.9">Release 0.9</h2>
<DIV>
<p>Release date: June 1997</p>
<p>Initial (beta) release of the CGAL library.
</DIV>

<!--#include virtual="/footer.inc" -->
</td>
</tr>
</table>
</BODY>
</HTML><|MERGE_RESOLUTION|>--- conflicted
+++ resolved
@@ -275,16 +275,12 @@
       models using the third party Eigen library.
     </li>
   </ul>
-<<<<<<< HEAD
   <h3>CGAL and the Boost Graph Library (BGL)</h3>
   <ul>
     <li>Add function <code>CGAL::split_graph_into_polylines()</code> that allows
         to extract from a soup of segments given as a graph, polylines with nodes
         of degree at most 2. In addition a functor can be passed to the function
         to specify additional polyline endpoints.</li>
-=======
-  <h3>CGAL and the Boost Graph Library</h3>
-  <ul>
     <li>
       New functions to manipulate selection of faces, edges and vertices in
       a halfedge graph are added:
@@ -293,7 +289,6 @@
       <code>CGAL::expand_vertex_selection()</code>, <code>CGAL::reduce_vertex_selection()</code>
       and <code>CGAL::select_incident_faces()</code>.
     </li>
->>>>>>> 13de98a9
   </ul>
 <!-- Visualization -->
 

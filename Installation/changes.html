<!DOCTYPE HTML PUBLIC "-//W3C//DTD HTML 4.01 Transitional//EN" "http://www.w3.org/TR/html4/loose.dtd">
<!-- $Id$
     $URL$
-->
<html lang="en-US">
<HEAD>
  <META HTTP-EQUIV="Content-Type" CONTENT="text/html; charset=utf-8">
  <LINK TITLE="CGAL style" REL=stylesheet TYPE="text/css" HREF="cgal.css">
  <style type="text/css">
    h2 { margin-left: 0; }
  </style>

<!--
  <style type="text/css">
    h2
    {
      counter-reset:section;
    }

    h3
    {
      counter-reset:subsection;
    }

    h3:before
    {
      content:counter(section) ". ";
      counter-increment:section;
    }

    h4:before
    {
      counter-increment:subsection;
      content:counter(section) "." counter(subsection) " ";
    }
  </style>
-->
  <TITLE>CGAL - Release History</TITLE>
</HEAD>

<!--#config timefmt="%d %B %y" -->

<BODY>
<table>
<tr>

<!--#include virtual="menu.inc.html" -->



<td valign="top">
<H1>Release History</H1>

<HR>

<table>
<tr>
<td width="2%">
<td width="28%">

<table CELLSPACING=0>
<tr><td><a href="#release4.7">4.7</a>&nbsp;<td> (October 2015)
<tr><td><a href="#release4.6.2">4.6.2</a>&nbsp;<td> (August 2015)
<tr><td><a href="#release4.6.1">4.6.1</a>&nbsp;<td> (June 2015)
<tr><td><a href="#release4.6">4.6</a>&nbsp;<td> (April 2015)
<tr><td><a href="#release4.5.2">4.5.2</a>&nbsp;<td> (February 2015)
<tr><td><a href="#release4.5.1">4.5.1</a>&nbsp;<td> (December 2014)
<tr><td><a href="#release4.5">4.5</a>&nbsp;<td> (October 2014)
<tr><td><a href="#release4.4">4.4</a>&nbsp;<td> (April 2014)
<tr><td><a href="#release4.3">4.3.1</a>&nbsp;<td> (November 2013)
<tr><td><a href="#release4.3">4.3</a>&nbsp;<td> (October 2013)
<tr><td><a href="#release4.2">4.2</a>&nbsp;<td> (March 2013)
<tr><td><a href="#release4.1">4.1</a>&nbsp;<td> (September 2012)
<tr><td><a href="#release4.0.2">4.0.2</a>&nbsp;<td> (July 2012)
<tr><td><a href="#release4.0.1">4.0.1</a>&nbsp;<td> (July 2012)
<tr><td><a href="#release4.0">4.0</a>&nbsp;<td> (March 2012)
<tr><td><a href="#release3.9">3.9</a>&nbsp;<td> (September 2011)
<tr><td><a href="#release3.8">3.8</a>&nbsp;<td> (April 2011)
<tr><td><a href="#release3.7">3.7</a>&nbsp;<td> (October 2010)
<tr><td><a href="#release3.6.1">3.6.1</a>&nbsp;<td> (June 2010)
<tr><td><a href="#release3.6">3.6</a>&nbsp;<td> (March 2010)
<tr><td><a href="#release3.5.1">3.5.1</a>&nbsp;<td> (December 2009)
<tr><td><a href="#release3.5">3.5</a>&nbsp;<td> (October 2009)
<tr><td><a href="#release3.4">3.4</a>&nbsp;<td> (January 2009)
<tr><td><a href="#release3.3.1">3.3.1</a><td> (August 2007)
<tr><td><a href="#release3.3">3.3</a><td> (May 2007)
<tr><td><a href="#release3.2.1">3.2.1</a><td> (July 2006)
<tr><td><a href="#release3.2">3.2</a><td> (May 2006)
<tr><td><a href="#release3.1">3.1</a><td> (December 2004)
<tr><td><a href="#release3.0.1">3.0.1</a><td> (February 2004)
<tr><td><a href="#release3.0">3.0</a><td> (October 2003)
<tr><td><a href="#release2.4">2.4</a><td> (May 2002)
<tr><td><a href="#release2.3">2.3</a><td> (August 2001)
<tr><td><a href="#release2.2">2.2</a><td> (October 2000)
<tr><td><a href="#release2.1">2.1</a><td> (January 2000)
<tr><td><a href="#release2.0">2.0</a><td> (June 1999)
<tr><td><a href="#release1.2">1.2</a><td> (January 1999)
<tr><td><a href="#release1.1">1.1</a><td> (July 1998)
<tr><td><a href="#release1.0">1.0</a><td> (April 1998)
<tr><td><a href="#release0.9">0.9</a><td> (June 1997)
</table>

<td width="60%">
<table>
<caption align=BOTTOM>
Number of lines of code of CGAL<br>
(using <a href="http://www.dwheeler.com/sloccount/"> David A. Wheeler's
'SLOCCount'</a>, restricted to the <code>include/CGAL/</code>
and <code>src/</code> directories).
</caption>
<tr><td><img src="images/release_history_sloccount.png" alt="Releases size graph">
</table>
<td width="10%">
</table>

<HR>
<h2 id="release4.8">Release 4.8 </h2>
<<<<<<< HEAD
=======
<div>
  <p>Release date:  </p>

<!-- Installation (and general changes) -->
<!-- New packages -->
<!-- Major and breaking changes -->
<!-- Arithmetic and Algebra -->
<!-- Combinatorial Algorithms -->
<!-- Geometry Kernels -->
<!-- Convex Hull Algorithms -->
<!-- Polygons -->
<!-- Cell Complexes and Polyhedra -->
<!-- Arrangements -->
<!-- Triangulations and Delaunay Triangulations -->
<!-- Voronoi Diagrams -->
<!-- Mesh Generation -->
<!-- Geometry Processing -->
  <h3>Point Set Processing</h3>
  <ul>
    <li> <b>Breaking change:</b> new template
    parameter <code>Concurrency_tag</code> for the
    functions <code>compute_average_spacing()</code>, <code>edge_aware_upsample_point_set()</code>,
    <code>jet_estimate_normals()</code>, <code>jet_smooth_point_set()</code>,
    and <code>pca_estimate_normals()</code>.</li>
    <li> <code>CGAL::Parallel_tag</code> can no longer be used in
    Point Set Processing algorithms if TBB is not available.</li>
  </ul>
<!-- Spatial Searching and Sorting -->
<!-- Geometric Optimization -->
<!-- Interpolation -->
<!-- Kinetic Data Structures -->
<!-- Support Library -->
<!-- Visualization -->

<!-- end of the div for 4.8 -->
</div>

<h2 id="release4.7">Release 4.7 </h2>
>>>>>>> 687c7ba8
<div>
  <p>Release date:  </p>

<!-- Installation (and general changes) -->
<!-- New packages -->
<!-- Major and breaking changes -->
<!-- Arithmetic and Algebra -->
<!-- Combinatorial Algorithms -->
<!-- Geometry Kernels -->
<!-- Convex Hull Algorithms -->
<!-- Polygons -->
<!-- Cell Complexes and Polyhedra -->
<!-- Arrangements -->
<!-- Triangulations and Delaunay Triangulations -->
<!-- Voronoi Diagrams -->
<!-- Mesh Generation -->
<!-- Surface Reconstruction -->
<!-- Geometry Processing -->
<!-- Spatial Searching and Sorting -->
<!-- Geometric Optimization -->
<!-- Interpolation -->
<!-- Kinetic Data Structures -->
<!-- Support Library -->
<!-- Visualization -->

<!-- end of the div for 4.8 -->
</div>

<h2 id="release4.7">Release 4.7 </h2>
<div>
  <p>Release date: October 2015 </p>

  <h3>Installation</h3>
  <ul>
    <li>The minimum required version of CMake is now 2.8.11. CMake versions
      3.1, 3.2, and 3.3 are supported.</li>
    <li>All Qt4 demos have been updated and now require Qt5 to be
      compiled. Qt5 version 5.3 or higher is required.  The support for Qt4
      is dropped. To compile libCGAL_Qt5 and demos, you must set the cmake
      or environment variable <code>Qt5_DIR</code> to point to the path to
      the directory containing the file <code>Qt5Config.cmake</code>
      created by your Qt5 installation.  If you are using the open source
      edition it should be
    <code>/path-to/qt-everywhere-opensource-src-&lt;version&gt;/qtbase/lib/cmake/Qt5</code>.
    </li>
    <li>The code of the 3D demos now use modern OpenGL, with shaders,
    instead of the fixed pipeline API of OpenGL-1.</li>
    <li>The Microsoft Windows Visual C++ compiler 2015 (VC14) is now
      supported.  However, since this compiler is not officially supported
      by Intel TBB 4.4 and Qt 5.5 (the latest versions available at the
      time of this release), the parallelism features of CGAL and Qt5 demos
      will not work.
    </li>
  </ul>

  <h3>L Infinity Segment Delaunay Graphs (new package)</h3>
  <ul>
    <li>
      The package provides the geometric traits for constructing the
      segment Delaunay graph in the max-norm (L Infinity).  The traits also
      contain methods to draw the edges of the dual of the segment Delaunay
      graph in the max-norm i.e., the segment Voronoi diagram in the
      max-norm. The algorithm and traits rely on the segment Delaunay graph
      algorithm and traits under the Euclidean distance. The segment
      Voronoi diagram in the max-norm has applications in VLSI CAD.
    </li>
  </ul>

  <h3>Advancing Front Surface Reconstruction (new package)</h3>
  <ul>
    <li>
      This package provides a greedy algorithm for surface reconstruction
      from an unorganized point set. Starting from a seed facet, a
      piecewise linear surface is grown by adding Delaunay triangles one by
      one. The most plausible triangles are added first, in a way that
      avoids the appearance of topological singularities.
    </li>
  </ul>

  <h3>Triangulated Surface Mesh Shortest Paths (new package)</h3>
  <ul>
    <li>
      The package provides methods for computing shortest path on
      triangulated surface meshes. Given a set of source points
      on the surface, this package provides a data structure that
      can efficiently provides the shortest path from any point on
      the surface to the sources points.
      There is no restriction on the genus or the number of connected
      components of the mesh.
    </li>
  </ul>

  <h3>Triangulated Surface Mesh Skeletonization (new package)</h3>
  <ul>
    <li>
      This package provides a (1D) curve skeleton extraction algorithm for
      a triangulated polygonal mesh without borders based on the mean
      curvature flow.  The particularity of this skeleton is that it
      captures the topology of the input.  For each skeleton vertex one can
      obtain its location and its corresponding vertices from the input
      mesh.  The code is generic and works with any model of the
      `FaceListGraph` concept.
    </li>
  </ul>

  <h3>3D Point-Set Shape Detection (new package)</h3>
  <ul>
    <li>
      This package implements the efficient RANSAC method for shape
      detection, contributed by Schnabel et al. From an unstructured point
      set with unoriented normals, the algorithm detects a set of
      shapes. Five types of primitive shapes are provided by this package:
      plane, sphere, cylinder, cone and torus. Detecting other types of
      shapes is possible by implementing a class derived from a base shape.
    </li>
  </ul>

  <h3>2D Visibility (new package)</h3>
  <ul>
    <li>This package provides several variants to compute the visibility
      area of a point within polygonal regions in two dimensions.
    </li>
  </ul>

  <h3>Polygon Mesh Processing (new package)</h3>
  <ul>
    <li> This package implements a collection of methods and classes for
      polygon mesh processing, ranging from basic operations on simplices,
      to complex geometry processing algorithms.  The implementation of
      this package mainly follows algorithms and references given in Botsch
      et al.'s book on polygon mesh processing.
    </li>
  </ul>


  <h3>General</h3>
  <ul>
    <li>Support for unordered sets and maps of the stdlib and of boost for
      handle and index classes.
    </li>
  </ul>

  <h3>Approximation of Ridges and Umbilics on Triangulated Surface Meshes</h3>
  <ul>
    <li> This package now supports any model of the
      concept <code>FaceGraph</code>.
    <li> <b>Breaking change:</b> The package no longer support models
      of <code>TriangulatedSurfaceMesh</code> which are not at the same
      time model of the concept <code>FaceGraph</code>.
    </li>
  </ul>

  <h3>dD Geometry Kernel</h3>
  <ul>
    <li>
      Epick_d gains 3 new functors: <code>Construct_circumcenter_d</code>,
      <code>Compute_squared_radius_d</code>,
      <code>Side_of_bounded_sphere_d</code>.
      Those are essential for the computation of alpha-shapes.
    </li>
  </ul>

  <h3>2D Arrangements</h3>
  <ul>
    <li>Introduced a new traits class, called
      <code>Arr_polycurve_traits_2&lt;SubcurveTraits&gt;</code>, which
      handles general piece-wise (polycurve) curves. The pieces do not
      necessarily have to be linear.</li>
    <li>Introduced two new concepts called
      <code>ArrangementApproximateTraits_2</code> and
      <code>ArrangementConstructXMonotoneCurveTraits_2</code>.
      <ul>
	<li>The existing <code>ArrangementLandmarkTraits_2</code> concept,
	  which has two requirements, now refines the two respective
	  concepts above.</li>
	<li>The template parameter of the exsting
	  <code>Arr_polyline_traits_2&lt;SegmentTraits&gt;</code> template
	  must be substituted with a traits class that is a model of
	  the <code>ArrangementConstructXMonotoneTraits_2</code> concept
	  among the other when <code>Arr_polyline_traits_2</code> is
	  instantiated.
        </li>
      </ul>
    </li>
  </ul>

  <h3>2D Minkowski Sums</h3>
  <ul>
    <li>Added support for polygons with holes and optimized the
      construction of Minkowski sums.
      <ul>
        <li>Introduced an implementation of the "reduced convolution"
	  method, a variant of the method described in "2D Minkowski Sum of
	  Polygons Using Reduced Convolution" by Behar and Lien. The new
	  method supports polygons with holes and in many cases out
	  pergorms the implementation of the exsisting (full) convolution
	  method.</li>
        <li>Introduced two new classes that decompose polygons into convex
	  pieces (models of the <code>PolygonConvexDecomposition_2</code>
	  concept) based on vertical decomposition and constrained Delaunay
	  triangulation, respectively. These new models also support the
	  convex decomposition of polygons with holes.
        </li>
      </ul>
    </li>
  </ul>

  <h3>3D Periodic Triangulations</h3>
  <ul>
    <li>Rename <code>Periodic_3_triangulation_traits_3</code> to
      <code>Periodic_3_Delaunay_triangulation_traits_3</code>.
    </li>
    <li>Rename the concept <code>Periodic_3TriangulationTraits_3</code> to
          <code>Periodic_3DelaunayTriangulationTraits_3</code>.
    </li>
    <li>Create <code>Periodic_3_triangulation_traits_3</code> and the
      concept <code>Periodic_3TriangulationTraits_3</code>.
    </li>
  </ul>

  <h3>2D Conforming Triangulations and Meshes</h3>
  <ul>
    <li>
      Add an optimization method <code>CGAL::lloyd_optimize_mesh_2()</code>
      that implements the Lloyd (or Centroidal Voronoi Tesselation)
      optimization algorithm in a Constrained Delaunay Triangulation.  For
      optimization, the triangulation data structure on which the mesher
      relies needs its <code>VertexBase</code> template parameter to be a
      model of the new concept <code>DelaunayMeshVertexBase_2</code>.
    </li>
  </ul>

  <h3>Point Set Processing and Surface Reconstruction from Point Sets</h3>
  <ul>
    <li>
      Add the function <code>CGAL::compute_vcm()</code> for computing the
      Voronoi Covariance Measure (VCM) of a point set. The output of this
      function can be used with the
      function <code>CGAL::vcm_is_on_feature_edge()</code> to determine
      whether a point is on or close to a feature edge. The former function
      is also internally used by <code>CGAL::vcm_estimate_normals()</code>
      to estimate the normals of a point set and it is particularly suited
      to point set with noise.
    </li>
  </ul>

  <h3>Spatial Sorting</h3>
  <ul>
    <li>Add the possibility to sort points on a sphere along
      a space-filling curve using the functions
      <code>CGAL::hilbert_sort_on_sphere</code> and
      <code>CGAL::spatial_sort_on_sphere</code>.</li>
  </ul>

  <h3>Geometric Object Generators</h3>
  <ul>
    <li>Add new random generator of points in a 2D and 3D triangle and in a
        tetrahedron
        (<code>CGAL::Random_points_in_triangle_2</code>,
        <code>CGAL::Random_points_in_triangle_3</code>,
        <code>CGAL::Random_points_in_tetrahedron_3</code>).
    </li>
  </ul>

<!-- end of the div for 4.7 -->
</div>

<h2 id="release4.6.2">Release 4.6.2 </h2>
<div>
  <p>Release date: August 2015 </p>

  <p>This release only fixes bugs. See the list of fixed bugs on Github:</p>
  <p><a href="https://github.com/CGAL/cgal/issues?q=milestone%3A4.6.2">
    https://github.com/CGAL/cgal/issues?q=milestone%3A4.6.2
  </a></p>
</div>

<h2 id="release4.6.1">Release 4.6.1 </h2>
<div>
  <p>Release date: June 2015 </p>

  <p>This release only fixes bugs. See the list of fixed bugs on Github:</p>
  <p><a href="https://github.com/CGAL/cgal/issues?q=milestone%3A4.6.1+-label%3Ainvalid">
    https://github.com/CGAL/cgal/issues?q=milestone%3A4.6.1+-label%3Ainvalid
  </a></p>
</div>

<h2 id="release4.6">Release 4.6 </h2>
<div>
  <p>Release date: April 2015 </p>

<!-- Installation (and general changes) -->
  <h3>Installation</h3>
  <ul>
    <li>The required version of Boost is now 1.48 or higher.</li>
  </ul>
<!-- New packages -->
  <h3>2D Polyline Simplification (new package)</h3>
  <ul>
    <li>This package enables to simplify polylines with the guarantee
        that the topology of the polylines does not change. This can be
        done for a single polyline as well as for a set of polyline
        constraints in a constrained triangulation. The simplification
        can be controlled with cost and stop functions.</li>
  </ul>

  <h3>2D Generalized Barycentric Coordinates (new package)</h3>
  <ul>
    <li>This package offers an efficient and robust implementation of
        two-dimensional closed-form generalized barycentric coordinates
        defined for simple two-dimensional polygons.</li>
  </ul>

  <h3>Scale-Space Surface Reconstruction (new package)</h3>
  <ul>
    <li>This new package provides a class gathering a dedicated smoothing
        algorithm and some convenience functions to help the creation of
        a surface out of a point set using the 3D Alpha Shapes package.
        The particularity of this reconstruction pipeline is that the
        input point are in the output and no new points are created.
        Note that in the current version, the output is a triangle soup
        that is not necessarily a valid (manifold) polyhedral surface.
    </li>
  </ul>

  <h3>Surface Mesh (new package)</h3>
  <ul>
    <li>The surface mesh class provided by this package is an implementation
        of the halfedge data structure allowing to represent polyhedral surfaces.
        It is an alternative to the packages <code>CGAL::Polyhedron_3</code>
        and <code>CGAL::HalfedgeDS</code>. </li>
  </ul>

  <h3>dD Triangulation (new package)</h3>
  <ul>
    <li>This new package provides classes for manipulating triangulations
        in Euclidean spaces whose dimension can be specified at
        compile-time or at run-time. It also provides a class that
        represents Delaunay triangulations.</li>
  </ul>

<!-- Major and breaking changes -->
  <h3>dD Convex Hulls and Delaunay Triangulations</h3>
  <ul>
    <li>This package is deprecated and the new package Triangulation should be used instead.</li>
  </ul>
<!-- Arithmetic and Algebra -->
<!-- Combinatorial Algorithms -->
<!-- Geometry Kernels -->
  <h3>dD Geometry Kernel</h3>
  <ul>
    <li> It has been reported that the recently introduced <code>Epick_d</code>
      kernel may not work with Intel C++ Compiler prior to version 15.
      Documentation has been updated.</li>
  </ul>
<!-- Convex Hull Algorithms -->
  <h3>3D Convex Hulls</h3>
  <ul>
    <li>Add functions <code>halfspace_intersection_3</code> and
        <code>halfspace_intersection_with_constructions_3</code> to compute
        the intersection of halfspaces defining a closed polyhedron.</li>
    <li>Fix a bug introduced in CGAL 4.5 that can appear while computing
        the convex hull of coplanar points.</li>
    <li>Fix a robustness issue in <code>Convex_hull_traits_3</code>.
        This traits is used by default with the kernel
        <code>Exact_predicates_inexact_constructions_kernel</code>.</li>
    <li>The function <code>CGAL::convex_hull_incremental_3</code> is deprecated and
        the function <code>convex_hull_3</code> should be used instead.</li>
  </ul>
<!-- Polygons -->
<!-- Cell Complexes and Polyhedra -->
  <h3>Combinatorial Maps and Linear Cell Complex</h3>
  <ul>
    <li>Added <code>correct_invalid_attributes</code>,
      <code>set_automatic_attributes_management</code> and
      <code>are_attributes_automatically_managed</code> methods in
      <code>CombinatorialMap</code> concept. This allows high level
      operations to not update non void attributes during massive calls
      of these operations, but only after the end of their executions.
    </li>
  </ul>
<!-- Arrangements -->
<!-- Triangulations and Delaunay Triangulations -->
 <h3>2D Triangulations</h3>
  <ul>
    <li>The class <code>Constrained_triangulation_plus_2</code> now
        can handle polylines as constraints.</li>
    <li>As a consequence a <code>Constraint_id</code> has been introduced
        which replaces <code>pair&lt;Vertex_handle,Vertex_handle&gt;</code> as
        identifier of a constraint.
  </ul>
<!-- Voronoi Diagrams -->
<!-- Mesh Generation -->
  <h3>3D Mesh Generation</h3>
  <ul>
    <li>Add member functions <code>output_boundary_to_off</code> and
        <code>output_facets_in_complex_to_off</code>
        in the class <code>CGAL::Mesh_complex_3_in_triangulation_3</code>
        to export the boundary of a domain or a subdomain.</li>
  </ul>
<!-- Geometry Processing -->
<!-- Spatial Searching and Sorting -->
  <h3>3D Fast Intersection and Distance Computation</h3>
  <ul>
    <li>Add new constructors
    to <code>AABB_halfedge_graph_segment_primitive</code> and
    <code>AABB_face_graph_triangle_primitive</code> in order to be able to
    build primitives one by one.</li>
  </ul>
  <h3>Spatial Searching</h3>
  <ul>
    <li>
      Fixed a bug in <code>CGAL::Splitters.h</code> sliding midpoint rule,
      where degenerated point sets (e.g.,points on segment)
      caused the kd-tree to get linear.
    </li>
    <li>
      Improved performance of <code>Orthogonal_k_neighbor_search</code>.
      Note that VC 2013 does not
      compile <code>boost::container::deque</code> of Boost 1_55 and does
      hence have a workaround which does not have the improvement.
    </li>
    <li>
      <b>Breaking change:</b> The concept <code>OrthogonalDistance</code> has
      new function overloads for <code>min_distance_to_rectangle</code> and
      <code>max_distance_to_rectangle</code> with an additional reference
      parameter <code>std::vector</code>.
    </li>
    <li>
      <b>Breaking change:</b> The order of the points in the iterator range
      <code>[tree.begin(),tree.end()]</code> is not the order of
      insertion of the points into the tree.  This was not guaranteed before
      but might have been observed and exploited by users.
    </li>
    <li>
      Derived <code>kd_tree_leaf_node</code>
      and <code>kd_tree_internal_node</code> from <code>kd_tree_node</code>
      to save memory.
    </li>
  </ul>
<!-- Geometric Optimization -->
<!-- Interpolation -->
<!-- Support Library -->
  <h3>Geometric Object Generators</h3>
  <ul>
    <li>Add a new function <code>random_convex_hull_in_disc_2</code> that
        efficiently generates a random polygon as the convex hull of
        uniform random points chosen in a disc.</li>
  </ul>
<!-- end of the div for 4.6 -->
</div>

<h2 id="release4.5.2">Release 4.5.2</h2>
<div>
  <p>Release date: February 2015</p>

  <h3>General</h3>
  <ul>
    <li> Fix a bug that prevented the compilation with recent versions of
    Boost (>=1.56) when explicit conversions operators (from C++11) are
    supported. That prevented the compilation with Microsoft Visual Studio
    2013.
  </ul>
  <h3>3D Convex Hulls</h3>
  <ul>
    <li> Fix a non-robust predicate bug that was showing up when input
    points where lexicographically sorted.</li>
  </ul>
  <h3>3D Mesh Generation</h3>
  <ul>
    <li>Fix a bug in the sliver perturbation optimization method.  It could
      create some holes on the surface of the mesh.</li>
  </ul>
</div>

<h2 id="release4.5.1">Release 4.5.1 </h2>
<div>
  <p>Release date: December 2014 </p>

  <h3>3D Mesh Generation</h3>
  <ul>
    <li>Fix a bug in the sliver exudation preservation of boundaries. </li>
  </ul>
</div>

<h2 id="release4.5">Release 4.5 </h2>
<div>
  <p>Release date: October 2014 </p>

<!-- Installation (and general changes) -->
  <h3>Installation</h3>
  <ul>
    <li>Changes in the set of supported platforms:
      <ul>
        <li>The Microsoft Windows Visual C++ compiler 2008 (VC9) is no
          longer supported since CGAL-4.5.</li>
      </ul>
    </li>
    <li>Since CGAL version 4.0, Eigen was the recommended third-party
      library to use with <i>Planar Parameterization of Triangulated
      Surface Meshes</i>, <i>Surface Reconstruction from Point
      Sets</i>, <i>Approximation of Ridges and Umbilics on Triangulated
      Surface Meshes</i>, and <i>Estimation of Local Differential
      Properties of Point-Sampled Surfaces</i> packages. From CGAL
      version 4.5, Taucs, Blas and Lapack are no longer supported.
    </li>
    <li>CGAL is now compatible with the new CMake version 3.0.</li>
  </ul>

<!-- New packages -->
  <h3>Triangulated Surface Mesh Deformation (new package)</h3>
  <ul>
    <li> This package allows to deform a triangulated surface mesh
      under positional constraints of some of its vertices without
      requiring any additional structure other than the surface mesh itself.
      The methods provided implements an as-rigid-as-possible deformation.
      Note that the main class name has changed between the 4.5-beta1 and the 4.5
      releases to better match the CGAL naming conventions
      (from <code>CGAL::Deform_mesh</code> to <code>CGAL::Surface_mesh_deformation</code>).
    </li>
  </ul>

<!-- Major and breaking changes -->
  <h3>CGAL and the Boost Graph Library (major changes)</h3>
  <ul>
    <li>Cleanup of the <code>HalfedgeGraph</code> concept. In particular:
    <ul>
      <li>Introduction of the notion of <code>halfedge_descriptor</code> in
        the specialization of the
        class <code>boost::graph_traits</code>.</li>
      <li>Deprecation of <code>halfedge_graph_traits</code>.</li>
      <li>A model of <code>HalfedgeGraph</code> is considered as an
        undirected graph. Thus any call to <code>edges()</code> should be
        replaced by <code>halfedges()</code> and <code>num_edges()</code>
        now returns the number of (undirected) edges.
      <li><b>Breaking change:</b> <code>is_border_edge</code>
        and <code>is_border_halfedge</code> properties are removed.  The
        free functions <code>is_border()</code>
        and <code>is_border_edge()</code> should be used instead.</li>
      <li>Renaming of <code>HalfedgeGraph</code> specific free
        functions.</li>
    </ul>
    </li>
    <li>Introduction of the <code>FaceGraph</code> concept.</li>
    <li>Adaptation of the package <em>Triangulated Surface Mesh
      Simplification</em> and of the
      class <code>AABB_halfedge_graph_segment_primitive</code> from the
      package <em>3D Fast Intersection and Distance Computation</em> to
      the API change.</li>
    <li>Update of the package <em>Triangulated Surface Mesh
      Segmentation</em> and of the class
      <code>AABB_face_graph_triangle_primitive</code> from the
      package <em>3D Fast Intersection and Distance Computation</em> to
      accept model of the newly introduced concepts.</li>
    <li>Offer <em>Euler</em> operations as free functions for models of the
      graph concepts provided by CGAL.</li>
    <li>Specialization of <code>boost::graph_traits</code>
      for <code>OpenMesh::PolyMesh_ArrayKernelT</code> as proof of
      concept.  A <code>OpenMesh::PolyMesh_ArrayKernelT</code> becomes a
      model of the aforementioned concepts when including
      <code>CGAL/boost/graph/graph_traits_PolyMesh_ArrayKernelT.h</code>.</li>
  </ul>

<!-- Geometry Kernels -->
  <h3>dD Geometry Kernel</h3>
  <ul>
    <li> A new model <code>Epick_d</code> of the <code>Kernel_d</code>
      concept is introduced. It provides better performance through
      arithmetic filtering and specializations for fixed dimensions. It may
      not work with compilers as old as gcc-4.2, but was tested with
      gcc-4.4.</li>
  </ul>

<!-- Convex Hull Algorithms -->
  <h3>3D Convex Hulls</h3>
  <ul>
    <li> Clean up the documentation of the concepts</li>
  </ul>

<!-- Arrangements -->
  <h3>2D Arrangements</h3>
  <ul>
    <li>Fixed a bug in removing an unbounded curve (e.g., a ray) from
      an arrangement induced by unbounded curves.</li>
  </ul>

  <h3>2D Snap Rounding</h3>
  <ul>
    <li> Replaced use of private <code>kd_tree</code> with CGAL's
      official <code>Kd_tree</code> from <code>Spatial_searching</code>
      package; results in a small performance gain. Removed the
      private <code>kd_tree</code> package.
    </li>
  </ul>

<!-- Triangulations and Delaunay Triangulations -->
  <h3>3D Triangulations</h3>
  <ul>
    <li> Add an experimental parallel version of the Delaunay triangulation
      and the regular triangulation algorithms, which allows parallel
      insertion and removal of point ranges.</li>
    <li>Add caching of circumcenters to
      <code>Regular_triangulation_cell_base_3</code>. The cache value is
      computed when <code>cell->circumcenter()</code>
      or <code>rt.dual(cell)</code> functions are called.
    </li>
  </ul>

  <h3>3D Periodic Triangulations</h3>
  <ul>
    <li>Add a method to locate point with inexact predicates.
    </li>
  </ul>

<!-- Mesh Generation -->
  <h3>3D Mesh Generation</h3>
  <ul>
    <li>Add a new constructor for the
      class <code>Labeled_mesh_domain_3</code> which takes
      an <code>Iso_cuboid_3</code>.</li>
    <li>Add a new labeling function wrapper for meshing multi-domain.</li>
    <li>The meshing functionality in the Qt demos
      in <code>demo/Polyhedron/</code> and <code>demo/Mesh_3/</code> can
      now use the handling of 1d-features, that exists in CGAL since
      version 3.8.
    <li> Add an experimental parallel version of the 3D mesh refinement and
      mesh optimization methods.
    </li>
  </ul>

<!-- Geometry Processing -->
  <h3>Point Set Processing and Surface Reconstruction from Point Sets</h3>
  <ul>
    <li>The former demo has been removed and is fully merge in the
    Polyhedron demo.</li>
  </ul>

  <h3>Point Set Processing</h3>
  <ul>
    <li>Workaround a bug in dijsktra shortest path of boost 1.54 by
      shipping and using the boost header from the 1.55 release. This
      header will be used only if you are using the version 1.54 of
      boost.
    </li>
  </ul>

  <h3>Triangulated Surface Mesh Simplification</h3>
  <ul>
    <li>
      <b>Breaking change:</b> Due to the cleanup of the concepts of the
      package <em>CGAL and the Boost Graph Library</em>, the named
      parameter <code>edge_is_border_map</code> has been removed, and the
      named parameter
      <code>edge_is_constrained_map</code> now expects a property map with
      an edge descriptor as key type (vs. halfedge descriptor before).
    </li>
    <li>Add some optimization in the code making the implementation faster
      (depending on the cost and the placement chosen). However, for an
      edge which collapse is not topologically valid, the vector of
      vertices of the link provided by its profile might contains
      duplicates, thus also breaking the orientation guarantee in the
      vector.  This must not be a problem for users as the edge is not
      collapsible anyway but if it is a absolute requirement for user
      defined cost/placement, defining the
      macro <code>CGAL_SMS_EDGE_PROFILE_ALWAYS_NEED_UNIQUE_VERTEX_IN_LINK</code>
      will restore the former behavior.
    </li>
  </ul>

<!-- Spatial Searching and Sorting -->
  <h3>dD Spatial Searching</h3>
  <ul>
    <li> Added methods <code>reserve(size_t size)</code> and <code>size_t
      capacity()</code> to class <code>Kd_tree</code> to allocate memory
      to store <code>size</code> points and to report that number (STL
      compliance).
    </li>
  </ul>

<!-- Support Library -->
  <h3>STL Extensions for CGAL</h3>
  <ul>
    <li> Add <code>Compact_container::operator[]</code>, allowing a direct
      access to the ith element of a compact container.</li>
    <li> Add <code>Concurrent_compact_container</code>, a compact container
      which allows concurrent insertion and removal.</li>
  </ul>

<!-- end of the div for 4.5 -->
</div>

<h2 id="release4.4">Release 4.4 </h2>
<div>
  <p>Release date: April 2014 </p>
  <h3>Installation</h3>
  <ul>
    <li>Additional supported platforms:
      <ul>
        <li>The Apple Clang compiler version 5.0 is now supported on
          OS X Mavericks.</li>
        <li>The Microsoft Windows Visual C++ compiler 2013 (VC12) is now
          supported.</li>
      </ul>
    </li>
  </ul>
  <h3>Triangulated Surface Mesh Segmentation (new package)</h3>
  <ul>
    <li> This package implements the segmentation of triangulated surface meshes
         based on the Shape Diameter Function (SDF). In addition, it also provides
         functions to generate segmentations based on a user defined alternative
         to the SDF.
    </li>
  </ul>


  <h3>Number Types</h3>
  <ul>
    <li> A new class <code>CGAL::Mpzf</code> is introduced on some platforms
      for exact ring operations. It is used to improve the speed of the
      evaluation of predicates in degenerate situations.</li>
  </ul>

  <h3>2D and 3D Geometry Kernel </h3>
  <ul>
    <li> Fix a bug introduced in CGAL 4.3 when computing the intersection
         of two 3D triangles.</li>
  </ul>

  <h3>2D Polygon Partitioning</h3>
  <ul>
    <li>Bug fix to make the partition algorithms working with a Lazy kernel such as
        <code>Exact_predicates_exact_constructions_kernel</code>.
    </li>
  </ul>

  <h3>2D Regularized Boolean Set-Operations</h3>
  <ul>
    <li>Fix two memory leaks in
      <code>CGAL::General_polygon_set_2</code>.
    </li>
  </ul>

  <h3>Combinatorial Maps and Linear Cell Complex</h3>
  <ul>
    <li> <code>null_dart_handle</code> is no longer a static data member in
      the <code>CombinatorialMap</code> concept. This implies to move the
      following methods of <code>Dart</code> concept
      into <code>CombinatorialMap</code>
      concept: <code>is_free</code>, <code>highest_nonfree_dimension</code>,
      <code>opposite</code> and <code>other_extremity</code>. We also
      transform the static methods <code>vertex_attribute</code>
      and <code>point</code> of <code>Linear_cell_complex</code> class into
      non static methods. You can define the CGAL_CMAP_DEPRECATED macro to
      keep the old behavior.
    </li>
  </ul>

  <h3>2D Arrangements</h3>
  <ul>
    <li> Revise the API of <b>polylines</b>. In particular,
      <i>construction</i> is now done using functors
      and <i>iteration</i> is possible only on the segments of a
      polyline.
    <li>Fix a bug in the <i>Landmark</i> point-location strategy.</li>
  </ul>

  <h3>2D Snap Rounding</h3>
  <ul>
    <li>Fix a memory leak</li>
  </ul>

  <h3>2D Triangulations</h3>
  <ul>
    <li>Add different overloads of the function <code>insert_constraints</code>
        that inserts a range of points and segments, or a range of segments.
        These functions uses the spatial sorting in order to speed
        up the time needed for the insertion.
    </li>
  </ul>

  <h3>3D Alpha Shapes</h3>
  <ul>
    <li> Add member functions in <code>CGAL::Alpha_shape_3</code> to give
         access to the alpha status of edges and facets
         (<code>get_alpha_status())</code>.</li>
    <li> Add another filtration method
          (<code>filtration_with_alpha_values()</code>) that reports the
          alpha value at which each face appears in the filtration.</li>
  </ul>

  <h3>3D Mesh Generation</h3>
  <ul>
    <li>Fix the access to functions <code>number_of_facets</code>
	and <code>number_of_cells</code> in
	<code>Mesh_complex_3_in_triangulation_3</code>.
    </li>
    <li>Change the internal API of the sliver perturber, to make possible
	for developers to optimize another criterion than the (default)
	minimal dihedral angle.  Developers can also define a new
	perturbation vector (for angles we had gradient of squared
	circumradius, gradient of volume, gradient of minimal dihedral
	angle, and random) which is better suitable to optimize their
	criterion.
    </li>
    <li>Improve the use of cache values in <code>Mesh_cell_base_3</code> to
          (re)compute circumcenters and sliver criterion values only when
          needed.
    </li>
  </ul>

  <h3>Triangulated Surface Mesh Simplification</h3>
  <ul>
    <li>Fix a bug in the way edges can be marked as non-removable by adding
        a named-parameter <code>edge_is_constrained_map</code> to the function
        <code>edge_collapse</code></li>
  </ul>

  <h3>dD Spatial Searching</h3>
  <ul>
    <li>Fix a documentation bug: The property map passed as template
      parameter to the classes
      <code>Search_traits_adapter</code> and <code>Distance_adapter</code>
      must be a lvalue property map. To avoid incorrect usage, a static
      assertion has been added in the CGAL code to prevent the user from
      instantiating these classes with an incorrect property map type.</li>
  </ul>

 <h3>CGAL ipelets</h3>
  <ul>
    <li> Better description of the demo ipelets in the user manual     </li>
    <li> New ipelet for pencils of circles</li>
    <li> New ipelet for hyperbolic geometry in Poincaré model</li>
    <li> The generator ipelet now generates point in a selected zone</li>
    <li> Hilbert sort ipelet implements two policies</li>
  </ul>
</div>

<h2 id="release4.3">Release 4.3 </h2>
<div>
  <p> Release date: October 2013 </p>

  <h3>The CGAL Manual</h3>
  <ul>
    <li>The documentation of CGAL is now generated with Doxygen.</li>
  </ul>

  <h3>2D Periodic Triangulations (new package)</h3>
  <ul>
    <li> This package allows to build and handle triangulations of point
      sets in the two dimensional flat torus. Triangulations are built
      incrementally and can be modified by insertion or removal of
      vertices. They offer point location facilities.  The package provides
      Delaunay triangulations and offers nearest neighbor queries and
      primitives to build the dual Voronoi diagrams.
    </li>
  </ul>

  <h3>API Changes</h3>
      <h4>2D and 3D Geometry Kernel </h4>
      <ul>
        <li> The intersection functions and functors used to return
          a <code>CGAL::Object</code> in order to deal with the different
          possible return types. However, depending on the arguments it is
          possible to reduce the possible return types to a small set. For
          this reason and to take advantage of the type safety, we decided
          to use <code>boost::variant</code> instead
          of <code>CGAL::Object</code>.  The <code>result_of</code>
          protocol is now even more useful to determine the return type of
          the intersection functions and functors. The change should be
          relatively transparent to the user thanks to the implicit
          constructor added to <code>CGAL::Object</code>. However, it is
          recommended to upgrade your code.  The previous behavior can be
          restored by defining the
          macro <code>CGAL_INTERSECTION_VERSION</code> to 1.
        </li>
      </ul>
      <h4>2D Arrangements</h4>
      <ul>
        <li> The type of the result of point location queries changed to
	  <code>boost::variant</code> (from <code>CGAL::Object</code>).
	  For convenience, the previous behavior can be restored by defining
	  the macro <code>CGAL_ARR_POINT_LOCATION_VERSION</code> to 1.
	<li> Introduced an optimization for operations on large and dense
	  arrangements.
        </li>
      </ul>
      <h4>3D Fast Intersection and Distance Computation</h4>
      <ul>
        <li>Following the intersection API
          change, <code>Object_and_primitive_id</code> has been replaced by
          a template class
          <code>Intersection_and_primitive_id&lt;Query&gt;</code> to determine
          the type depending on the query object type.
        </li>
      </ul>
      <h4>CGAL and Boost Property Maps</h4>
      <ul>
        <li>The <code>key_type</code> of the property maps provided by CGAL
          used to be an iterator. In order to be more easily re-used,
          the <code>key_type</code> has been changed to be
          the <code>value_type</code> of the iterator.  The packages that
          have been updated to match these changes are <b>Point Set
          Processing</b> and <b>Surface Reconstruction from Point Sets</b>.
          However, for most users this change should be transparent if the
          default property maps were used.  For convenience, the former
          behavior can be enabled by defining the
          macro <code>CGAL_USE_PROPERTY_MAPS_API_V1</code>.
    </li>
  </ul>

  <h3>Algebraic Foundations</h3>
  <ul>
    <li>For convenience, add an overload of <code>make_rational()</code>
    taking a pair of numbers.</li>
  </ul>

  <h3>2D and 3D Geometry Kernel </h3>
  <ul>
    <li>A <code>Iso_rectangle_2</code> can now be constructed from
      a <code>Bbox_2</code> and an <code>Iso_cuboid_3</code> from
      a <code>Bbox_3</code>. </li>
    <li> The implementation of <code>CGAL::Object</code> has been updated
      and now uses <code>boost::shared_ptr</code>
      and <code>boost::any</code>. This implementation is faster.
    </li>
    <li>Add to <code>Bbox_2</code> and <code>Bbox_3</code>
      a <code>+=</code> operator as well as free functions to get the
      bounding box of a range of geometric objects.
    </li>
  </ul>

  <h3>Combinatorial Maps</h3>
  <ul>
    <li>Two bug fixes: do not use the 2 least significant bits for cell
      attribute without dart support; share the mark when copying a
      CMap_cell_iterator.</li>
    <li>Add a constructor taking a given combinatorial map as argument,
      possibly with different dimension and/or different attributes. This
      allows to transform a combinatorial map.</li>
    <li>Add operator= and swap method.</li>
    <li>Add dynamic onmerge/onsplit functions that can be associated
      dynamically to i-attributes and which are automatically called when
      i-cells are split/merged.</li>
    <li>Add a function allowing to reverse the orientation of a
      combinatorial map, and another one to reverse one connected component
      of a combinatorial map.</li>
  </ul>

  <h3>3D Boolean Operations on Nef Polyhedra</h3>
  <ul>
    <li>Bug-fix in IO when using <code>Lazy_exact_nt</code> as number type
      or <code>Exact_predicates_exact_constructions_kernel</code> as
      kernel.</li>
  </ul>

  <h3>2D Triangulations</h3>
  <ul>
    <li>Extend the concept <code>TriangulationDataStructure_2</code> to
      require a more general <code>copy_tds</code> function that allows a
      copy between TDS of different types. The CGAL model has been
      updated.</li>
    <li>Add a way to efficiently insert a range of points with information
      into the 2D constrained Delaunay triangulations.
  </ul>

  <h3>3D Triangulations</h3>
  <ul>
    <li>Extend the concept <code>TriangulationDataStructure_3</code> to
      require a more general <code>copy_tds</code> function that allows a
      copy between TDS of different types. The CGAL model has been
      updated.</li>
    <li>Add an advanced function to set the infinite vertex of the
      triangulation for low level operations</li>
    <li>Fix a bug in the function inserting a range of points with info
      when the <code>Fast_location</code> tag is used</li>
  </ul>

  <h3>2D Segment Delaunay Graph</h3>
  <ul>
    <li>Add functions <code>insert_points</code>
      and <code>insert_segments</code> to insert a range of points and
      segments. These functions uses the spatial sorting in order to speed
      up the time needed for the insertion. The
      function <code>insert(Input_iterator first, Input_iterator beyond,
      Tag_true)</code> has been updated to dispatch the input when possible
      to these functions.
    </li>
  </ul>

  <h3>2D Apollonius Graphs</h3>
  <ul>
    <li>Modified insertion algorithm so that the code can handle
      pseudo-circles as well.</li>
    <li>Updated implementation of the vertex conflict predicate by a
      faster version.</li>
  </ul>

  <h3>3D Mesh Generation</h3>
  <ul>
    <li>Speed-up <code>Mesh_3</code> and in particular the global
      optimizers (Lloyd and ODT) by introducing a
      parameter <code>do_freeze</code> to prevent from moving vertices
      which would move of very small displacements.</li>
    <li> Introduce new data structures and options for speed-up and
      compacity. Note that <code>Compact_mesh_cell_base_3</code> and
      <code>Mesh_vertex_base_3</code> are now our favoured implementations
      of the concepts MeshCellBase_3 and MeshVertexBase_3.
    </li>
    <li>Introduce a new constructor
      for <code>Polyhedral_mesh_domain_3</code> that takes a bounding
      polyhedron to be meshed along with a polyhedral surface entirely
      included in it.  This allows the user to mesh a polyhedral domain
      with internal surface(s) which can be non-watertight and even
      non-manifold.
    </li>
    <li> Several documentation bug fixes.</li>
    <li> Provide the ability to plug in custom cell_base/vertex_base
      classes into the Mesh_triangulation_3 class. </li>
  </ul>

  <h3>Triangulated Surface Mesh Simplification</h3>
  <ul>
    <li>Fix a segmentation fault that was happening when some edges of length 0
        were in the input mesh.</li>
  </ul>
  <h3>3D Fast Intersection and Distance Computation</h3>
  <ul>
    <li>Following the intersection API
      change, <code>Object_and_primitive_id</code> has been replaced by a
      template class
      <code>Intersection_and_primitive_id&lt;Query&gt;</code> to determine
      the type depending on the query object type.
    </li>
    <li>Introduce the
      class <code>AABB_halfedge_graph_segment_primitive</code>, which
      replaces the class <code>AABB_polyhedron_segment_primitive</code>
      (which is now deprecated).  The new class is more general and can be
      used with any model of <code>HalfedgeGraph</code>.</li>
    <li>Introduce the class <code>AABB_face_graph_triangle_primitive</code>
      which replaces the
      class <code>AABB_polyhedron_triangle_primitive</code> (which is now
      deprecated).</li>
    <li>Document the classes <code>AABB_segment_primitive</code>
      and <code>AABB_triangle_primitive</code> that were already used in
      some examples.</li>
    <li>Add a generic primitive class <code>AABB_primitive</code> that
      allows to define a primitive type by defining only two property
      maps.</li>
    <li>Introduce a new concept of
      primitive <code>AABBPrimitiveWithSharedData</code>. It allows to have
      some data shared between the primitives stored in
      a <code>AABB_tree</code>.  With this you can, for example have a
      primitive wrapping an integer which refers to the position of a
      geometric object in a <code>std::vector</code>.  Only one reference
      to this vector will be stored in the traits of the tree.  The
      concept <code>AABBTraits</code>, its model <code>AABB_traits</code>
      and the class <code>AABB_tree</code> have been updated accordingly.
      However, everything is backward compatible.</li>
    <li> Fix a memory leak in the destructor of the
    class <code>AABB-tree</code></li>
  </ul>

  <h3>STL Extensions for CGAL</h3>
  <ul>
    <li>Add to <code>Dispatch_output_iterator</code>
      and <code>Dispatch_or_drop_output_iterator</code> an operator to
      accept and dispatch a tuple of values.
    </li>
  </ul>

  <h3>Concurrency in CGAL</h3>
  <ul>
    <li>Add a <code>FindTBB</code> CMake module so that one can easily link
      with TBB to write shared-memory parallel code.</li>
    <li>Introduce two new tags: Sequential_tag and Parallel_tag</li>
  </ul>
</div>

<h2 id="release4.2">Release 4.2 </h2>
<div>
  <p> Release date: March 2013 </p>

  <h3>Installation</h3>
  <ul>
    <li>Additional supported platforms:
      <ul>
        <li>The Microsoft Windows Visual C++ compiler 2012 (VC11) is now
        supported.</li>
      </ul>
    </li>
    <li>With Microsoft Visual C++ (all supported versions), the compiler
      flags <code>/bigobj</code> and <code>/wd4503</code> are added by CGAL
      CMake scripts.
    </li>
    <li>This is the last release whose "<tt>UseCGAL.cmake</tt>" file (if
      using CGAL in a CMake build environment) contains the line
<pre>
  link_libraries(${CGAL_LIBRARIES_DIR} ${CGAL_3RD_PARTY_LIBRARIES_DIRS})
</pre>
      as this is a deprecated CMake command. The correct way to link with
      CGAL's libraries (as for required 3rd party libraries) is to use
      '<code>target_link_libraries</code>' which specifies for each build
      target which libraries should be linked. The following serves as
      example:
<pre>
  find_package(CGAL)
  include(${CGAL_USE_FILE})
  add_executable(myexe main.cpp)
  target_link_libraries(myexe ${CGAL_LIBRARIES}
                              ${CGAL_3RD_PARTY_LIBRARIES})
</pre>
      We also expect further changes in CGAL's CMake setup (change of
      variable names, consistency of filename and output, removing
      essential libraries, building executables, removal of
      '<code>${CGAL_3RD_PARTY_LIBRARIES}</code>').
    </li>
  </ul>

  <h3>2D Arrangements</h3>
  <ul>
    <li> Enhanced the 2D-arrangements demonstration program and ported it
      to Qt4. The new demonstration program makes use of the CGAL Graphics
      View framework, in which the 2D primitives are individually
      represented as objects in a scene. (The implementations of several
      demos in CGAL already make use of this framework.) This project was
      carried out as part of the 2012 Google Summer of Code program.</li>
    <li>Fixed a bug in the Walk-Along-A-Line point location strategy for
      arrangements induced by unbounded curves.</li>
  </ul>

  <h3>2D Circular Geometry Kernel</h3>
  <ul>
    <li>Fix the intersection type computed when intersecting two identical circles.</li>
    <li>Forward correctly the result type of the linear kernel functors</li>
  </ul>

  <h3>2D Triangulations</h3>
  <ul>
    <li> Add mechanism to avoid call stack overflow
    in <code>Delaunay_triangulation_2</code>
    and <code>Constrained_Delaunay_triangulation_2</code>.
    <li> Add a constructor for <code>Regular_triangulation_2</code>
    and <code>Delaunay_triangulation_2</code> from a range of points or a
    range of points with info.
  </ul>

  <h3>2D Voronoi Diagram Adaptor</h3>
  <ul>
    <li> Bug-fix: Add ccb() method in face type as documented.
  </ul>

  <h3>3D Minkowski Sum of Polyhedra</h3>
  <ul>
    <li> Fix a memory leak.
  </ul>

  <h3>3D Fast Intersection and Distance Computation</h3>
  <ul>
    <li> Update requirements of the concepts <code>AABBTraits</code>
    and <code>AABBGeomTraits</code> to match the implementation of the
    package.
  </ul>

  <h3>Generator</h3>
  <ul>
    <li> Addition of the <code>Combination_enumerator</code>
  </ul>

  <h3>STL Extensions</h3>
  <ul>
    <li>Introduction of <code>CGAL::cpp11::result_of</code> as an alias to
      the tr1 implementation from boost of the <code>result_of</code>
      mechanism.  When all compilers supported by CGAL will have a Standard
      compliant implemention of the C++11 <code>decltype</code> feature, it
      will become an alias to
      <code>std::result_of</code>.
    </li>
  </ul>

  <h3>Surface Reconstruction from Point Sets</h3>
  <ul>
    <li> Performance improvements and addition of an option to better
    reconstruct undersampled zones. The poisson reconstruction plugin
    of the Polyhedron demo has an option to switch it on.
  </ul>
</div>


<h2 id="release4.1">Release 4.1 </h2>
<div>
  <p> Release date: October 2012</p>

  <h3>Installation</h3>
  <ul>
    <li>Additional supported platforms:
      <ul>
        <li>The Apple Clang compiler versions 3.1 and 3.2 are now supported on
          Mac OS X.</li>
      </ul>
    </li>
    <li>Improved configuration for essential and optional external third party software</li>
    <li>Added more general script to create CMakeLists.txt files: <tt>cgal_create_CMakeLists</tt></li>
    <li>Availability tests for C++11 features are now performed with the help of <a href="http://www.boost.org/libs/config">Boost.Config</a>. A Boost version of 1.40.0 or higher is needed to use C++11 features.</li>
  </ul>

  <h3>2D Arrangement</h3>
  <ul>
    <li>Improved the implementation of the incremental randomized
      trapezoidal decomposition point-location strategy. The new
      implementation enables point location in unbounded arrangements. It
      constructs a search structure of guaranteed linear size with
      guaranteed logarithmic query time.
    </li>
  </ul>

  <h3>2D Convex Hulls and Extreme Points </h3>
  <ul>
    <li>Speed up the preprocessing stage of the Akl-Toussaint implementation (used by the free function <code>convex_hull_2</code> when forward iterators are provided as input).</li>
  </ul>

  <h3>Combinatorial Maps</h3>
  <ul>
    <li>Minor bugfix; replace some functors by methods.</li>
  </ul>

  <h3>Linear Cell Complex</h3>
  <ul>
    <li>Improve the demo: add a widget showing all the volumes and an operation to create a Menger sponge.</li>
  </ul>

  <h3>Kernels</h3>
  <ul>
    <li>All Kernel functors now support the result_of protocol.</li>
  </ul>

  <h3>STL_Extensions for CGAL</h3>
  <ul>
    <li>The namespace <code>cpp0x</code> has been renamed <code>cpp11</code>. The old name is still available for backward compatibility.</li>
  </ul>

</div>

<h2 id="release4.0.2">Release 4.0.2</h2>
<DIV>
<p>Release date: Jul 2012</p>

<p>
This is a bug fix release. It fixes a bug in
the <code>CMakeLists.txt</code> for CGAL-4.0.1, that prevented even
building the libraries.
</p>

</div>

<h2 id="release4.0.1">Release 4.0.1</h2>

<DIV>
<p>Release date: Jul 2012</p>

<p>
This is a bug fix release. Apart various minor fixes in the documentation,
the following has been changed since CGAL-4.0:</p>

<h3> 2D Voronoi Diagram Adaptor (re-added)</h3>
<ul>
  <li>The package <em>2D Voronoi Diagram Adaptor</em> was temporarily
  removed from the CGAL distribution because of license issues. That
  package is now back into CGAL.
  </li>
</ul>

<h3>2D and 3D Geometry Kernel </h3>
<ul>
  <li>Fix a bug in the <code>Segment_3-Triangle_3</code> intersection function in the case the segment is collinear with a triangle edge.</li>
  <li>Fix a bug in the <code>Projection_traits_.._3</code> class in the case a segment was parallel to the x-axis.</li>
</ul>

<h3>Algebraic Kernel</h3>
<ul>
  <li>Avoid the linking error "duplicate symbols" when two compilation units
    using the algebraic kernel are linked.</li>
</ul>

<h3>3D Boolean Operations on Nef Polygons Embedded on the Sphere</h3>
<ul>
<li>Fix a memory leak due to the usage of an internal mechanism that has
  been replaced by <code>boost::any</code>. This also influences the
  packages 2D Boolean Operations on Nef Polygons, 3D Boolean Operations on
  Nef Polyhedra, Convex Decomposition of Polyhedra, and 3D Minkowski Sum of
  Polyhedra.</li>
</ul>

<h3>2D Arrangement</h3>
<ul>
<li>Fix several memory leaks.</li>
</ul>

<h3>2D Mesh Generation</h3>
<ul>
  <li>Fix a compilation error in the
  header <code>&lt;CGAL/Mesh_2/Do_not_refine_edges.h&gt;</code> when g++
  version 4.7 is used.</li>
</ul>

<h3>Surface Mesh Generation and 3D Mesh Generation</h3>
<ul>
  <li>Fix an important bug in the <code>CGAL_ImageIO</code> library, that
  could lead to wrong result when meshing from a 3D image.</li>
  <li>Fix the compilation of the demo in <code>demo/Surface_mesher</code>,
  when Boost version 1.48 or 1.49 is used.</li>
</ul>

<h3>Surface Mesh Parameterization</h3>
<ul>
<li>Fix a memory leak.</li>
<li>Fix a compatibility issue with Eigen-3.1 of <code>Eigen_solver_traits</code>. This fix also affects the usage of
that class in the package <i>Surface Reconstruction from Point Sets</i>.</li>
</ul>

</DIV>

<h2 id="release4.0">Release 4.0 </h2>
<DIV>
<p> Release date: March 2012</p>

<p>
CGAL 4.0 offers the following improvements and new functionality :  </p>

<h3>License Changes</h3>
  <p>The whole CGAL-3.x series was released under a combination of LGPLv2 (for
  the foundations of CGAL), and QPL (for the high-level packages). QPL was
  the former license of the graphical toolkit Qt, but that license is not
  supported by any major free software project. Furthermore, the terms of
  the LGPLv2 license are ambiguous for a library of C++ templates, like
  CGAL.</p>

  <p>The CGAL project, driven by the CGAL Editorial Board, has decided to
  change the license scheme of CGAL. We increased the major number
  of the CGAL version to '4' in order to reflect this license change.
  The CGAL-4.x series is released under:</p>
  <ul>
    <li>LGPLv3+ (that is LGPL <em>"either version 3 of the License, or (at your
    option) any later version"</em>), for the foundations of CGAL, instead
    of LGPLv2,</li>
    <li>GPLv3+ for the high-level packages, instead of QPL.</li>
  </ul>

<h3>General</h3>
<ul>
  <li>On Windows, CGAL libraries are now built by default as shared
      libraries (also called DLL). To run applications that use .dll files
      of CGAL, you must either copy the .dll files into the directory of
      the application, or add the path of the directory that contains those
      .dll files into the PATH environment variable.
  </li>
  <li>On Windows, the CMake scripts of CGAL now search for shared version
      of the Boost libraries. You must ensure that the .dll files of Boost are
      found by the dynamic linker.  You can, for example, add the path to
      the Boost .dll files to the PATH environment variable.
  </li>
  <li>On Windows, CMake version 2.8.6 or higher is now required.
  </li>
  <li>Eigen version 3.1 or later is now the recommended third party library to use
      in  <i>Planar Parameterization of Triangulated Surface Meshes</i>,
      <i>Surface Reconstruction from Point Sets</i>,
      <i>Approximation of Ridges and Umbilics on Triangulated Surface Meshes</i>, and
      <i>Estimation of Local Differential Properties of Point-Sampled Surfaces</i>
      packages. If you use Eigen you no longer need Taucs, Lapack or Blas to use those
      packages (and any other in CGAL).
  </li>
</ul>


<h3>Linear Cell Complex (new package)</h3>
<ul>
  <li>This package implements linear cell complexes, objects in
    d-dimension  with linear geometry. The combinatorial part of
    objects is described by a combinatorial map, representing all the
    cells of the object plus the incidence and adjacency relations
    between cells. Geometry is added to combinatorial maps simply by
    associating a point to each vertex of the map.  This data
    structure can be seen as the generalization in dD of the
    <code>Polyhedron_3</code>.</li>
</ul>

<h3> 2D Voronoi Diagram Adaptor (temporarily removed)</h3>
<ul>
<li>  As the copyright holder of this package has not granted
  the right to switch from QPL to GPL, this package is
  removed from the distribution.

  Note that it is "only" an adapter, that is the functionality
  of point/segment/disk Voronoi diagram is offered through
  the Delaunay triangulation, segment Delaunay graph,
  and Apollonius graph.</li>
</ul>

<h3>AABB Tree</h3>
<ul>
  <li>Document constness of member functions of the <code>AABB_tree</code> class.</li>
  <li>The class <code>AABB_tree</code> is now guaranteed to be read-only thread-safe. As usual in CGAL,
      this small overhead introduced for thread-safety can be deactivated by defining <code>CGAL_HAS_NO_THREADS</code>.</li>
</ul>

<h3>2D Alpha Shapes</h3>
<ul>
  <li>Add an extra template parameter to the class <code>Alpha_shape_2</code> that allows a certified construction using
      a traits class with exact predicates and inexact constructions.</li>
  <li>An object of type <code>Alpha_shape_2</code> can now be constructed from a triangulation.</li>

</ul>

<h3>3D Alpha Shapes</h3>
<ul>
  <li>Add an extra template parameter to the class <code>Alpha_shape_3</code> that allows a certified construction using
      a traits class with exact predicates and inexact constructions.</li>
</ul>

<h3>Geometric Object Generators</h3>
<ul>
  <li> <code>Random_points_in_iso_box_d</code> (deprecated since 3.8) has been
  removed. Use <code>Random_points_in_cube_d</code> instead.
</ul>

<h3>Linear and Quadratic Programming Solver</h3>
<ul>
<li>Minor bugfix.</li>
</ul>

<h3>Spatial Searching</h3>
<ul>
  <li>The const-correctness of this package have been worked out. The transition for users should be smooth in
  general, however adding few const in user code might be needed in some cases.
  </li>
  <li>The class <code>Kd_tree</code> is now guaranteed to be read-only thread-safe. As usual in CGAL,
      this small overhead introduced for thread-safety can be deactivated by defining <code>CGAL_HAS_NO_THREADS</code>.</li>
  <li>Bug-fix in <code>Orthogonal_incremental_neighbor_search</code> and <code>Incremental_neighbor_search</code> classes. Several calls to <code>begin()</code>
      now allow to make several nearest neighbor search queries independently.</li>
</ul>

<h3>STL Extension</h3>
<ul>
  <li><code>CGAL::copy_n</code> is now deprecated for <code>CGAL::cpp0x::copy_n</code> which uses <code>std::copy_n</code>, if available on the platform.</li>
  <li><code>CGAL::successor</code> and <code>CGAL::predecessor</code> are now deprecated for <code>CGAL::cpp0x::next</code> and <code>CGAL::cpp0x::prev</code>. These functions
  use the standard versions if available on the platform. Otherwise, <code>boost::next</code> and <code>boost::prior</code> are used.</li>
</ul>

<h3>Triangulation_2</h3>
<ul>
  <li> Fix a thread-safety issue in <code>Delaunay_triangulation_2</code> remove functions.  As usual in CGAL,
      the small overhead introduced for thread-safety can be deactivated by defining <code>CGAL_HAS_NO_THREADS</code>.</li>
  <li> Add extraction operator for the class <code>Constrained_triangulation_2</code> (and thus to all inheriting classes).</li>
</ul>

</div>

<h2 id="release3.9">Release 3.9 </h2>
<DIV>
<p> Release date: September 2011</p>

<p>
CGAL 3.9 offers the following improvements and new functionality :  </p>

<h3>General</h3>
<ul>
  <li>The class <code>Root_of_2</code> is now deprecated. It is recommended to use the class <code>Sqrt_extension</code> instead.</li>
  <li>The class <code>Sqrt_extension</code> is now used everywhere in CGAL where an algebraic number of degree 2 is needed.
      This change has been done in the <code>Root_of_traits</code> mechanism (indirectly packages 2D Circular kernel and 3D Spherical kernel)
      and the packages 2D Segment Delaunay Graphs and 2D Arrangements.</li>
  <li>Various fixes in the manual.</li>
</ul>

<h3>Combinatorial Maps (new package)</h3>
<ul>
  <li>This package provides a new combinatorial data structure allowing to describe any orientable subdivided object whatever its dimension.
  It describes all cells of the subdivision and all the incidence and adjacency relations between these cells.
  For example it allows to describe a 3D object subdivided in vertices, edges, faces and volumes.
  This data structure can be seen as the generalization in dD of the halfedge data structure.</li>
</ul>

<h3>3D Convex Hull (major performance improvement)</h3>
<ul>
      <li>The quickhull implementation of CGAL (<code>CGAL::convex_hull_3</code>)
          has been worked out to provide very better performances.</li>
      <li>The function <code>CGAL::convex_hull_3</code> no longer computes the plane
          equations of the facets of the output polyhedron. However an example is
          provided to show how to compute them easily.</li>
      <li>A global function <code>convex_hull_3_to_polyhedron_3</code> is now provided to extract
      the convex hull of a 3D points set from a triangulation of these points.</li>
</ul>

<h3>dD Spatial Searching (major new feature added)</h3>
<ul>
      <li>A traits-class and distance adapter that together with a point property map,
       allow to make nearest neighbor queries on keys instead of points have been added.</li>
      <li>Few bug fixes in the documentation have revealed some inconsistencies
      that have been corrected. Two traits class concept are now documented (<code>RangeSearchTraits</code>
      and <code>SearchTraits</code>). Most other changes concerns only classes documented as advanced.
      One issue that user can encounter is due to an additional requirement on the nested
      class <code>Construct_cartesian_const_iterator_d</code> defined in the concept SearchTraits that must
      provide a nested type <code>result_type</code>.</li>
</ul>

<h3>Spatial Sorting  (major new feature added)</h3>
<ul>
      <li>General dimension is now supported.</li>
      <li>Hilbert sorting admits now two policies: splitting at
      median or at middle (see user manual).</li>
      <li>Using a property map, sorting on keys instead of points is now easier</li>
</ul>

<h3>dD Kernel</h3>
<ul>
      <li>The d-dimensional kernel concept and models have been modified
          to additionally provide two new functors <code>Less_coordinate_d</code> and <code>Point_dimension_d</code>.</li>
</ul>

<h3>2D Arrangements</h3>
<ul>
      <li>A new geometry-traits class that handles rational arcs, namely
	<code>Arr_rational_function_traits_2</code>, has been introduced.
	It replaced an old traits class, which handled the same family of
	curves, but it was less efficient. The new traits exploits CGAL
	algebraic kernels and polynomials, which were not available at
	the time the old traits class was developed.</li>
      <li>A new geometry traits concept called
	<code>ArrangementOpenBoundaryTraits_2</code> has been introduced.
	A model of this concept supports curves that approach the open
	boundary of an iso-rectangular area called parameter space, which can
	be unbounded or bounded. The general code of the package, however,
	supports only the unbounded parameter space. We intend to enhance the
	general code to support also bounded parameter spaces in a future
	release.</li>
      <li>The deprecated member function <code>is_at_infinity()</code> of
        <code>Arrangement_2::Vertex</code> has been removed. It has been previously
        replaced new function <code>is_at_open_boundary()</code>.

      <li> The tags in the geometry traits that indicate the type of boundary of
       the embedding surface were replaced by the following new tags:
<pre>
         Left_side_category
         Bottom_side_category
         Top_side_category
         Right_side_category
</pre>
       It is still possible not to indicate the tags at all. Default values are assumed. This however will
       produce warning messages, and should be avoided.</li>
</ul>
</div>


<h2 id="release3.8">Release 3.8 </h2>
<DIV>
<p> Release date: April 2011</p>

<p>
CGAL 3.8 offers the following improvements and new functionality :  </p>

<h3>General</h3>
<ul>
  <li>Boost version 1.39 at least is now required.</li>
  <li>Initial support for the LLVM Clang compiler (prereleases of version 2.9).</li>
  <li>Full support for the options -strict-ansi of the Intel Compiler 11,
  and -ansi of the GNU g++ compiler.</li>
  <li>Adding a concept of ranges. In the following releases, it will be the
      way to provide a set of objects (vs. a couple of iterators).</li>
  <li>Fix a memory leak in CORE polynomials.</li>
  <li>Various fixes in the manual.</li>
</ul>

<h3>3D Mesh Generation (major new feature added)</h3>
<ul>
  <li>Adding the possibility to handle sharp features: the 3D Mesh
 generation package now offers the possibility to get in the final mesh an
 accurate representation of 1-dimensional sharp features present in the
 description of the input domain.
</ul>

<h3>2D Triangulations (major new feature added)</h3>
<ul>
  <li>Add a way to efficiently insert a range of points with information
      into a 2D Delaunay and regular triangulation.
  <li>Add member function mirror_edge taking an edge as parameter.
  <li>Fix an infinite loop in constrained triangulation.
</ul>

<h3>3D Triangulations (major new feature added)</h3>
<ul>
  <li>Add a way to efficiently insert a range of points with information into
      a 3D Delaunay and regular triangulation.
  <li>Add a member function to remove a cluster of points from a Delaunay or
      regular triangulation.
  <li>function vertices_in_conflict is renamed vertices_on_conflict_zone_boundary
      for Delaunay and regular triangulation. Function vertices_inside_conflict_zone
      is added to regular triangulation.
  <li>Structural filtering is now internally used in locate function of Delaunay
      and regular triangulation. It improves average construction time by 20%.
  <li>Added demo.
</ul>

<h3>3D Alpha Shapes (major new feature added)</h3>
<ul>
  <li> The new class Fixed_alpha_shape_3 provides a robust and
       faster way to compute one alpha shape (with a fixed value of alpha).
</ul>


<h3>AABB tree</h3>
<ul>
  <li>Adding the possibility to iteratively add primitives to an existing
      tree and to build it only when no further insertion is needed.
</ul>

<h3>2D and 3D Kernel</h3>
<ul>
  <li>Better handling of 2D points with elevation (3D points projected onto
      trivial planes). More general traits classes (Projection_traits_xy_3,
      Projection_traits_yz_3,Projection_traits_yz_3) are provided to work with
      triangulations, algorithms on polygons, alpha-shapes, convex hull algorithm...
      Usage of former equivalent traits classes in different packages is now deprecated.
  <li>Exact_predicates_exact_constructions_kernel now better use the static filters
      which leads to performance improvements.
  <li>Add an overload for the global function angle, taking three 3D points.
  <li>In the 2D and 3D kernel concept, the constant Boolean Has_filtered_predicates
      is now deprecated. It is now required to use Has_filtered_predicates_tag
      (being either Tag_true or Tag_false).
  <li>Compare_distance_2 and Compare_distance_3 provide additional operators
      for 3 and 4 elements.
  <li>Add intersection test and intersection computation capabilities
      between an object of type Ray_3 and either an object of type Line_3, Segment_3 or Ray_3.
  <li>Improve intersection test performance between an object of type Bbox_3 and an object of type
      Plane_3 or Triangle_3 by avoiding arithmetic filter failures.
</ul>

<h3>2D Envelope</h3>
<ul>
  <li>Env_default_diagram_1 is deprecated, Envelope_diagram_1 should be used instead.
</ul>

<h3>3D Envelope</h3>
<ul>
  <li>A new demo program called <tt>L1_Voronoi_diagram_2</tt> has been
    introduced. It demonstrates how 2D Voronoi diagrams of points under
    the L1 metric are constructed using lower envelopes.
</ul>


<h3>dD Kernel</h3>
<ul>
  <li>Add functor Compute_coordinate_d to Kernel_d concept.
</ul>

<h3>Geometric Object Generators</h3>
<ul>
  <li> CGAL::Random uses boost::rand48 instead of std::rand.
  <li>Adding to CGAL::Random a way to generate random integers.
  <li>Adding generators for dD points.
</ul>

<h3>Algebraic Foundations</h3>
<ul>
  <li>Algebraic_structure_traits now provides an Inverse functor for Fields.
      There is also a new global function inverse.
</ul>

<h3>Bounding Volumes</h3>
<ul>
  <li> dD Min sphere of spheres has a new traits class for the min sphere of points.
</ul>

<h3>Triangulated Surface Mesh Simplification</h3>
<ul>
  <li>The priority queue internally used to prioritize edge simplifications is no longer
      a relaxed heap but a binomial heap. This fix guarantees that all edges satisfying
      a simplification criteria are removed (if possible).
</ul>

<h3>3D Boolean Operations on Nef Polyhedra</h3>
<ul>
  <li>Allow construction of a 3D nef polyhedron from a 3D polyhedron with normals.
</ul>

<h3>2D Arrangements</h3>
<ul>
  <li>Fix a bug in the method insert_at_vertices of the Arrangement_2 class.
  <li>Fix several bugs in the traits class Arr_Bezier_curve_traits_2 for arrangement of Bezier curves.
</ul>

<h3>2D Minkowski Sums</h3>
<ul>
  <li>A bug in the convolution method was fixed.
</ul>
</DIV>

<h2 id="release3.7">Release 3.7 </h2>
<DIV>
<p> Release date: October 2010</p>

<p>
CGAL 3.7 offers the following improvements and new functionality :  </p>


<h3>General</h3>

  <ul>
  <li>The configuration of CGAL libraries now requires CMake>=2.6.

  <li>Changes in the set of supported platforms:
    <ul>
    <li>GNU g++ 4.5 supported (with or without the compilation option
      -std=c++0x).

    <li>Initial support for the option -strict-ansi of the Intel Compiler 11.
      The CGAL libraries compile with that option, and most CGAL headers
      have been fixed. The packages "3D Boolean Operations on Nef
      Polyhedra" (Nef_3), "Convex Decomposition of Polyhedra"
      (Convex_decomposition_3), and "3D Minkowski Sum of Polyhedra"
      (Minkowski_sum_3) are known to still fail to compile with that
      compiler flag.

    <li>The Microsoft Windows Visual C++ compiler 2010 (VC10), that was
      experimentally supported by CGAL-3.6.1, is now fully supported. Note
      that CMake>=2.8.2 is required for that support.

    <li>The Microsoft Windows Visual C++ compiler 2005 (VC8) is no longer
      supported by the CGAL project since CGAL-3.7.

    <li>With Microsoft Windows Visual C++ (VC9 and VC10), the optional
      dependencies Gmp, Mpfr, Blas, Lapack, Taucs no longer use Boost-style
      name mangling. Only one variant is now provided by the CGAL Windows
      installer (release, with dynamic runtime).
    </ul>
  <li>Some demos now require a version of Qt4 >= 4.3.

  <li>CGAL_PDB is no longer provided with CGAL. An alternative solution for
    people interested in reading PDB files is to use ESBTL
    (http://esbtl.sourceforge.net/).

  <li>Fix issues of the CGAL wrappers around the CORE library, on 64 bits
    platforms.
  </ul>


<h3>Arithmetic and Algebra</h3>
<ul>
  <li> New models Algebraic_kernel_d_1 and Algebraic_kernel_d_2 for the
    corresponding concepts. They provide generic support for various
    coefficient types
</ul>

<h3>Arrangements</h3>
<ul>
  <li> A new model Arr_algebraic_segment_traits_2 of ArrangementTraits_2 that
    supports algebraic curves of arbitrary degree in the plane
</ul>


<h3> 2D Triangulations</h3>
<ul>
  <li>The Delaunay and regular 2D triangulations now use a symbolic
    perturbation to choose a particular triangulation in co-circular cases.

  <li>The return type of the template member function
    insert(It beg, It end), taking an iterator range of points,
    has been changed from int to std::ptrdiff_t.

  <li>Classes Triangulation_euclidean_traits_xy_3, Triangulation_euclidean_traits_yz_3
    and Triangulation_euclidean_traits_xz_3 are now model of the concept
    ConstrainedTriangulationTraits_2. They can be used with and without intersection
    of constraints.

  <li>2D Delaunay and basic triangulations now provide vertex relocation by
    the mean of these two new methods: move and move_if_no_collision. The
    methods are also available for the hierarchy
    (Triangulation_hierarchy_2).

</ul>

<h3>3D Triangulations</h3>
   <ul>
  <li>The return type of the template member function
    insert(It beg, It end), taking an iterator range of points,
    has been changed from int to std::ptrdiff_t.
  <li>3D Delaunay triangulations now provide vertex relocation by the mean
    of these two new methods: move and move_if_no_collision. This works in
    both Compact_policy and Fast_policy.
</ul>

<h3>2D and 3D Alpha Shapes</h3>
  <ul>
  <li>The type int in the API has been changed to std::size_t
    so that CGAL can deal with large data sets (64 bit addresses).
  </ul>


<h3>2D Mesh Generation</h3>
  <ul>
  <li>The execution of the 2D mesh generator is now deterministic (same at
    each run).
  </ul>

<h3>3D Mesh Generation</h3>
  <ul>
  <li>The efficiency of the 3D mesh generator has been improved (the number
    of calls to the oracle per inserted vertex has globally decrease).
    This is achieved through a slight change of the mesh generator strategy
    which implies that a surface component that is not detected at the
    surface mesher level will never be discovered by chance, owing to the
    refinement of some tetrahedra, as it could happen before.
    Please note that defining the macro
    CGAL_MESH_3_USE_OLD_SURFACE_RESTRICTED_DELAUNAY_UPDATE switches back to
    the old behavior.

  <li>A demo program is now available.
  </ul>

<h3>Surface Reconstruction from Point Sets</h3>
  <ul>
  <li>Improved performance and minor bug fix.
  </ul>


<h3>2D Range and Neighbor Search</h3>
  <ul>
  <li>The type int in the API has been changed to std::size_t
    so that CGAL can deal with large data sets (64 bit addresses).
</ul>

</DIV>



<h2 id="release3.6.1">Release 3.6.1</h2>

<DIV>
<p>Release date: June 2010</p>

<p>
This is a bug fix release. The following has been changed
since CGAL-3.6:</p>

<h3>General</h3>

  <ul>
  <li> Fix compilation errors with recent Boost versions (since 1.40).

  <li> Initial support for the Microsoft Visual C++ compiler 10.0 (MSVC
    2010). For that support, CMake>=2.8.2 is required.
    Note also that the compiler option "/bigobj" is necessary to compile
    some CGAL programs with MSVC 2010.
</ul>


<h3>Polynomial</h3>
<ul>
  <li>Fix compilation errors with the Microsoft Visual C++ compiler and the
    Intel C++ compiler.
</ul>

<h3> Polyhedron</h3>
<ul>
  <li> Fix a compilation errors in demo/Polyhedron/:
     <li> issue with the location of qglobal.h of Qt4 on MacOS X,
     <li> missing texture.cpp, if TAUCS is used,
  <li> Fix the location of built plugins of demo/Polyhedron/, when CGAL is
    configured with WITH_demos=ON
</ul>

<h3> 3D Periodic Triangulations</h3>
<ul>
  <li> Fixed bug in the triangulation hierarchy for periodic triangulations.
</ul>

<h3> 2D Mesh Generation</h3>
<ul>
   <li> Fix a bug that lead to precondition violation.
  <li> Improve the user manual about the member function is_in_domain() of the
    Face type.
  <li> The 2D meshing process is now deterministic (sorting of bad faces no
    longer relies on pointers comparisons).
</ul>

<h3> 3D Mesh Generation</h3>
<ul>
  <li>Fix a linking errors (duplicate symbols) when <code>&lt;CGAL/refine_mesh_3.h&gt;</code> is
    included in different compilation units.
</ul>

<h3> Spatial Searching</h3>
<ul>
  <li> Fix a bug in <code>&lt;CGAL/Orthogonal_k_neighbor_search.h&gt;</code> when several
    nearest neighbors are at the same distance from the query point.
</ul>

<h3> IO Streams</h3>
<ul>
  <li>Fix a bug in <code>&lt;CGAL/IO/VRML_2_ostream.h&gt;</code> that generated VRML 2 files with
    an invalid syntax for IndexedFaceSet nodes.
</ul>

<h3> Triangulation_2</h3>
<ul>
  <li> Add missing Compare_distance_2 functor in trait classes Triangulation_euclidean_traits_xy_3
    Triangulation_euclidean_traits_yz_3 and Triangulation_euclidean_traits_xz_3.
    This was preventing calling member function nearest_vertex of Delaunay_triangulation_2
    instantiated with one of these traits.
    </ul>
</DIV>

<h2 id="release3.6">Release 3.6</h2>

<DIV>
<p>Release date: March 2010</p>

<p>
CGAL 3.6 offers the following improvements and new functionality : </p>

<h3>General</h3>

  <ul><li> Boost version 1.34.1 at least is now required.</ul>


<h3>Arithmetic and Algebra</h3>

<h4>Algebraic Kernel (new package)</h4>

  <ul>
    <li> This new package is targeted to provide black-box implementations of
    state-of-the-art algorithms to determine, compare and approximate real
    roots of univariate polynomials and bivariate polynomial systems. It
    includes models of the univariate algebraic kernel concept, based on
    the library RS.
  </ul>

<h4>Number Types</h4>

  <ul>
    <li>Two new arbitrary fixed-precision floating-point number types have been
    added: the scalar type Gmpfr and the interval type Gmpfi, based on the
    MPFR and MPFI libraries respectively.
  </ul>


<h3>Geometry Kernels</h3>

<h4>2D and 3D Geometry Kernel</h4>
<ul>
<li> Add new do_intersect() and intersection() overloads:
  <ul>
    <li> do_intersect(Bbox_3, Bbox_3/Line_3/Ray_3/Segment_3)
    <li> intersection(Triangle_3, Line_3/Ray_3/Segment_3)
  </ul>
</ul>

<h3>Polygons</h3>

<h4>2D Regularized Boolean Set-Operations</h4>
<ul>
<li> Fixed General_polygon_set_2::arrangement() to return the proper type
    of object.
</ul>


<h3>Arrangement</h3>

<h4>2D Arrangements</h4>

<ul><li> Fixed passing a (const) traits object to the constructor of Arrangement_2.

<li> Introduced Arrangement_2::fictitious_face(), which returns the fictitious
    face in case of an unbounded arrangement.

<li> Fixed a bug in Bezier-curve handling.

<li> Added (back) iterator, number_of_holes(), holes_begin(), and holes_end()
    to the default DCEL for backward compatibility.

<li> Added (simple) versions of the free overlay() function. It employs the
    default overlay-traits, which practically does nothing.
</ul>

<h3> Polyhedron</h3>
<ul>
  <li> Fix a compilation errors in demo/Polyhedron/:
   <ul>
     <li> issue with the location of qglobal.h of Qt4 on MacOS X,
     <li> missing texture.cpp, if TAUCS is used,
   </ul>
  <li> Fix the location of built plugins of demo/Polyhedron/, when CGAL is
    configured with WITH_demos=ON
  <li> Fix a bug in test_facet function of the incremental builder:
    the function did not test if while a new facet makes a vertex manifold,
    no other facet incident to that vertex breaks the manifold property.
</ul>

<h3>Triangulations and Delaunay Triangulations</h3>

<h4>2D/3D Regular Triangulations</h4>

<ul><li> Weighted_point now has a constructor from Cartesian coordinates.
</ul>

<h4>3D Triangulations</h4>

<ul><li> Regular_triangulation_3 : semi-static floating-point filters are now used
    in its predicates, which can speed up its construction by a factor of about 3
    when Exact_predicates_inexact_constructions_kernel is used.

<li> The class Regular_triangulation_filtered_traits_3 is deprecated, the class
    Regular_triangulation_euclidean_traits_3 must be used instead. The
    predicates of that traits will be filtered if the kernel given as template
    parameter of that traits is itself a filtered kernel.

<li> Triangulation_hierarchy_3 is now deprecated, and replaced by a simpler
    CGAL::Fast_location policy template parameter of Delaunay_triangulation_3.

<li> The old version of remove() (enabled with CGAL_DELAUNAY_3_OLD_REMOVE)
    has been deleted.
</ul>

<h4>3D Periodic Triangulations</h4>

<ul><li> New demo: 3D periodic Lloyd algorithm.

<li> New functionality for Voronoi diagrams: dual of an edge and of a vertex,
    volume and centroid of the dual of a vertex.

<li> The package can now be used with the 3D Alpha Shapes package to compute
    periodic alpha shapes.
</ul>

<h4>3D Alpha shapes</h4>

<ul><li> The class Weighted_alpha_shape_euclidean_traits_3 is deprecated, the class
    Regular_triangulation_euclidean_traits_3 must be used instead.

<li> The package can now be used together with the 3D Periodic Triangulation
    package to compute periodic alpha shapes.
</ul>

<h4>2D/3D Triangulations, 2D Segment Delaunay Graph, 2D Apollonius Graph,
  and 3D Periodic Triangulations</h4>

<ul><li>The constructor and insert function taking ranges now produce
    structures whose iterator orders is now deterministic (same at each
    run).
</ul>


<h3>Mesh Generation</h3>

<h4>2D Mesh Generation</h4>

<ul><li> The 2D mesh generator can now be used with a constrained Delaunay
    triangulation with constraints hierarchy
    (Constrained_triangulation_plus_2).
    <li> In some cases (refinement of a constrained edge that is on the
    convex hull), the 2D mesh generator from CGAL-3.4 and CGAL-3.5
    could create invalid triangulations. This bug is now fixed.
</ul>

<h4>3D Mesh Generation</h4>

<ul><li> The mesh generator has been enriched with an optimization phase to
    provide 3D meshes with well shaped tetrahedra (and in particular no
    slivers).  The optimization phase involves four different optimization
    processes: two global optimization processes (ODT and Lloyd), a
    perturber and an exuder. Each of these processes can be activated or
    not, and tuned to the users needs and to available computer resources.
</ul>

<h3>Support library</h3>

<h4>CGAL ipelets</h4>

<ul><li> Add support for version 7 of Ipe.
</ul>

</DIV>


<h2 id="release3.5.1">Release 3.5.1</h2>
<DIV>
<p>Release date: December 2009</p>
<p>
This is a bug fix release.</p>

<h3>Documentation</h3>
<ul>
  <li>Fixes in the documentation (the online documentation of CGAL-3.5 is now
    based on CGAL-3.5.1).
  <li>Fixes to the bibliographic references.
</ul>

<h3>Windows installer</h3>
<ul>
  <li>The Windows installer of CGAL-3.5.1 fixes an issue with downloading of
    precompiled binaries of the external library TAUCS.
</ul>

<h3>Bug fixes in the following CGAL packages</h3>
  <h4>AABB tree</h4>
  <ul>
    <li>Fix a linker issue in do_intersect(Bbox_3,Bbox_3).
    <li>Fix compilation issue in do_intersect(Bbox_3,Ray_3) when using the
      parameters in this order.
  </ul>
  <h4>3D Mesh Generation</h4>
  <ul>
    <li>Fix a bug in initial points construction of a polyhedral surface.
  </ul>
</DIV>



<h2  id="release3.5">Release 3.5</h2>
<DIV>
<p>Release date: October 2009</p>
<p>
  CGAL releases will now be published about every six months. As a transition
  release, CGAL-3.5 has been developed during 9 months from the release
  CGAL-3.4.</p>

<p>Version 3.5 differs from version 3.4 in the platforms that are supported and
  in functionality.  There have also been a number of bug fixes for this release.</p>

<h3>General</h3>
<ul>
  <li>Additional supported platforms:
    <ul>
      <li>GNU g++ 4.4 supported.
      <li>Intel Compiler 11 supported on Linux
    </ul>
  <li>Fixed ABI incompatibilities when mixing CGAL and Boost Program Options
    on Windows/Visual C++ (the compilation flag -D_SECURE_SCL=0 is not
    longer use in Debug mode).
</ul>

<h3>Geometry Kernels</h3>

<h4>3D Spherical Geometry Kernel</h4>
<ul>
  <li>
    Add functionalities to manipulate circles, circular arcs and points
    that belong to the same sphere.

</ul>
<h3>Polygons</h3>

<h4>2D Regularized Boolean Set-Operations</h4>
<ul>
  <li>The polygon validation operations were enhanced and their interface was
    improved. They are now offered as free functions and applied properly.

</ul>
<h4>2D Straight Skeleton and Polygon Offsetting </h4>
<ul>
  <li>Updated the manual to document the new partial skeletons feature
    (already in the code since 3.4)

</ul>

<h3>Arrangements</h3>

<h4>2D Arrangements</h4>
<ul>
  <li>The member function is_at_infinity() of Arrangement_2::Vertex was
    replaced by the new function is_at_open_boundary(). The former is
    deprecated. While still supported in version 3.5, It will not be
    supported in future releases. The member functions boundary_type_in_x()
    and boundary_type_in_y() were permanently replaced by the functions
    parameter_space_in_x() and parameter_space_in_y(), respectively. The 2
    new functions return an enumeration of a new type, namely
    Arr_parameter_space.

  <li> The tags in the geometry traits that indicate the type of boundary of
    the embedding surface were replaced by the following new tags:
    Arr_left_side_tag
    Arr_bottom_side_tag
    Arr_top_side_tag
    Arr_right_side_tag
    In addition, the code was change, and now it is possible not to
    indicate the tags at all. Default values are assumed. This however will
    produce warning messages, and should be avoided.

  <li> All operations of the geometry traits-class were made 'const'. This
    change was reflected in the code of this package and all other packages
    that are based on it. Traits classes that maintain state, should
    declare the data members that store the state as mutable.

</ul>
<h4>Envelopes of Surfaces in 3D</h4>
<ul>
  <li> A few bugs in the code that computes envelopes were fixed, in
    particular in the code that computes the envelopes of planes.

</ul>

<h3>Triangulations and Delaunay Triangulations</h3>

<h4>3D Periodic Triangulations (new package)</h4>

<ul>
  <li> This package allows to build and handle triangulations of point sets in
    the three dimensional flat torus. Triangulations are built
    incrementally and can be modified by insertion or removal of
    vertices. They offer point location facilities.

</ul>

<h3>Mesh Generation</h3>

<h4>Surface Reconstruction from Point Sets (new package)</h4>
<ul>
  <li> This CGAL package implements an implicit surface reconstruction method:
    Poisson Surface Reconstruction. The input is an unorganized point set
    with oriented normals.

</ul>
<h4>3D Mesh Generation (new package)</h4>
<ul>
  <li> This package generates 3 dimensional meshes.  It computes isotropic
    simplicial meshes for domains or multidomains provided that a domain
    descriptor, able to answer queries from a few different types on the
    domain, is given.  In the current version, Mesh_3 generate meshes for
    domain described through implicit functional, 3D images or polyhedral
    boundaries.  The output is a 3D mesh of the domain volume and conformal
    surface meshes for all the boundary and subdividing surfaces.

</ul>
<h3>Geometry Processing</h3>

<h4>Triangulated Surface Mesh Simplification</h4>

<ul>
  <li>  BREAKING API change in the passing of the visitor object.

  <li>  Fixed a bug in the link_condition test

  <li>  Added a geometric test to avoid folding of facets

  <li>  Fixed a bug in the handling of overflow in the LindstromTurk
    computations

  <li>  Updated the manual to account for the new visitor interface

</ul>
<h4>Point Set Processing (new package)</h4>

<ul>
  <li>  This packages implements a set of algorithms for analysis, processing,
    and normal estimation and orientation of point sets.

</ul>

<h3>Spatial Searching and Sorting</h3>

<h4>AABB tree (new package)</h4>

<ul>
  <li>This package implements a hierarchy of axis-aligned bounding boxes (a
    AABB tree) for efficient intersection and distance computations between
    3D queries and sets of input 3D geometric objects.

</ul>
<h3>Support Library</h3>

<h4>CGAL_ipelets (new package):</h4>
<ul>
  <li> Object that eases the writing of Ipe's plugins that use CGAL.
    Plugins for CGAL main 2D algorithm are provided as demo.


</ul>
</DIV>


<h2 id="release3.4">Release 3.4</h2>
<DIV>
<p>Release date: January 2009</p>

<p>Version 3.4 differs from version 3.3.1 in the platforms that are supported and
in functionality.  There have also been a number of bug fixes for this release.
</p>

<h3>General</h3>
<ul>
<li> GNU g++ 4.3 supported.  Support for g++ 3.3 is dropped.
<li> Visual 9 supported. Support for Visual 7 is dropped.

<li> Boost version 1.33 at least is now required.
<li> CGAL now depends on Boost.Threads, which implies to link against
    a compiled part of Boost.

<li> The new macro CGAL_NO_DEPRECATED_CODE can be defined to disable deprecated code,
    helping users discover if they rely on code that may be removed in
    subsequent releases.

<li> Assertion behaviour:
    It is not possible anymore to set the CONTINUE mode for assertion failures.
    Functions that allow to change the assertion behaviour are now declared in <code>&lt;CGAL/assertions_behaviour.h&gt;</code>.

<li>Qt3 based demos are still there but the documentation has been removed as the CGAL::Qt_Widget will be deprecated.

<li>Qt4 based demos use the Qt GraphicsView framework and the libQGLViewer.
</ul>

<h3> Installation</h3>

<ul>
<li> install_cgal has been replaced by CMake.
</ul>


<h3> Polynomial  (new package)</h3>
<ul>
<li> This package introduces a concept Polynomial_d, a concept for multivariate polynomials in d variables.
</ul>


<h3>Modular Arithmetic (new package)</h3>
<ul>
<li>  This package provides arithmetic over finite fields.
</ul>


<h3>Number Types</h3>
<ul>
<li> the counter Interval_nt::number_of_failures() has been removed, replaced by
    a profiling counter enabled with CGAL_PROFILE.


<li> Fix of a bug in CORE/Expr.h; as a consequence, the arrangement demo works properly when handling
     arrangements of conics, for example, when defining an arc with 5 points.

</ul>



<h3>3D Spherical Geometry Kernel  (new package)</h3>
<ul>
<li> This package is an extension of the linear CGAL Kernel. It offers functionalities on spheres,
    circles, circular arcs and line segments in the 3D space.
</ul>

<h3> Linear Kernel</h3>
<ul>
<li> We recommend that you use the object_cast() function instead of assign()
    to extract an object from a CGAL::Object, for efficiency reasons.
<li> The Kernel archetypes provided by the 2D/3D linear kernel have been removed.
<li> The deprecated linear kernel functors Construct_supporting_line_2 and
    Construct_supporting_line_3 have been removed.
<li> Ambiant_dimension and Feature_dimenison have been added to retrieve the
    potentially compile-time dimension of a space or of an object.
<li> barycenter() functions have been added.

<li> The geometric object Circle_3 as well as predicates and constructions have been added to the kernel

<li>The missing intersection/do_intersect between Line_3 and Line_3 has been added as well.
</ul>


<h3>3D Triangulations</h3>
<ul>
<li> Removed the deprecated functions Cell:mirror_index() and Cell::mirror_vertex().
<li> Derecursification of two functions that in some cases lead to stack overflows
</ul>


<h3>3D Nef Polyhedron</h3>
<ul>
<li> n-ary union/intersection
<li> intersection with halfspace under standard kernel
<li> constructor for polylines
</ul>


<h3>CGAL and the Qt4 GraphicsView (new package)</h3>
<ul>
<li> 2D CGAL Kernel objects and many data structures have can be rendered in a QGraphicsView
</ul>

<h3>STL Extensions:</h3>
<ul>
<li> The functor adaptors for argument binding and composition
    (bind_*, compose, compose_shared, swap_*, negate, along with the helper
    functions set_arity_* and Arity class and Arity_tag typedefs) which were provided
    by <code>&lt;CGAL/functional.h&gt;</code> have been removed.  Please use the better boost::bind
    mecanism instead.  The concept AdaptableFunctor has been changed accordingly
    such that only a nested result_type is required.
<li> The accessory classes Twotuple, Threetuple, Fourtuple and Sixtuple are also
    deprecated (use CGAL::array instead).
<li> CGAL::Triple and CGAL::Quadruple are in the process of being replaced by
    boost::tuple.  As a first step, we strongly recommend that you replace
    the direct access to the data members (.first, .second, .third, .fourth),
    by the get&lt;i&gt;() member function; and replace the make_triple and make_quadruple
    maker functions by make_tuple.<br>
    This way, in a further release, we will be able to switch to boost::tuple more easily.
<li> The class CGAL::Uncertain&lt;&gt; has been documented.  It is typically used to report
    uncertain results for predicates using interval arithmetic, and other filtering
    techniques.
</ul>


<h3>2D Arrangements</h3>
<ul>
  <li> Changed the name of the arrangement package from Arrangement_2 to Arrangement_on_surface_2
    to reflect the potential capabilities of the package to construct and maintain arrangements
    induced by curves embedded on two dimensional surfaces in three space. Most of these capabilities
    will become available only in future releases though.
  <li> Enhanced the geometry traits concept to handle arrangements embedded on surfaces. Each geometry-traits
    class must now define the 'Boundary_category' tag.
  <li> Fixed a bug in Arr_polyline_traits_2.h, where the operator that compares two curves failed to evaluate
    the correct result (true) when the curves are different, but their graphs are identical.
  <li> Permanently removed IO/Arr_postscript_file_stream.h and IO/Polyline_2_postscript_file_stream.h,
    as they depend on obsolete features and LEDA.
  <li> Fixed several bugs in the arrangement demo and enhanced it. e.g., fixed background color change,
    allowed vertex coloring , enabled "smart" color selection, etc.
  <li> Enhanced the arrangement demo with new features, such as allowing the abortion of the merge function
    (de-select), updated the how-to description, etc.
  <li> Replace the functions CGAL::insert_curve(), CGAL::insert_curves(), CGAL::insert_x_monotone_curve(),
    and CGAL::insert_x_monotone_curves() with a single overloaded function CGAL::insert(). The former
    4 functions are now deprecated, and may no longer be supported in future releases.
</ul>

<h3>Envelopes of Surfaces in 3D</h3>

<ul>
<li> Fixed a bug in the computation of the envelope of unbounded planes caused by multiple removals
    of vertices at infinity.
</ul>

<h3>2D Regularized Boolean Set-Operations</h3>
<ul>
  <li> Fixed a bug in connect_holes() that caused failures when connecting holes touching the outer boundary.
  <li> Fixed the concept GeneralPolygonSetTraits_2. Introduced two new concepts GpsTraitsGeneralPolygon_2
    and GpsTraitsGeneralPolygonWithHoles_2. Fixed the definition of the two nested required types Polygon_2
    and Polygon_with_holes_2 of the GeneralPolygonSetTraits_2 concept. They must model now the two new
    concepts above.
  <li> Added a default template parameter to 'General_polygon_set_2' to allow users to pass their specialized
    DCEL used to instantiate the underlying arrangement.
  <li> Enhanced the BOP demo to use multiple windows.
</ul>

<h3>2D Minkowski Sums</h3>
<ul>
 <li> Fixed a few bugs in the approximate offset function, making it robust to highly degenerate inputs.
  <li> Fixed a bug in the exact Minkowski sum computation when processing degenerate inputs that induce overlapping
    of contiguous segments in the convolution cycles.
  <li> Optimized the approximate offset function (reduced time consumption up to a factor of 2 in some cases).
  <li> Added functionality to compute the offset (or to approximate the offset) of a Polygon_with_holes_2
    (and not just of a Polygon_2).
  <li> Added the functionality to compute (or to approximate) the inner offset of a polygon.
</ul>

</DIV>


<h2 id="release3.3.1">Release 3.3.1</h2>
<DIV>
<p>Release date: August 2007</p>

<p>This is a bug fix release.
</p>

<h3>General</h3>
<ul>
<li> Intel C++ 9 was wrongly recognized as unsupported by install_cgal.
<li> Added autolink (for Visual C++) for the CGALImageIO and CGALPDB libraries.
<li> Fixed bug in Memory_sizer when using more than 4GB of memory (64bit).
</ul>

<h3>Number Types</h3>
<ul>
<li> Fixed bug in FPU rounding mode macros (affected only the alpha architecture).
<li> Fixed bug in MP_Float constructor from double for some particular values.
<li> Fixed bug in to_double(Lazy_exact_nt) sometimes returning NaN.
</ul>

<h3>Kernel</h3>
<ul>
<li> Fixed forgotten derivation in Circular_kernel_2::Has_on_2
<li> Added some missing functions in Bbox_3 compared to Bbox_2.
</ul>

<h3>Skin Surface Meshing</h3>
<ul>
<li> The new Skin Surface Meshing package had been forgotten in the list of
  changes and the release announcement of CGAL 3.3:
    This package allows to build a triangular mesh of a skin surface.
    Skin surfaces are used for modeling large molecules in biological computing.
</ul>

<h3>Arrangements</h3>
<ul>
<li> Fixed a bug in the Arrangement_2 package in dual arrangement representation
  for Boost graphs when reporting all halfedges of a face.
<li> Fixed a bug in the Arrangement sweep-line when using a specific polyline
  configuration.
<li> Fixed bug in Arrangement_2 in walk along a line point location for unbounded curves.
<li> Fixed bug in aggregated insertion to Arrangement_2.
<li> Fixed bug in Arrangment_2 class when inserting an unbounded curve from an existing vertex.
<li> Fixed bug when dealing with a degenerate conic arc in Arr_conic_traits_2 of
  the Arrangment package, meaning a line segment which is part of a degenerate
  parabola/hyperbola.
<li> Fixed bug in the Bezier traits-class:
    properly handle line segments.
    properly handle comparison near a vertical tangency.
</ul>

<h3>2D Polygon </h3>
<ul>
<li> Fixed bug in degenerate case of Polygon_2::is_convex() for equal points.
</ul>

<h3>2D Triangulations</h3>
<ul>
<li> Fixed bug in Regular_triangulation_2.
</ul>

<h3>3D Triangulations</h3>
<ul>
<li> Added a circumcenter() function in the default Cell type parameter
     Triangulation_ds_cell_base_3, so that the .dual() member function of
     Delaunay still work as before, without requiring the explicit use of
     Triangulation_cell_base.
<li> Added missing operator-&gt;() to Facet_circulator.
</ul>

<h3>Interpolation</h3>
<ul>
<li> Fixed bug in Interpolation 3D about the normalization coefficient initialization.
</ul>

<h3>3D Boolean Operations on Nef Polyhedra</h3>
<ul>
<li> Fixed bug in construction of Nef_polyhedron_3 from off-file. Now, always the
  inner volume is selected.
<li> Fixed bug in conversion from Nef_polyhedron_3 to Polyhedron_3. Polyhedron_3 was not cleared
  at the beginning.
<li> Fixed bug in Nef_polyhedron_3 in update of indexes for construction of external structure.
</ul>

<h3>Third Party Libraries Shipped with CGAL</h3>
<ul>
<li> TAUCS supports now 64 bits platforms.
<li> CAUTION: Since version 3.3.1, CGAL is no longer compatible with the official
           release of TAUCS (currently 2.2). Make sure to use the version
           modified by the CGAL project and available from the download section
           of http://www.cgal.org.
</ul>

</DIV>



<h2 id="release3.3">Release 3.3</h2>
<DIV>
<p>Release date: May 2007</p>

<p>
Version 3.3 differs from version 3.2.1 in the platforms that are supported and
in functionality.  There have also been a number of bug fixes for this release.
</p>

<p>Additional supported platforms
<ul>
<li> GNU g++ 4.1 and 4.2
<li> Intel C++ compiler 9
<li> Microsoft Visual C++ compiler 8.0
</ul>

<p>The following platforms are no longer supported:

<UL>
   <LI>Intel 8
</UL>

<p>CGAL now supports Visual C++ "Checked iterators" as well as the debug mode
of GNU g++'s STL (-D_GLIBCXX_DEBUG).</p>

<p>CGAL now works around the preprocessor macros 'min' and 'max' defined
in <code>&lt;windows.h&gt;</code> which were clashing with min/max functions.
</p>


<H3>Installation</H3>

<ul>
<li>On Windows the libraries built in Developer Studio now have names
  which encode the compiler version, the runtime and whether it was
  built in release or debug mode. The libraries to link against are
  chosen with linker pragmas in header files.
<li>On all platforms but Windows shared and static versions of the libraries are generated
</ul>

<h3>Manuals</h3>
<ul>
<li> The Package Overview page now also hosts the precompiled demos.
</ul>

<h3>Algebraic Foundations</h3>


<p>
<ul>
  <li>Algebraic Foundations (new package)<br>

This package defines what algebra means for CGAL, in terms of concepts, classes and functions. The main features are: (i) explicit concepts for interoperability of types (ii) separation between algebraic types (not necessarily embeddable into the reals), and number types (embeddable into the reals).

<p>
 <li>Number Types<br>
  Fixed_precision_nt and Filtered_exact number types have been removed.
</ul>

<h3>Kernels</h3>

<p>
<ul>
  <li> 2D Circular Kernel<br>
Efficiency improved through geometric filtering of predicates, introduced with
  the filtered kernel Filtered_bbox_circular_kernel_2<.>, and also chosen for the
  predefined kernel Exact_circular_kernel_2.

  <li> Linear Kernel<br>
 Exact_predicates_exact_constructions_kernel memory and run-time improvements
  through usage of lazy geometric constructions instead of lazy arithmetic.
</ul>

<h3> Data Structures and Algorithms</h3>

<p>
<ul>
<li> Surface Mesh Simplification  (new package)<br>

  This package provides a mesh simplification framework using edge collapse
  operations, and provides the Turk/Lindstrom simplification algorithm.

<p>
<li> Skin Surface Meshing  (new package)<br>

  This package allows to build a triangular mesh of a skin surface.
    Skin surfaces are used for modeling large molecules in biological
    computing. The surface is defined by a set of balls, representing
    the atoms of the molecule, and a shrink factor that determines the
    size of the smooth patches gluing the balls together.

<p>
<li>Estimation of Local Differential Properties  (new package)<br>

  This package allows to compute local differential quantities of a surface from a point sample

<p>
<li>Approximation of Ridges and Umbilics on Triangulated Surface Meshes   (new package)<br>

  This package enables the approximation of differential features on
  triangulated surface meshes. Such curvature related features are
  lines: ridges or crests, and points: umbilics.

<p>
<li>Envelopes of Curves in 2D  (new package)<br>

  This package contains two sets of functions that construct the lower and upper envelope diagram
  for a given range of bounded or unbounded curves.

<p>
<li>Envelopes of Surfaces in 3D  (new package)<br>

  This package contains two sets of functions that construct the lower and upper envelope diagram
  for a given range of bounded or unbounded surfaces. The envelope diagram is realized as a
  2D arrangement.

<p>
<li>Minkowski Sums in 2D  (new package)<br>

  This package contains functions for computing planar Minkowski sums of two closed polygons,
  and for a polygon and a disc (an operation also known as offsetting or dilating a polygon).
  The package also contains an efficient approximation algorithm for the offset computation,
  which provides a guaranteed approximation bound while significantly expediting the running
  times w.r.t. the exact computation procedure.

<p>
<li>Surface Mesh Parametrization<br>

  Added Jacobi and SSOR preconditioners to OpenNL solver, which makes it
  much faster and more stable.

<p>
<li>2D Arrangements<br>

<ul>
<li> Added support for unbounded curves.
<li> Added a traits class that supports bounded and unbounded linear objects,
  namely lines, rays and line segments.
<li> Added traits classes that handle circular arcs based on the circular kernel.
<li> Added a traits class that supports Bezier curves.
<li> Enhanced the traits class that supports rational functions to
  handle unbounded (as well as bounded) arcs
<li> Added a free function called decompose() that produces the symbolic vertical decomposition of a
  given arrangement, performing a batched vertical ray-shooting query from all arrangement vertices.
<li> Fixed a memory leak in the sweep-line code.
<li> Fixed a bug in computing the minor axis of non-degenerate hyperbolas.
</ul>

<li>Boolean Set Operations<br>
<ul>
<li> Added the DCEL as a default template parameter to the General_polygon_set_2 and Polygon_set_2 classes.
  This allows users to extend the DCEL of the underlying arrangement.
<li> Added a function template called connect_holes() that connects the holes in a given polygon with holes,
  turning it into a sequence of points, where the holes are connceted to the outer boundary using
  zero-width passages.
<li> Added a non-const function member to General_polygon_set_2 that obtains the underlying arrangement.
</ul>

<p>
<li>2D and 3D Triangulations<br>
<ul>
<li> The constructors and insert member functions which take an iterator range perform spatial sorting
  in order to speed up the insertion.
</ul>


<p>
<li>Optimal Distances
<br>
<ul>
<li>Polytope_distance_d:
  has support for homogeneous points; bugfix in fast exact version.
</ul>


<p>
<li>Bounding Volumes
<br>
<ul>
<li>Min_annulus_d has support for homogeneous points; bugfix in fast exact version.
</ul>

</ul>

<h3> Support Library</h3>

<ul>
<li>CGAL and the Boost Graph Library (BGL) (new package)<br>

This package provides the glue layer for several CGAL data structures such that
they become models of the BGL graph concept.

<p>
<li>Spatial Sorting  (new package)<br>

This package allows to sort points and other objects along a Hilbert curve
which can improve the performance of algorithms like triangulations.
It is used by the constructors of the triangulation package which have
an iterator range of points as argument.

<p>
<li>Linear and Quadratic Programming Solver  (new package)<br>
This package contains algorithms for minimizing linear and
convex quadratic functions over polyhedral domains, described by linear
equations and inequalities.
</ul>
</DIV>





<h2 id="release3.2.1">Release 3.2.1</h2>
<DIV>
<p>Release date: July 2006</p>

<p>
This is a bug fix release
</p>

<h3> Number Types</h3>
<ul>
  <li> Fix MP_Float constructor which crashed for some values.
</ul>

<h3> Kernel </H3>
<ul>
  <li> Rename Bool to avoid a clash with a macro in X11 headers.
</ul>
<h3> Arrangement</H3>

<ul>
  <li> Derived the Arr_segment_traits_2 Arrangement_2 traits class from the parameterized Kernel.
    This allows the use of this traits class in an extended range of applications that require
    kernel objects and operations on these objects beyond the ones required by the Arrangement_2
    class itself.
  <li> Fixed a compilation bug in the code that handles overlay of arrangements instantiated with
    different DCEL classes.
  <li> Fixed a couple of bugs in the implementation of the Trapezoidal RIC point-location strategy
</ul>

<h3> Triangulation, Alpha Shapes </H3>
<ul>
  <li> Qualify calls to filter_iterator with "CGAL::" to avoid overload ambiguities with
  Boost's filter_iterator.
</ul>

<h3> Surface Mesher</H3>
<ul>
  <li>  Fixed a bug in iterators of the class template Surface_mesh_complex_2_in_triangulation_3
</ul>

<h3> Surface Mesh Parametrisation </H3>
<ul>
  <li>   Updated the precompiled taucs lib
</ul>
<h3> Kinetic Data Structures</H3>
<ul>
  <li> Fixed problems caused by old versions of gcc being confused by operator! and operator int()
  <li> Added point removal support to the Active_objects_vector
</ul>

</DIV>


<h2 id="release3.2">Release 3.2</h2>
<DIV>
<p>Release date: May 2006</p>

<p>
Version 3.2 differs from version 3.1 in the platforms that are supported and
in functionality.  There have also been a number of bug fixes for this release.
</p>

<p>The following platforms are no longer supported:

<UL>
   <LI>SunPro CC versions 5.4 and 5.5 on Solaris
   <LI>SGI Mips Pro
</UL>

<p>
For Visual C++ the installation scripts choose the multi-threaded dynamically
linked runtime (/MD). Before it was the single-threaded static runtime (/ML).</p>


<H3>Installation</H3>

<ul>
<li>The install tool tries to find third party libraries
   at "standard" locations.
<li> Installers for Apple, Windows, and rpms.
</ul>

<h3>Manuals</h3>
<ul>
<li> User and Reference manual pages of a package are in the same chapter
</ul>


<h3>Kernels</h3>

<p>
<ul>
  <li> 2D Circular Kernel (new package)<br>
This package is an extension of the linear CGAL Kernel. It offers functionalities
on circles, circular arcs and line segments in the plane.
</ul>

<h3> Data Structures and Algorithms</h3>

<p>
<ul>
<li>  2D Regularized Boolean Set-Operations (new package)<br>

This package consists of the implementation of Boolean set-operations
on point sets bounded by weakly x-monotone curves in 2-dimensional
Euclidean space. In particular, it contains the implementation of
regularized Boolean set-operations, intersection predicates, and point
containment predicates.

<p>
<li> 2D Straight Skeleton and Polygon Offsetting  (new package)<br>

This package implements an algorithm to construct a halfedge data
structure representing the straight skeleton in the interior of 2D
polygons with holes and an algorithm to construct inward offset
polygons at any offset distance given a straight skeleton.


<p>
<li> 2D Voronoi Diagram Adaptor  (new package)<br>

This package provides an adaptor that adapts a
2-dimensional triangulated Delaunay graph to the corresponding
Voronoi diagram, represented as a doubly connected edge list (DCEL)
data structure. The adaptor has the ability to automatically
eliminate, in a consistent manner, degenerate features of the Voronoi
diagram, that are artifacts of the requirement that Delaunay graphs
should be triangulated even in degenerate configurations. Depending on
the type of operations that the underlying Delaunay graph supports,
the adaptor allows for the incremental or dynamic construction of
Voronoi diagrams and can support point location queries.


<p>
<li>3D Surface Mesher  (new package)<br>

This package provides functions to generate surface meshes that
interpolate smooth surfaces. The meshing algorithm is based on
Delaunay refinement and provides some guarantees on the resulting
mesh: the user is able to control the size and shape of the mesh
elements and the accuracy of the surface approximation. There is no
restriction on the topology and number of components of input
surfaces. The surface mesher may also be used for non smooth surfaces
but without guarantee.

<p>
Currently, implementations are provided for implicit surfaces
described as the zero level set of some function and surfaces
described as a gray level set in a three-dimensional image.</p>


<p>
<li> 3D Surface Subdivision Methods  (new package)<br>

Subdivision methods recursively refine a control mesh and generate
points approximating the limit surface. This package consists of four
popular subdivision methods and their refinement hosts. Supported
subdivision methods include Catmull-Clark, Loop, Doo-Sabin and sqrt(3)
subdivisions. Their respective refinement hosts are PQQ, PTQ, DQQ and
sqrt(3) refinements. Variations of those methods can be easily
extended by substituting the geometry computation of the refinement
host.


<p>
<li>  Planar Parameterization of Triangulated Surface Meshes  (new package)<br>

Parameterizing a surface amounts to finding a one-to-one mapping from
a suitable domain to the surface. In this package, we focus on
triangulated surfaces that are homeomorphic to a disk and on piecewise
linear mappings into a planar domain. This package implements some of
the state-of-the-art surface mesh parameterization methods, such as
least squares conformal maps, discrete conformal map, discrete
authalic parameterization, Floater mean value coordinates or Tutte
barycentric mapping.


<p>
<li> Principal Component Analysis  (new package)<br>

This package provides functions to compute global informations on the
shape of a set of 2D or 3D objects such as points. It provides the
computation of axis-aligned bounding boxes, centroids of point sets,
barycenters of weighted point sets, as well as linear least squares
fitting for point sets in 2D, and point sets as well as triangle sets
in 3D.


<p>
<li>2D Placement of Streamlines  (new package)<br>

Visualizing vector fields is important for many application domains. A
good way to do it is to generate streamlines that describe the flow
behaviour. This package implements the "Farthest Point Seeding"
algorithm for placing streamlines in 2D vector fields. It generates a
list of streamlines corresponding to an input flow using a specified
separating distance. The algorithm uses a Delaunay triangulation to
model objects and adress different queries, and relies on choosing the
centers of the biggest empty circles to start the integration of the
streamlines.


<p>
<li>  Kinetic Data Structures  (new package)<br>

Kinetic data structures allow combinatorial structures to be
maintained as the primitives move. The package provides
implementations of kinetic data structures for Delaunay triangulations
in two and three dimensions, sorting of points in one dimension and
regular triangulations in three dimensions. The package supports exact
or inexact operations on primitives which move along polynomial
trajectories.


<p>
<li>   Kinetic Framework  (new package)<br>

Kinetic data structures allow combinatorial geometric structures to be
maintained as the primitives move. The package provides a framework to
ease implementing and debugging kinetic data structures. The package
supports exact or inexact operations on primitives which move along
polynomial trajectories.


<p>
<li> Smallest Enclosing Ellipsoid   (new package)<br>

This algorithm is new in the chapter Geometric Optimisation.

<p>
<li>  2D Arrangement (major revision)<br>

This package can be used to construct, maintain, alter, and display
arrangements in the plane. Once an arrangement is constructed, the
package can be used to obtain results of various queries on the
arrangement, such as point location. The package also includes generic
implementations of two algorithmic frameworks, that are, computing the
zone of an arrangement, and line-sweeping the plane, the arrangements
is embedded on.

<p>
Arrangements and arrangement components can also be extended to store
additional data. An important extension stores the construction
history of the arrangement, such that it is possible to obtain the
originating curve of an arrangement subcurve.</p>


<p>
<li>   Geometric Optimisation (major revision)<br>

The underlying QP solver which is the foundation for several algorithms
in the Geometric Optimisation chapter has been completely rewritten.

<p>
<li>3D Triangulation (new functionality)<br>

Regular_triangulation_3 now offers vertex removal.

</ul>


</DIV>

<h2 id="release3.1">Release 3.1</h2>
<DIV>
<p>Release date: December 2004</p>
<p>Version 3.1 differs from version 3.0 in the platforms that are supported and
in functionality.  There have also been a number of bug fixes for this release.</p>


<p>
Additional supported platforms:
<UL>
   <LI> MS Visual C++, version 7.3. and 8.0
   <LI> Intel 8.0
   <LI> SunPro CC versions 5.4 and 5.5 on Solaris
   <LI> GNU g++ versions 3.4 on Linux, Solaris, Irix, cygwin, FreeBSD, and MacOS X
  <LI> Darwin (MacOS X) and IA64/Linux support.
</UL>
<p>
The following platforms are no longer supported:
<UL>
   <LI>MS Visual C++, version 7.0
</UL>

<p>
The following functionality has been added or changed:<BR><BR>

<H3>All</H3>
<UL>
    <LI> The  CORE 1.7 library for exact
      real arithmetic.
    <LI>Updated  GMP to 4.1.3.
    <LI>Added Mpfr a library for multiple-precision floating-point computations with exact rounding.
    <LI>Added Boost 1.32.0 (only include files).
</UL>

<H3>Installation</H3>
<UL>
   <LI> new option --disable-shared to omit building libCGAL.so.
</UL>


<H3>Manuals</H3>
<UL>
    <LI> Merged all major manuals in one multi-part manual, which provides
      now cross-links between the CGAL Kernel, the CGAL Basic Library,
      and the CGAL Support Library HTML manuals.

    <LI> Improved layout.
</UL>

<H3>Kernels</H3>

<UL>
   <LI> Improved efficiency of filtered kernels.
   <LI>More predicates and constructions.
</UL>


<H3>Basic Library</H3>


<UL>
  <LI> 2D Segment Voronoi Diagram (new package)<BR>

A data structure for Voronoi diagrams of segments in the plane under the Euclidean metric. The Voronoi edges
are arcs of straight lines and parabolas. The algorithm provided in this package is incremental.
</LI>

<LI>  2D Conforming Triangulations and Meshes (new package)<BR>

An implementation of Shewchuk's algorithm  to construct conforming triangulations and 2D meshes.
</LI>



  <LI> 3D Boolean Operations on  Nef Polyhedra (new package)<BR>
A new class (Nef_polyhedron_3) representing 3D Nef polyhedra, a
      boundary representation for cell-complexes bounded by halfspaces
      that supports boolean operations and topological operations in full
      generality including unbounded cells, mixed dimensional cells (e.g.,
      isolated vertices and antennas). Nef polyhedra distinguish between
      open and closed sets and can represent non-manifold geometry.

</LI>

<LI>  2D and Surface Function Interpolation (new package)<BR>

This package implements different methods for scattered data interpolation: Given
measures of a function on a set of discrete data points, the task is
to interpolate this function on an arbitrary query point. The package
further offers functions for natural neighbor interpolation.

</LI>

 <LI> Planar Nef polyhedra embedded on the sphere (new package)<BR>
      A new class (Nef_polyhedron_S2) designed and supported mainly to
      represent sphere neighborhoods around vertices of the three-
      dimensional Nef polyhedra.
</LI>

 <LI> Box_intersection_d (new package)<BR>

      A new efficient algorithm for finding all intersecting pairs for
      large numbers of iso-oriented boxes, i.e., typically these will be
      bounding boxes of more complicated geometries. Useful for (self-)
      intersection tests of surfaces etc.
</LI>


<LI>  2D Snap Rounding (new package)<BR>

Snap Rounding is a well known method for converting
arbitrary-precision arrangements of segments into a fixed-precision
representation. In the study of robust geometric
computing, it can be classified as a finite precision approximation
technique. Iterated Snap Roundingis a modification
of Snap Rounding in which each vertex is at least half-the-width-of-a-pixel away
from any non-incident edge. This package supports both
methods.
</LI>

<LI>3D Triangulations

<UL>
 <LI> Triangulation_3: added operator==(),removed push_back() and copy_triangulation().
<LI> Delaunay_3 : added nearest_vertex(), move_point(), vertices_in_conflict().
<LI> Regular_3 :  added filtered traits class, and nearest_power_vertex().
</UL>


<LI> Planar_map and Arrangement_2

<UL>
<LI> The interface of the two traits functions that compute the intersection of two given curves changed. The functions nearest_intersection_to_right() and nearest_intersection_to_left() return an object of type CGAL::Object that represents either an empty intersection, a point, or an overlapping subcurve.
<LI> Requirements to define two binary tags were added to the traits concept of the Planar_map as follows:
<EM>Has_left_category</EM> - indicates whether the functions curves_compare_y_at_x_left() and nearest_intersection_to_left() are implemented in the traits model.
<EM>Has_reflect_category</EM> - indicates whether the functions point_reflect_in_x_and_y() and curve_reflect_in_x_and_y() are implemented in the traits model. They can be used as an alternative to the two function in the previous item.
<LI> A new constructor of the Segment_cached_2 type that represents a segment in the Arr_segment_cached_traits_2 traits class was introduced. The new constructor accepts the segment endpoints as well as the coefficients of the underlying line.
<LI> A new version of the conic-arc traits, based on CORE version 1.7 was introduced. This new traits class makes use of CORE's rootOf() operator to compute the intersection points in the arrangement, making its code much simpler and more elegant than the previous version. In addition, new constructors for conic arcs are provided. The new traits class usually performs about 30% faster than the version included in CGAL 3.0
<LI> The traits class that handles continuous piecewise linear curves, namely Arr_polyline_traits_2, was rewritten. The new class is parametrized with a traits class that handles segments, say Segment_traits. The polyline curve defined within the Arr_polyline_traits_2 class is implemented as a vector of segments of type Segment_traits::Curve_2.
<LI> A meta traits class, namely Arr_curve_data_traits_2,  that extends the curve type of the planar-map with arbitrary additional data was introduced. It should be instantiated with a regular traits-class and a class that contains all extraneous data associated with a curve.
<LI>  The class that represents the trapezoidal-decomposition point location strategy was renamed to Pm_trapezoid_ric_point_location.
<LI> The Arrangement demo was rewritten. It covers many more features, has a much better graphical user interface, and comes with online documentation.
<LI> Few bugs in the sweep-line module related to overlapping vertical segments were fixed. This module is used by the aggregate insert method that inserts a collection of curves at once.
</UL>


<LI>Triangulation_2

<UL>
<LI> added a filtered trait class in the regular triangulation
<LI> added split and join operations in the triangulation data structure class
</UL>

<LI>Alpha_shapes_3

<UL>
<LI>major changes in the implementation of the class Alpha_shapes_3.
<LI>New implementation results in a true GENERAL mode
    allowing null and negative alpha-values. It also fixed the edges classification bug
    and introduces a classification of vertices.
</UL>

<LI>Min_ellipse_2

<UL>
 <LI> made access to approximate double representation public
 <LI> fixed bugs in conversion to double representation
 <LI> added <TT>is_circle()</TT> method
 <LI> minor performance improvements
</UL>

<LI>Min_sphere_of_spheres_d:

<UL>
<LI> The models

    <TT>Min_sphere_of_spheres_d_traits_2&lt;K,FT,UseSqrt,Algorithm&gt;</TT>,
    <TT>Min_sphere_of_spheres_d_traits_3&lt;K,FT,UseSqrt,Algorithm&gt;</TT>, and
    <TT>Min_sphere_of_spheres_d_traits_d&lt;K,FT,Dim,UseSqrt,Algorithm&gt;</TT>

  of concept <TT>MinSphereOfSpheresTraits</TT> now represent a sphere
  as a <TT>std::pair&lt;Point,Radius&gt;</TT> (and not any more as a
  <TT>CGAL::Weighted_point&lt;Point,Weight&gt;</TT>)
<LI> Internal code cleanup; in particular, implementation details
  don't pollute the namespace CGAL anymore
</UL>


<LI>Polyhedron_3

<UL>
      <LI> New Tutorial on CGAL Polyhedron for Subdivision Algorithms with
        interactive demo viewer in source code available.

      <LI> Added example program for efficient self-intersection test.
      - Added small helper functions, such as vertex_degree, facet_degree,
        edge_flip, and is_closed.
</UL>

<LI> Apollonius Graph (Voronoi of Circles)

 <UL>
       <LI> Reduced memory requirements by approximately a factor of two.
 </UL>

</UL>

</DIV>


<h2 id="release3.0.1">Release 3.0.1</h2>
<DIV>
<p>Release date: February 2004</p>

<p>This is a bug-fix release.
No new features have been added in 3.0.1.  Here is the list of bug-fixes.<p>

<H3> Polyhedral Surface</H3>

<ul>
  <li>Fixed wrong include files for output support. Added example.
</ul>

<H3>Planar_map</H3>

<ul>
  <li>Fixed the so called "Walk-along-a-line" point-location strategy to
      correctly handle a degenerate case.
</ul>

<H3>2D Triangulation</H3>

<ul>
  <li> added missing figure in html doc
  <li> in  Line_face_circulator_2.h:<br>
       Fixed changes made to support handles with a typedef to iterator.
       The fix concerns operator== and !=.
</ul>

<H3>Alpha_shapes_3</H3>

<ul>
  <li>fixed classify member function for edges.
</ul>


<H3>  Number types</H3>

<ul>
  <li>Lazy_exact_nt:
    <ul>
      <li>added the possibility to select the relative precision of
          <tt>to_double()</tt> (by default 1e-5).  This should fix reports
          that some circumcenters computations have poor coordinates,
          e.g. nan).
      <li>when exact computation is triggered, the interval is recomputed,
          this should speed up some kinds of computations.
    </ul>
  <li><tt>to_interval(Quotient&lt;MP_Float&gt;)</tt>: avoid spurious overflows.
</ul>

<H3>Kernel</H3>

<ul>
  <li>
  missing acknowledgment in the manual and minor clarification of

     <tt>intersection()</tt> documentation.
</ul>

</div>

<h2 id="release3.0">Release 3.0</h2>
<DIV>

<p>Release date: October 2003 </p>

<p>Version 3.0 differs from version 2.4 in the platforms that are supported and
in functionality.  There have also been a number of bug fixes for this release.</p>

<p>The license has been changed to either the LGPL (GNU Lesser General Public
License v2.1) or the QPL (Q Public License v1.0) depending on each package.
So CGAL remains free of use for you, if your usage meets the criteria of these
licenses, otherwise, a commercial license has to be purchased from
GeometryFactory.</p>

<p>
Additional supported platforms:
<UL>
   <LI> MS Visual C++, version 7.1.
   <LI> SunPro CC versions 5.4 and 5.5 on Solaris
   <LI> GNU g++ versions 3.2 and 3.3 on Linux, Solaris, Irix, cygwin, and FreeBSD.
   <LI> MipsPRO CC 7.30 and 7.40 with both the n32 and n64 ABIs.
</UL>
<p>
The following platforms are no longer supported:
<UL>
   <LI>MS Visual C++, version 6.
   <LI>  GNU g++ 2.95.2 (2.95.3 is still supported)
   <LI>  Kai C++ and Borland C++, all versions
</UL>

<p>
The following functionality has been added or changed:<BR><BR>

<B>All</B>
<UL>
    <LI> The  CORE library for exact
      computations is now distributed as part of CGAL as well.
</UL>


<H3>Kernels</H3>


<UL>
   <LI>3 typedefs have been added to ease the choice of a robust and fast kernel:
     <UL>
      <LI> Exact_predicates_inexact_constructions_kernel
      <LI> Exact_predicates_exact_constructions_kernel
      <LI> Exact_predicates_exact_constructions_kernel_with_sqrt
     </UL>
    <LI> Progress has been made towards the complete adaptability and
      extensibility of our kernels.
    <LI> New faster Triangle_3 intersection test routines.
		<br><i>(see Erratum)</i>
    <LI> Added a Kernel concept archetype to check that generic algorithms
      don't use more functionality than they should.
    <LI> A few more miscellaneous functions.
</UL>

<H3>Basic Library</H3>

<UL>
  <LI> 2D Apollonius Graph (new package)<BR>
Algorithms for computing the Apollonius
      graph in two dimensions.  The Apollonius graph is the dual of the
      Apollonius diagram, also known as the additively weighted Voronoi
      diagram.  The latter can be thought of as the Voronoi diagram of a set
      of circles under the Euclidean metric, and it is a generalization of the
      standard Voronoi diagram for points.  The algorithms provided are
      dynamic.

  <LI>dD Min Sphere of Spheres (new package)<BR>
      Algorithms to compute the smallest
      enclosing sphere of a given set of spheres in R<sup>d</sup>.
      The package provides
      an algorithm with maximal expected running time
      <i>O(2<sup>O(d)</sup> n)</i> and a
      fast and robust heuristic (for dimension less than 30).

<LI>Spatial Searching (new package)<BR>
Provides exact and approximate distance
      browsing in a set of points in <i>d</i>-dimensional space using
      implementations of algorithms supporting:
      <ul>
        <li> both nearest and furthest neighbor searching
        <li> both exact and approximate searching
        <li> (approximate) range searching
        <li> (approximate) <i>k</i>-nearest and <i>k</i>-furthest neighbor
             searching
        <li> (approximate) incremental nearest and incremental furthest neighbor
          searching
        <li> query items representing points and spatial objects.
      </ul>

 <LI><B>Kd-tree</b><br>
this package is deprecated, its documentation is removed.
      It is replaced by the Spatial Searching package.

  <LI>Largest_empty_rectangle_2<BR>
       Given a set of points P in the plane, the class
       Largest_empty_iso_rectangle_2 is a data structure that
       maintains an iso-rectangle with the largest area among all
       iso-rectangles that are inside a given iso-rectangle bounding box,
       and that do not contain any point of the point set P.

<LI> 2D Triangulation and
     3D Triangulation<BR>
     <UL>
      <LI> The classes Triangulation_data_structure_2 (and 3), which implements
        the data structure for 2D triangulation class, now makes use of
        CGAL::Compact_container (see Support Library section below).
      <LI> The triangulation classes use a Rebind mecanism to provide
        the full flexibility on Vertex and Face base classes.
        This means that it is possible for the user to derive its own Face
        of Vertex base class, adding a functionality that makes use of
        types defined by the triangulation data structure like Face_handle
        or Vertex_handle.
      <LI> New classes Triangulation_vertex_base_with_info_2 (and 3) and
	Triangulation_face_base_with_info_2 (and 3) to make easier the
        customisation of base classes in most cases.
     </UL>

<LI> 2D Triangulation<BR>
     <UL>
      <LI> Regular triangulation provides an easy access to hidden points.
      <LI> The Triangulation_hierarchy_2, which provide an efficient location
	data structure, can now be used with any 2D triangulation class plugged
        in (including Regular triangulations).
      </ul>

<LI> 3D Triangulation<BR>
     <UL>
     <LI> faster vertex removal function in Delaunay_triangulation_3.
      <LI> Delaunay_triangulation_3 is now independent of the order of insertions
        of the points (in case of degenerate cosphericity).
      <LI>Regular_triangulation_3 now hides vertices (and updates itself) when
        inserting a coinciding point with greater weight.  This required a new
        predicate.
      <LI> deprecated functions: copy_triangulation(), push_back(),
        set_number_of_vertices().
      <LI> Triangulation_3 now gives non-const access to the data structure.
     </UL>

<LI> Interval Skip List (new package)<BR>
An interval skip list is a data strucure for finding all intervals
      that contain a point, and for stabbing queries, that is for answering
      the question whether a given point is contained in an interval or not.

<LI>
       Planar Maps and

       Arrangements<BR>

 The changes concern mainly the traits classes.
      <OL>
        <LI> New traits hierarchy and interface:
           The set of requirements was made sound and complete. A couple of
	   requirements were eliminated, few others were redefined, and some
	   were renamed. A hierarchy of three traits classes for the
	   Planar_map_2, Planar_map_with_intersections_2, and Arrangement_2
	   types was established to include only the necessary requirements at
           each level. It was determined that for the aggregate insertion-
	   operation based on a sweep-line algorithm only a subset of the
	   requirements is needed. Preconditions were added where appropriate
	   to tighten the requirements further.

           <p>
           The following functions have been renamed:
           <UL>
           <LI> point_is_same() renamed to point_equal()
           <LI> curve_is_same() renamed to curve_equal()
           <LI> curve_is_in_x_range() renamed to point_in_x_range()
           <LI> curve_compare_at_x() renamed to curves_compare_y_at_x()
             Furthermore, a precondition has been added that the reference
	     point is in the x-range of both curves.
           <LI> curve_compare_at_x_right() renamed to
	     curves_compare_y_at_x_to_right().
             Furthermore, a precondition has been added that both curves are
	     equal at the reference point and defined to its right.
           <LI> curve_compare_at_x_left() renamed to
	     curves_compare_y_at_x_to_left().
             Furthermore, a precondition has been added that both curves are
	     equal at the reference point and defined to its right.
           <LI> curve_get_point_status() renamed to curve_compare_y_at_x().
             Furthermore, a precondition has been added that the point is in
	     the x-range of the curve. Consequently, the function now returns a
	     Comparison_result (instead of a special enum).
           <LI> make_x_monotone() renamed to curve_make_x_monotone()
             See more details below.
           <LI> curve_flip() renamed to curve_opposite()
           </UL>

           The following functions have been removed:
           <UL>
           <LI> curve_is_between_cw()
           <LI> point_to_left()
           <LI> point_to_right()
           <LI> is_x_monotone()
           <LI> point_reflect_in_x_and_y()
           <LI> curve_reflect_in_x_and_y()
           <LI> do_intersect_to_right()
           <LI> do_intersect_to_left()
           </ul>

           Most functions, are required by the PlanarMapTraits_2 concept,
	   except for the make_x_monotone(), nearest_intersection_to_right(),
           nearest_intersection_to_left(), curves_overlap() and
	   curve_opposite(). PlanarMapWithIntersectionsTraits_2 requires all
	   these functions, except curve_opposite(), needed only by the
	   ArrangementTraits_2 concept.
           <p>
           Furthermore, the two functions curve_compare_at_x_left() and
           nearest_intersection_to_left() can be omitted, if the two functions
	   point_reflect_in_x() and curve_reflect_in_x() are implemented.
	   Reflection can be avoided, if the two _left functions are supplied.

        <LI> The type X_curve_2 of the PlanarMapWithIntersectionsTraits_2
           concept was renamed to X_monotone_curve_2, and the distinction
	   between this type and the Curve_2 type was made firm. The method
	   is_x_monotone() of the PlanarMapWithIntersectionsTraits_2 concept
	   was removed. The related method curve_make_x_monotone() is now
	   called for each input curve of type Curve_2 when curves are inserted
           into a Planar_map_with_intersections_2 to subdivide the input curve
	   into x-monotone sub-curves (and in case the curve is already
	   x-monotone, this function is responsible for casting it to an
	   x-monotone curve).

        <LI> New and improved traits classes:
           <LI> Conic traits - Arr_conic_traits_2
             Support finite segments of ellipses, hyperbolas and parabolas, as
	     well as line segments. The traits require an exact real number-
	     type, such as leda_real or CORE::Expr.

           <LI> Segment cached traits - Arr_segment_cached_traits_2
	     This class uses an improved representation for segments that helps
	     avoiding cascaded computations, thus achieving faster running
	     times. To work properly, an exact rational number-type should be
	     used.

           <LI> Polyline traits - Arr_polyline_traits_2
             The polyline traits class has been reimplemented to work in a more
	     efficient, generic manner. The new class replaces the obsolete
	     Arr_polyline_traits class. It is parameterized with a segment
	     traits class.

           <LI> Hyperbola and segment traits - Arr_hyper_segment_traits_2
             Supports line segments and segments of canonical hyperbolas.
	     This is the type of curves that arise when projecting segments
	     in three-space rotationally around a line onto a plane containing
	     the line. Such projections are often useful in CAD/CAM problems.

        <LI> Removed old traits class:
           <UL>
            <LI> The models of the PlanarMapWithIntersectionsTraits_2 concept
	      below became obsolete, as the new conic traits, namely
	      Arr_conic_traits_2, supports the same functionality and is much
	      more efficient.
              <UL>
                <LI> Arr_circles_real_traits
                <LI> Arr_segment_circle_traits
              </UL>
           <LI> The segment traits class and the new polyline traits class were
	      reimplemented using standard CGAL-kernel calls. This essentially
	      eliminated the corresponding leda traits classes, namely:
              <UL>
                <LI> Pm_leda_segment_traits_2
                <LI> Arr_leda_segment_traits_2
                <LI> Arr_leda_polyline_traits
              </UL>
              With the use of the Leda_rat_kernel new external package the same
	      functionality can be achieved with less overhead and more
	      efficiency.
      </UL>

<LI> Sweep Line<BR>
      <UL>
       <LI> The Sweep_line_2 package was reimplemented. As a consequence it is much
        more efficient, its traits is tighter (namely neither the two _left nor
	the reflection functions are required), and its interface has changed a
	bit.
        <OL>
          <LI> The following global functions have been removed:
            <UL>
             <LI> sweep_to_produce_subcurves_2()
             <LI> sweep_to_produce_points_2()
             <LI> sweep_to_construct_planar_map_2()
            </UL>
           Instead, the public methods of the Sweep_line_2 class listed below
	   were introduced:
           <UL>
             <LI> get_subcurves() - Given a container of curves, this function
	     returns a list of curves that are created by intersecting the
	     input curves.

             <LI> get_intersection_points() - Given a range of curves, this function
	     returns a list of points that are the intersection points of the
	     curves.

             <LI> get_intersecting_curves() - Given a range of curves, this function
	     returns an iterator to the beginning of a range that contains the
	     list of curves for each intersection point between any two curves
	     in the specified range.
           </UL>
        <LI> It is possible to construct a planar map with intersections (or an
	   arrangement) by inserting a range of curves into an empty map. This
	   will invoke the sweep-line process to construct the map more
	   efficiently.
       </OL>
      <LI> New interface functions to the Planar_map_with_intersections_2 class.
        The Planar_map_with_intersections_2 class maintains a planar map of
	input curves that possibly intersect each other and are not necessarily
	x-monotone. If an input curve, or a set of input curves, are known to
	be x-monotone and pairwise disjoint, the new functions below can be
	used to insert them into the map efficiently.
       </UL>
  </OL>
<LI> Polyhedral Surface<BR>
     <UL>
      <LI> The old design that was deprecated since CGAL 2.3 has been removed.
      <LI> Class <tt>Polyhedron_incremental_builder_3</tt>:
	 <UL>
	  <LI>Renamed local enum <tt>ABSOLUTE</tt> to
              <tt>ABSOLUTE_INDEXING</tt>, and <tt>RELATIVE</tt> to
              <tt>RELATIVE_INDEXING</tt> to avoid conflicts with similarly
              named macros of another library.
	  <LI>Changed member functions <tt>add_vertex()</tt>,
              <tt>begin_facet()</tt>, and <tt>end_facet()</tt> to return
              useful handles.
          <LI>Added <tt>test_facet()</tt> to check facets for validity
              before adding them.
          <LI>Added <tt>vertex( size_t i)</tt> to return <tt>Vertex_handle</tt>
              for index <tt>i</tt>.
	 </ul>
     </ul>

<LI> Halfedge Data Structure<BR>
     <UL>
      <LI> The old design that was deprecated since CGAL 2.3 has been removed.
     </UL>

</UL>

<H3>Support Library</H3>

<ul>
    <li> New container class Compact_container, which (roughly) provides the
      flexibility of std::list, with the memory compactness of std::vector.

    <li> Geomview_stream: added a function
      gv.draw_triangles(InputIterator begin, InputIterator end)
      which draws a set of triangles much more quickly than one by one.

    <li> Number types:
      <ul>
      <li> number types are now required to provide a function:
        std::pair&lt;double, double&gt;  to_interval(const NT &).
      <li> number types are now required to provide mixed operators with "int".
      <li> CLN support removed.
      <li> faster square() for MP_Float.
      <li> added Gmp_q.
      </ul>

    <li> Qt_widget:
      <ul>
       <li> New classes:
        <ul>
	<li> Qt_help_window: provides a simple way to show some helpful
	  information about a demo as an HTML page.
	<li> Qt_widget_history: provides basic functionality to manipulate
	  intervals of Qt_widget class. The current visible area of Qt_widget
          is mapped to an interval. Each interval could be stored in the
	  Qt_widget_history object. So you can use this object to navigate in
          history.  It is mostly used by Qt_widget_standard_toolbar.
         </ul>
      <li> Changes:
        <ul>
	<li> Qt_widget_standard_toolbar: is derived from QToolBar class, so pay
	  attention to modify your code, if you used this class. Some public
	  methods were introduced to control the history object that the
          toolbar use to navigate.
	<li> the icons are now part of libCGALQt.
        </ul>
      <li> Deprecated members of Qt_widget:
        <ul>
        <li> add_to_history(), clear_history(), back(), forth(): use forward(),
          back() and clear_history() of the Qt_widget_standard_toolbar instead.
        <li> custom_redraw(): use redraw_on_back() and redraw_on_front() instead.
         </ul>
      <li> Optimizations:
        the output operators of the following classes have been optimized:
        <ul>
        <li> CGAL::Segment_2  (now tests for intersection with the drawing area)
        <li> CGAL::Triangle_2 (now tests for intersection with the drawing area)
        <li> CGAL::Triangulation_2 (is optimized for faster display on zooming)
        </ul>
      </ul>
</ul>

<p id="kernelerratum-3.0"><H3>Erratum in the Kernel manual</H3>

<ul>
<li> Intersection test routines
    <p>The documentation of
    CGAL::do_intersect
    should mention, for the 3D case:
    <br>
    Also, in three-dimensional space <i>Type1</i> can be
    <ul>
        <li>either
        <i>Plane_3&lt;Kernel&gt;</i>
        <li>or <i>Triangle_3&lt;Kernel&gt;</i>
    </ul>
    and <i>Type2</i> any of
    <ul>
        <li><i>Plane_3&lt;Kernel&gt;</i>
        <li><i>Line_3&lt;Kernel&gt;</i>
        <li><i>Ray_3&lt;Kernel&gt;</i>
        <li><i>Segment_3&lt;Kernel&gt;</i>
        <li><i>Triangle_3&lt;Kernel&gt;</i>
    </ul>

    <p>
    In the same way, for
    <i>Kernel::DoIntersect_3</i>:
    <br>
    for all pairs <i>Type1</i> and <i>Type2</i>, where
    the type <i>Type1</i> is
    <ul>
        <li>either
        <i>Kernel::Plane_3</i>
        <li>or <i>Kernel::Triangle_3</i>
    </ul>

    and <i>Type2</i> can be any of the following:
    <ul>
        <li><i>Kernel::Plane_3</i>
        <li><i>Kernel::Line_3</i>
        <li><i>Kernel::Ray_3</i>
        <li><i>Kernel::Segment_3</i>
        <li><i>Kernel::Triangle_3</i>
    </ul>

    <p>
    Philippe Guigue (I<small>NRIA</small> Sophia-Antipolis) should be
    mentioned as one of the authors.

</ul>

</DIV>

<h2 id="release2.4">Release 2.4</h2>
<DIV>
<p>Release date: May 2002</p>
<p>Version 2.4 differs from version 2.3 in the platforms that are supported and
in functionality.  There have also been a number of bug fixes for this release.</p>

<p>
Additional supported platforms:
<UL>
   <LI> Microsoft Visual C++, version 7.
   <LI> SunPro 5.3 (with patch 111685-05) on Solaris
   <LI> g++ 3.1 on Linux and Solaris
</UL>

<p>
The following functionality has been added or changed:<BR><BR>

<H3>Kernels</H3>

<UL>
   <LI> Point_d has been removed from the 2D and 3D kernels.  This type is
        now available from the d-dimensional kernel only.
</UL>

<H3>Basic Library</H3>

<UL>

  <LI> 2D Polygon Partitioning<BR>

      Traits requirements for optimal partitioning have been changed slightly.
     <BR><BR>

  <LI> 2D Sweep line<BR>

      A new package that implements a sweep-line algorithm to compute
      arrangements of curves for different families of curves, which are
      not necessarily line segments  (e.g., it also works for circular arcs).
      The resulting output can be the list of vertex points, the resulting
      subcurves or a planar map.
      <BR><BR>

  <LI>
       Planar Maps and

       Arrangements

  <UL>
  <LI> New quicker insertion functions of Planar_map_2 for cases where more
      precomputed information is available regarding the position of
      the inserted curve in the map.

  <LI> New query function for planar maps that determines whether a given
      point is within a given face of the planar map.

  <LI> New iterator over edges of planar maps in addition to the existing
      iterator over halfedges.

  <LI>  New copy constructor and assignment operator for arrangements.
  </UL>
  <BR><BR>

  <LI>
       Polyhedral Surface
  <UL>
  <LI>  new design introduced with release 2.3 now supported by VC7 compiler

  <LI>  Extended functionality of Polyhedron_incremental_builder:
        absolute indexing allows one to add new surfaces to existing ones.
  </UL>
  <BR><BR>

  <LI> 2D Triangulation
  <UL>
  <LI> There is a new triangulation data structure replacing the two
       previous ones. This new data structure is coherent with the 3d
       triangulation data structure and offer the advantages of both
       previous ones. Backward compatibility is ensured and this change
       is transparent for the user of triangulation classes.
  <LI> Constrained and Delaunay constrained triangulations are now able
       to handle intersecting input constraints.
       The behavior of constrained triangulations with repect to
       intersection of input constraints can be customized using
       an intersection tag.
  <LI> A new class Constrained_triangulation_plus offers a constrained
       hierarchy on top of a constrained triangulations. This additionnal
       data structure describes the subdivision of the original constraints
       into edges of the triangulations.
  </UL>
  <BR><BR>


  <LI> 3D Triangulation
   <UL>
   <LI> Running time improved by a better and more compact management of
        memory allocation

   <LI> Various improvements and small functionalities added:
     <UL>
     <LI> Triangulation_3&lt;GT,Tds&gt;::triangle() returns a triangle oriented
          towards the outside of the cell c for facet (c,i)
     <LI> New function insert(Point, Locate_type, Cell_handle, int, int)
          which avoids the location step.
     <LI> New function to get access to cells in conflict in a Delaunay
          insertion : find_conflicts() and insert_in_hole()
     <LI> New function TDS::delete_cells(begin, end).
     <LI> New functions : degree(v), reorient(), remove_decrease_dimension(),
          remove_from_simplex().
     </UL>

   <LI> Changes of interface:
     <UL>
     <LI> vertices and cells are the same for the triangulation data
          structure and the geometric triangulation
     <LI> the triangulation data structure uses Vertex_handle (resp
          Cell_handle) instead of Vertex* (resp Cell*).
     <LI> incident_cells() and incident_vertices() are templated by output
          iterators
     <LI> changes in the iterators and circulators interface:
        <UL>
        <LI> Iterators and circulators are convertible to handles
             automatically, no need to call "->handle()" anymore.
        <LI> Vertex_iterator split into All_vertices_iterator and
             Finite_vertices_iterator (and similar for cells...).
        <LI> TDS::Edge/Facet iterators now support operator->.
        </UL>
     </UL>
  </UL>
  <BR><BR>
  <LI> 2D Search structures<BR>
      Additional range search operations taking a predicate functor have been
      added
  </UL>

<H3>Support Library</H3>
<UL>
<LI>   Qt_widget
  <UL>
  <LI> We have added a new class for visualization of 2D CGAL objects.
       It is derived from Trolltech's Qt class QWidget and privdes a
       used to scale and pan.
  <LI> Some demos were developed for the following packages: 2D Alpha shapes,
       2D Convex Hull, Largest empty 2D rectangle, Maximum k-gon,
       Minimum ellipse,  Minimum 2D quadrilateral, 2D polygon partitioning
       2D regular and constrained triangulation.
  <LI> Tutorials are available to help users get used to Qt_widget
  </UL>
  <BR><BR>

<LI> Timer<BR>

     Fixed Timer class (for user process time) to have no wrap-around
     anymore on Posix-compliant systems.
</UL>

<p>
The following functionality is no longer supported:
<UL>
<LI> Planar maps of infinite curves (the so-called planar map bounding-box).
</UL>

<p>
Bugs in the following packages have been fixed:
   3D Convex hull, 2D Polygon partition, simple polygon generator

<p>
Also attempts have been made to assure compatability with the upcoming LEDA
release that introduces the leda namespace.

<p>
<H3>Known problems</H3>
<UL>
<LI> 2D Nef Polyhedra contains a memory leak.  Memory problems are also
     the likely cause of occasional run-time errors on some platforms.
<LI> The d-dimensional convex hull computation produces run-time errors on
     some platforms because of memory management bugs.
<LI> The new Halfedge Data Structure design introduced with release 2.3
     does not work on VC6.  See the release notes in the manual for more
     information.
<LI> The following deficiencies relate to planar maps, planar maps of
     intersecting curves (pmwx), arrangements and sweep line.
   <UL>
    <LI> On KCC, Borland and SunPro we guarantee neither compilation nor
         correct execution for all of the packages above.
    <LI> On VC6 and VC7 we guarantee neither compilation nor correct
         execution of the sweep line package.
    <LI> On CC (on Irix 6.5) the trapezoidal decomposition point location
         strategy is problematic when used with planar maps, pmwx, or
         arrangements (mind that this is the default for planar maps).
    <LI> On CC (on Irix 6.5) sweep line with polyline traits does not compile
         (mind that the so-called leda polyline traits does compile).
    <LI> On g++ (on Irix 6.5) the segment-circle (Arr_segment_circle_traits_2)
         traits does not compile for either of the above packages.
   </UL>
</UL>


</DIV>


<h2  id="release2.3">Release 2.3</h2>
<DIV>
<p>Release date: August 2001</p>

<p>Version 2.3 differs from version 2.2 in the platforms that are supported and
in functionality.</p>

<P>
Additional supported platform:

<UL>
   <LI> Gnu g++ 3.0 on Solaris and Linux
</UL>

<p>
The following functionality has been added:<BR><BR>

<H3>Kernels</H3>
<UL>
<LI> The 2D and 3D kernels now serve as models of the new kernel concept
     described in the recent paper, "An Adaptable and Extensible Geometry
     Kernel" by Susan Hert, Micheal Hoffmann, Lutz Kettner, Sylvain Pion,
     and Michael Seel to be presented at
     WAE 2001 (and
     soon available as a technical report).  This new kernel is
     completely compatible with the previous design but is more flexible
     in that it allows geometric predicates as well as objects to be easily
     exchanged and adapted individually to users' needs.

<LI> A new kernel called <TT>Simple_homogeneous</TT> is available. It is
     equivalent to <TT>Homogeneous</TT> but without reference-counted objects.

<LI> A new kernel called <TT>Filtered_kernel</TT> is available that allows
     one to build kernel traits classes that use exact and efficient predicates.

<LI> There are two classes, <TT>Cartesian_converter</TT> and
     <TT>Homogeneous_converter</TT>
     that allows one to convert objects between different Cartesian and
     homogeneous kernels, respectively.

<LI> A new d-dimensional kernel, <TT>Kernel_d</TT> is available.  It provides
     diverse kernel objects, predicates and constructions in d dimensions with
     two representations based on the kernel families <TT>Cartesean_d</TT> and
     <TT>Homogeneous_d</TT>
</UL>

<H3>Basic Library</H3>
   Almost all packages in the basic library have been adapted to the
   new kernel design to realize the flexibility this design makes possible.
   In several packages, this means that the traits class requirements have
   changed to conform to the function objects offered in the kernels so the
   kernels themselves can be used as traits classes in many instances.

<UL>
<LI>
    2D Convex Hull<BR>
    The traits requirements have changed slightly to bring them in line with
    the CGAL kernels.

<LI>
    3D Convex Hull
<UL>
  <LI> The function <TT>convex_hull_3</TT> now uses a new implementation of the
       quickhull algorithm and no longer requires LEDA.
  <LI> A new <TT>convex_hull_incremental_3</TT> function based on the new
       d-dimensional convex hull class is available for comparison purposes.
</UL><BR>

<LI>
     <TT>Convex_hull_d, Delaunay_d</TT><BR>
     Two new application classes offering the calculation of d-dimensional
     convex hulls and delaunay triangulations<BR><BR>

<LI>
     Polygons and Polygon Operations<BR>
     <UL>
       <LI> The traits class requirements have been changed.
       <LI> The simplicity test has a completely new implementation.
       <LI> Properties like convexity, simplicity and area can now be cached by
            polygons. You need to set a flag to select this behaviour.
     </UL>
     <BR>

     <BR><BR>
<LI>
     Planar Nef Polyhedra<BR>
     A new class (<TT>Nef_polyhedron_2</TT>) representing planar Nef polyhedra =
     rectilinearly bounded points sets that are the result of binary and
     topological operations starting from halfplanes.

     <BR><BR>
<LI> A new package offering functions to

     partition planar polygons into
     convex and y-monotone pieces is available.

     <BR><BR>
<LI>
     Planar Maps and

     Arrangements
     <UL>
     <LI> A new class <TT>Planar_map_with_intersections_2&lt;Planar_map&gt;</TT> for
          planar maps of possibly intersecting, possibly non-x-monotone,
          possibly overlapping curves (like <TT>Arrangement_2</TT> but without
          the hierarchy tree).

     <LI> I/O utilities for planar maps and arrangements for textual and
          graphical streams. (It is possible to save and later reload built
          planar maps or arrangements.)

     <LI> New arrangement traits class for line segments and circular arcs
          (<TT>Arr_segment_circle_traits&lt;NT&gt;</TT>).

     <LI> New faster traits for polylines specialized for using the LEDA
          rational kernel (<TT>Arr_leda_polylines_traits</TT>). The LEDA
          traits for segments was also made faster.

     <LI> A new point location strategy
          (<TT>Pm_simple_point_location&lt;Planar_map&gt;</TT>).
     </UL>
     <BR><BR>

<LI>
     Halfedge Data Structure<BR><BR>

     The halfedge data structure has been completely revised. The new design
     is more in line with the STL naming scheme and it provides a safe and
     coherent type system throughout the whole design (no void* pointers
     anymore), which allows for better extendibility. A user can add new
     incidences in the mesh easily. The new design also uses standard
     allocators with a new template parameter that has a suitable default.
     <BR><BR>

     The old design is still available, but its use is deprecated, see the
     manual of
     deprecated packages for its documentation. Reported bugs in
     copying the halfedge data structure (and therefore also polyhedral
     surfaces) have been fixed in both designs. Copying a list-based
     representation is now based on hash maps instead of std::map and is
     therefore considerably faster.

     <BR><BR>
<LI>
      Polyhedral Surface

     <BR><BR>
     The polyhedral surface has been rewritten to work with the new
     halfedge data structure design. The user level interface of the
     <TT>CGAL::Polyhedron_3</TT> class is almost backwards compatible with the
     previous class. The exceptions are the template parameter list,
     everything that relies on the flexibility of the underlying
     halfedge data structure, such as a self-written facet class, and
     that the distinction between supported normals and supported planes
     has been removed. Only planes are supported. See the manuals for
     suggestions how to handle normals instead of planes.

     <BR><BR>
     More example programs are provided with polyhedral surfaces,
     for example, one about Euler operator and one computing a subdivision
     surface given a control mesh as input.

     <BR><BR>
     The old design is still available for backwards compatibility and to
     support older compiler, such as MSVC++6.0. For the polyhedral surface,
     old and new design cannot be used simultaneously (they have identical
     include file names and class names). The include files select
     automatically the old design for MSVC++6.0 and the new design
     otherwise. This automatism can be overwritten by defining appropriate
     macros before the include files. The old design is selected with the
     <TT>CGAL_USE_POLYHEDRON_DESIGN_ONE</TT> macro. The new design is selected
     with the <TT>CGAL_USE_POLYHEDRON_DESIGN_TWO</TT> macro.

     <BR><BR>
<LI>
     2D Triangulation
     <UL>
     <LI> The geometric traits class requirements have been changed to conform
          to the new CGAL kernels.  CGAL kernel classes can be used as traits
          classes for all 2D triangulations except for regular triangulations.

     <LI> Additionnal functionality:
     <UL>
     <LI> dual method for regular triangulations (to build a power diagram)
     <LI> unified names and signatures for various "find_conflicts()"
          member functions in Delaunay and constrained Delaunay triangulation.
     <LI> As an alternative to the simple insert() member function,
          insertion of points in those triangulation can be performed using the
          combination of find_conflicts() and star_hole() which eventually
          allows the user to keep track of deleted faces.
     </UL>

     <LI> More demos and examples
     </UL>

     <BR>
<LI>
      3D Triangulation
     <UL>
     <LI> Major improvements
          <UL>
            <LI> A new class <TT>Triangulation_hierarchy_3</TT> that allows a
                 faster point location, and thus construction of the Delaunay
                 triangulation
            <LI> A new method for removing a vertex from a Delaunay
                 triangulation that solves all degenerate cases
            <LI> Running time of the usual location and insertion methods
                 improved
         </UL>

     <LI> A bit more functionality, such as
          <UL>
          <LI> New geomview output
          <LI> dual methods in Delaunay triangulations to draw the Voronoi
               diagram
          </UL>
     <LI> More demos and examples

     <LI> Changes in interface
          <UL>
          <LI> Traits classes requirements have been modified
          <LI> The kernel can be used directly as a traits class (except for
               regular triangulation)
          <LI> insert methods in <TT>Triangulation_data_structure</TT> have a
               new interface
          </UL>
     </UL>
     <BR>
<LI> A new class (<TT>Alpha_shapes_3</TT>) that computes Alpha shapes of point
     sets in 3D is available.

     <BR><BR>
<LI> The traits requirements for matrix search and
     minimum quadrilaterals have been changed to bring them
     in line with the CGAL kernels.
     <BR><BR>

<LI> Point_set_2
    <UL>
    <LI>  now independent of LEDA; based on the CGAL Delaunay triangulation
    <LI>  traits class requirements adapted to new kernel concept.
    <LI>  function template versions of the provided query operations are
          available
    </UL>
</UL>

<H3>Support Library</H3>
<UL>
<LI>  Number types:
      <UL>
       <LI> <TT>Lazy_exact_nt&lt;NT&gt;</TT> is a new number type wrapper to speed
            up exact number types.
       <LI> <TT>MP_Float</TT> is a new multiprecision floating point number
            type. It can do exact additions, subtractions and multiplications
            over floating point values.
      </UL>

<LI>  <TT>In_place_list</TT> has a new third template parameter
      (with a suitable default) for an STL-compliant allocator.

<LI>
      <TT>Unique_hash_map</TT> is a new support class.

<LI>
      <TT>Union_find</TT> is a new support class.

<LI>
     <TT>Geomview_stream</TT> :
    <UL>
    <LI> Geomview version 1.8.1 is now required.
    <LI> no need to have a <TT>~/.geomview</TT> file anymore.
    <LI> new output operators for triangulations.
    <LI> new output operators for <TT>Ray_2</TT>, <TT>Line_2</TT>,
         <TT>Ray_3</TT>, <TT>Line_3</TT>, <TT>Sphere_3</TT>.
    <LI> various new manipulators.
    </UL>

<LI> Window stream
    In cooperation with Algorithmic Solutions, GmBH (distributors of
    the LEDA library), we can now offer a visualization package
    downloadable in binary form that supports visualization on a ported
    version of the LEDA window lib.
</UL>

</DIV>


<h2 id="release2.2">Release 2.2</h2>
<DIV>
<p>Release date: October 2000</p>

<p>Version 2.2 differs from version 2.1 in the platforms that are supported and
in functionality.</p>

<P>
Additional supported platforms:

<UL>
   <LI> the KAI compiler (4.0) on Solaris 5.8
   <LI> Borland C++ (5.5)
</UL>

<p>
The following functionality has been added:

<UL>
<LI> There is a new, non-reference-counted kernel, Simple_cartesian. Because
     reference counting is not used, and thus coordinates are stored within a
     class, debugging is easier using this kernel.  This kernel can also be
     faster in some cases than the reference-counted Cartesian kernel.

<LI> New optimisation algorithms
     <UL>
        <LI> Min_annulus_d - Algorithm for computing the smallest enclosing
             annulus of points in arbitrary dimension
        <LI> Polytope_distance_d - Algorithm for computing the (squared)
             distance between two convex polytopes in arbitrary dimension
        <LI> Width_3 - Algorithm for computing the (squared) width of points
             sets in three dimensions
     </UL>

<LI> 2D Triangulations
     <UL>
       <LI> There are now two triangulation data structures available in CGAL.
            The new one uses a list to store the faces and allows one to
            represent two-dimensional triangulations embedded in three spaces
            as well as planar triangulations.
       <LI> The triangulation hierarchy which allows fast location query
            is now available.
     </UL>

<LI> Inifinite objects can now be included in planar maps.

<LI> Removal as well as insertions of vertices for 3D Delaunay triangulations
     is now possible.

<LI> A generator for ``random'' simple polygons is now available.

<LI> In directory demo/Robustness, programs that demonstrate typical robustness
     problems in geometric computing are presented along with the solutions to
     these problems that CGAL provides.
</UL>

<P>
The following functionality has been removed:
<UL>
  <LI> The binary operations on polygons (union, intersection ...) have been
       removed.  Those operations were not documented in the previous release
       (2.1).  Arrangements can often be used as a substitute.
</UL>
</DIV>


<h2  id="release2.1">Release 2.1</h2>

<DIV>
<p>Release date: January 2000</p>

<p>Version 2.1 differs from version 2.0 in the platforms that are supported and
in functionality.</p>

<p>
Supported platforms:

<UL>
   <LI> the newest gnu compiler (2.95.2) on Sun, SGI, Linux and Windows.
   <LI> the Microsoft Visual C++ compiler, version 6.
   <LI> the mips CC compiler version 7.3 under Irix.
</UL>

Support for the old g++ compiler (2.8) and for mips CC 7.2 has been dropped.

<BR><BR>
The following functionality has been added:

<UL>
<LI> Alpha shapes and weighted alpha shapes in 2D. Alpha shapes are a
     generalization of the convex hull of a point set.
<LI> Arrangements in 2D. Arrangements are related to and based on planar maps.
     The major difference between the two is that curves are allowed to
     intersect in the case of arrangements.
<LI> Extensions to triangulations in 2D.  Constrained triangulations are now
     dynamic: they support insertions of new constraint as well as removal of
     existing constraints.  There are also constrained Delaunay triangulations.
<LI> Triangulations in 3D were added, both Delaunay triangulations and regular
     triangulations.
<LI> Min_quadrilateral optimisations have been added.  These are algorithms to
     compute the minimum enclosing rectangle/parallelogram (arbitrary
     orientation) and the minimum enclosing strip of a convex point set.
<LI> 2d Point_set is a package for 2d range search operations, Delaunay
     triangulation, nearest neighbor queries. This package works only if
     LEDA
     is installed.
<LI> Support for GeoWin visualization library. This also depends on
     LEDA.
<LI> Support for using the
     CLN number type
     together with CGAL.
</LI>
</UL>
</DIV>


<h2 id="release2.0">Release 2.0</h2>
<DIV>
<p>Release date: June 1999</p>

<p>The main difference from release 1.2 is the
introduction of namespaces -- namespace <TT>std</TT> for code from
the standard library and namespace <TT>CGAL</TT> for
the CGAL library.
</DIV>


<h2 id="release1.2">Release 1.2</h2>
<DIV>
<p>Release date: January 1999</p>
<p>Additions to release 1.1 include: </p>

<UL>
   <LI>topological map
   <LI>planar map overlay
   <LI>regular and constrained triangulations
</UL>
</DIV>


<h2  id="release1.1">Release 1.1</h2>
<DIV>
<p>Release date: July 1998</p>

<p>Additions to release 1.0 include:
<UL>
   <LI>3D intersections </LI>
   <LI>kD points </LI>
   <LI>3D convex hull </LI>
   <LI>kD smallest enclosing sphere </LI>
</UL>
</DIV>



<h2 id="release1.0">Release 1.0</h2>
<DIV>
<p>Release date: April 1998</p>

<p>Additions to release 0.9 include:
<UL>
   <LI>Polyhedral surfaces </LI>
   <LI>Halfedge Data Structure</LI>
   <LI>Planar maps </LI>
</UL>
</DIV>


<h2 id="release0.9">Release 0.9</h2>
<DIV>
<p>Release date: June 1997</p>
<p>Initial (beta) release of the CGAL library.
</DIV>

<!--#include virtual="/footer.inc" -->
</td>
</tr>
</table>
</BODY>
</HTML><|MERGE_RESOLUTION|>--- conflicted
+++ resolved
@@ -115,8 +115,7 @@
 
 <HR>
 <h2 id="release4.8">Release 4.8 </h2>
-<<<<<<< HEAD
-=======
+
 <div>
   <p>Release date:  </p>
 
@@ -152,36 +151,7 @@
 <!-- Visualization -->
 
 <!-- end of the div for 4.8 -->
-</div>
-
-<h2 id="release4.7">Release 4.7 </h2>
->>>>>>> 687c7ba8
-<div>
-  <p>Release date:  </p>
-
-<!-- Installation (and general changes) -->
-<!-- New packages -->
-<!-- Major and breaking changes -->
-<!-- Arithmetic and Algebra -->
-<!-- Combinatorial Algorithms -->
-<!-- Geometry Kernels -->
-<!-- Convex Hull Algorithms -->
-<!-- Polygons -->
-<!-- Cell Complexes and Polyhedra -->
-<!-- Arrangements -->
-<!-- Triangulations and Delaunay Triangulations -->
-<!-- Voronoi Diagrams -->
-<!-- Mesh Generation -->
-<!-- Surface Reconstruction -->
-<!-- Geometry Processing -->
-<!-- Spatial Searching and Sorting -->
-<!-- Geometric Optimization -->
-<!-- Interpolation -->
-<!-- Kinetic Data Structures -->
-<!-- Support Library -->
-<!-- Visualization -->
-
-<!-- end of the div for 4.8 -->
+
 </div>
 
 <h2 id="release4.7">Release 4.7 </h2>

--- conflicted
+++ resolved
@@ -146,6 +146,12 @@
 <!-- Mesh Generation -->
 <!-- Surface Reconstruction -->
 <!-- Geometry Processing -->
+  <h3>Point Set Processing</h3>
+  <ul>
+    <li> <code>CGAL::structure_point_set()</code>: new algorithm that
+    takes advantage of detected planes to produce a structured point
+    set (with flat regions, sharp edges and vertices).</li>
+  </ul>
 <!-- Spatial Searching and Sorting -->
 <!-- Geometric Optimization -->
 <!-- Interpolation -->
@@ -295,17 +301,9 @@
     </li>
     <li> New IO functions for PLY format (Polygon File
       Format): <code>CGAL::read_ply_points()</code>,
-<<<<<<< HEAD
       <code>CGAL::read_ply_points_and_normals()</code>,
       <code>CGAL::write_ply_points()</code>
       and <code>CGAL::write_ply_points_and_normals()</code>.</li>
-=======
-      <code>CGAL::read_ply_points_and_normals()</code>, <code>CGAL::write_ply_points()</code>
-      and <code>CGAL::write_ply_points_and_normals()</code>.</li>
-    <li> <code>CGAL::structure_point_set()</code>: new algorithm that
-    takes advantage of detected planes to produce a structured point
-    set (with flat regions, sharp edges and vertices).</li>
->>>>>>> 3aa0be9d
   </ul>
   <h3>Surface Mesh Parameterization</h3>
   <ul>

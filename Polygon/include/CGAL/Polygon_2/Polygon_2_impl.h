--- conflicted
+++ resolved
@@ -97,19 +97,10 @@
   typename Traits_P::Point_2 point;
   
   if (is) {
-<<<<<<< HEAD
     p.erase(p.vertices_begin(),p.vertices_end());
     for (int i=0; i<n; i++) {
-      if( is >> point )
-      {
+      if(is >> point){
         p.push_back(point);
-=======
-      p.erase(p.vertices_begin(),p.vertices_end());
-      for (int i=0; i<n; i++) {
-        if(is >> point){
-          p.push_back(point);
-        }
->>>>>>> f0682d31
       }
       else
       {

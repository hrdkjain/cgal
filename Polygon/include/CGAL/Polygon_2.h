// Copyright (c) 1997  
// Utrecht University (The Netherlands),
// ETH Zurich (Switzerland),
// INRIA Sophia-Antipolis (France),
// Max-Planck-Institute Saarbruecken (Germany),
// and Tel-Aviv University (Israel).  All rights reserved. 
//
// This file is part of CGAL (www.cgal.org); you can redistribute it and/or
// modify it under the terms of the GNU Lesser General Public License as
// published by the Free Software Foundation; either version 3 of the License,
// or (at your option) any later version.
//
// Licensees holding a valid commercial license may use this file in
// accordance with the commercial license agreement provided with the software.
//
// This file is provided AS IS with NO WARRANTY OF ANY KIND, INCLUDING THE
// WARRANTY OF DESIGN, MERCHANTABILITY AND FITNESS FOR A PARTICULAR PURPOSE.
//
// $URL$
// $Id$
// 
//
// Author(s)     : Geert-Jan Giezeman <geert@cs.uu.nl>
//                 Wieger Wesselink

/*!
  \file Polygon_2.h
 */

#ifndef CGAL_POLYGON_2_H
#define CGAL_POLYGON_2_H

#include <CGAL/config.h>
#include <vector>
#include <list>
#include <iterator>

#include <CGAL/algorithm.h>
#include <CGAL/circulator.h>
#include <CGAL/enum.h>

#include <CGAL/Aff_transformation_2.h>

#include <CGAL/Polygon_2_algorithms.h>
#include <CGAL/Polygon_2/Polygon_2_vertex_circulator.h>
#include <CGAL/Polygon_2/Polygon_2_edge_iterator.h>
#include <CGAL/Polygon_2/Polygon_2_edge_circulator.h>

namespace CGAL {

/// \ingroup PkgPolygon2
/// The class Polygon_2 implements polygons. The Polygon_2 is
/// parameterized by a traits class and a container class.  The latter
/// can be any class that fulfills the requirements for an STL
/// container. It defaults to the std::vector class.
///
/// \cgalHeading{Implementation}
///
/// The methods `is_simple()`, `is_convex()`, `orientation()`,
/// `oriented_side()`, `bounded_side()`, `bbox()`, `area()`, `left_vertex()`,
/// `right_vertex()`, `top_vertex()` and `bottom_vertex()` are all
/// implemented using the algorithms on sequences of 2D points.  See
/// the corresponding global functions for information about which
/// algorithms were used and what complexity they have.
///

template <class Traits_P, class Container_P
        = std::vector<typename Traits_P::Point_2> >
class Polygon_2 {

  public:

    /// \name Types
    /// @{

    /// The traits type.
    typedef Traits_P Traits;
    /// The container type.
    typedef Container_P Container;

    /// The number type of the coordinates of the points of the polygon.
    typedef typename Traits_P::FT FT;
    /// The point type of the polygon.
    typedef typename Traits_P::Point_2 Point_2;
    /// The type of a segment between two points of the polygon.
    typedef typename Traits_P::Segment_2 Segment_2;

    /// @}

    typedef typename Container_P::difference_type difference_type;
    typedef typename Container_P::value_type value_type;
    typedef typename Container_P::pointer pointer;
    typedef typename Container_P::reference reference;
    typedef typename Container_P::const_reference const_reference;


    //-------------------------------------------------------//
    // this intermediary step is required by Sun C++ 4.1
    typedef typename Container_P::iterator iterator;
    typedef typename Container_P::const_iterator const_iterator;
    //-------------------------------------------------------//
    typedef typename Container::iterator       Vertex_const_iterator;
    typedef Polygon_circulator<Container_P>    Vertex_const_circulator;

    /// \name Iterators
    ///
    /// The following types denote iterators that allow to traverse
    /// the vertices and edges of a polygon.  Since 
    /// a polygon can be viewed as a circular as well as a
    /// linear data structure both circulators and iterators are
    /// defined.  
    ///
    /// \note At least conceptually, the circulators and iterators are
    /// non-mutable.  The enforcement depends on preprocessor flags. 
    ///
    /// \note The iterator category is in all cases bidirectional, except
    /// for Vertex_iterator, which has the same iterator category as
    /// `Container::iterator`. In fact all of them should have
    /// the same iterator category as `Container::iterator`. However,
    /// due to compiler problems this is currently not possible.
    ///
    /// @{

    /// 
    typedef typename Container::iterator       Vertex_iterator;


    //typedef typename Container::const_iterator Vertex_const_iterator; ??

#ifdef DOXYGEN_RUNNING
  typedef unspecified_type Vertex_circulator;
    typedef unspecified_type Edge_const_iterator;

    typedef unspecified_type Edge_const_circulator;
#else 
    typedef Vertex_const_circulator            Vertex_circulator;
    /// 
    typedef Polygon_2_edge_iterator<Traits_P,Container_P>
            Edge_const_iterator;

    /// 
    typedef Polygon_2_const_edge_circulator<Traits_P,Container_P>
            Edge_const_circulator;
#endif // DOXYGEN_RUNNING    
    /// @}

    /// \name Creation
    /// @{

    /// Creates an empty polygon.
    Polygon_2(const Traits & p_traits = Traits()) : traits(p_traits) {}

    /// Copy constructor.
    Polygon_2(const Polygon_2<Traits_P,Container_P>& polygon)
      : d_container(polygon.d_container), traits(polygon.traits) {}

    /// Introduces a polygon with vertices from the sequence
    /// defined by the range \c [first,last).
    /// The value type of \c InputIterator must be \c Point_2.
    template <class InputIterator>
    Polygon_2(InputIterator first, InputIterator last,
              Traits p_traits = Traits())
        : d_container(), traits(p_traits)
    {
      // Sun STL switches off member templates for binary backward compat.
      std::copy(first, last, std::back_inserter(d_container));
    }

    /// @}

    /// \name Modifiers
    /// @{

    /// Acts as `*i = q`, except that that would be illegal because
    /// the iterator is not mutable.
    void set(Vertex_iterator i, const Point_2& q)
     { *i = q; }

    void set(Polygon_circulator<Container>const &i, const Point_2& q)
     {
       *i.mod_iterator() = q;
     }

    /// Inserts the vertex `q` before `i`. The return value points to
    /// the inserted vertex.
    Vertex_iterator insert(Vertex_iterator i, const Point_2& q)
      {
        return d_container.insert(i,q);
      }

    Vertex_iterator insert(Vertex_circulator i, const Point_2& q)
      {
        return d_container.insert(i.mod_iterator(),q);
      }

    /// Inserts the vertices in the range `[first, last)`
    /// before `i`.  The value type of points in the range
    /// `[first,last)} must be \ccStyle{Point_2`.
    template <class InputIterator>
    void insert(Vertex_iterator i,
                InputIterator first,
                InputIterator last)
      { d_container.insert(i, first, last); }

    template <class InputIterator>
    void insert(Vertex_circulator i,
                InputIterator first,
                InputIterator last)
      { d_container.insert(i.mod_iterator(), first, last); }

    /// Has the same semantics as `p.insert(p.vertices_end(), q)`.
    void push_back(const Point_2& x)
      { d_container.insert(d_container.end(), x); }

    /// Erases the vertex pointed to by `i`.
    Vertex_iterator erase(Vertex_iterator i)
      {
        return d_container.erase(i);
      }

    Vertex_circulator erase(Vertex_circulator i)
      {
        return Vertex_circulator(&d_container,
                                 d_container.erase(i.mod_iterator()));
      }

    /// Erases the vertices in the range `[first, last)`.
    Vertex_iterator erase(Vertex_iterator first, Vertex_iterator last)
      {
        return d_container.erase(first, last);
      }

    /// Erases the vertices in the range `[first, last)`.
    void clear()
    {
      d_container.clear();
    }

    /// Reverses the orientation of the polygon. The vertex pointed to
    ///  by `p.vertices_begin()` remains the same.
    void reverse_orientation()
    {
      if (size() <= 1)
        return;
      typename Container_P::iterator i = d_container.begin();
      std::reverse(++i, d_container.end());
    }

    /// @}

    /// \name Access Functions 
    /// The following methods of the class Polygon_2
    /// return circulators and iterators that allow to traverse the
    /// vertices and edges.
    /// @{

    /// Returns a constant iterator that allows to traverse the
    /// vertices of the polygon.
    Vertex_const_iterator vertices_begin() const
      { return const_cast<Polygon_2&>(*this).d_container.begin(); }

    /// Returns the corresponding past-the-end iterator.
    Vertex_const_iterator vertices_end() const
      { return const_cast<Polygon_2&>(*this).d_container.end(); }

//    Vertex_const_circulator vertices_circulator() const
//      { return Vertex_const_circulator(&d_container, d_container.begin()); }

    /// Returns a mutable circulator that allows to traverse the
    /// vertices of the polygon.
    Vertex_const_circulator vertices_circulator() const
      { 
        Polygon_2& self = const_cast<Polygon_2&>(*this);
        return Vertex_const_circulator(&self.d_container,
               self.d_container.begin());
      }

    /// Returns a non-mutable iterator that allows to traverse the
    /// edges of the polygon.
    Edge_const_iterator edges_begin() const
      { return Edge_const_iterator(&d_container, d_container.begin()); }

    /// Returns the corresponding past-the-end iterator.
    Edge_const_iterator edges_end() const
      { return Edge_const_iterator(&d_container, d_container.end()); }

    /// Returns a non-mutable circulator that allows to traverse the
    /// edges of the polygon.
    Edge_const_circulator edges_circulator() const
      { return Edge_const_circulator(vertices_circulator()); }

    /// @}

    /// \name Predicates
    /// @{

    /// Returns whether this is a simple polygon.
    bool is_simple() const
    {
      return is_simple_2(d_container.begin(),d_container.end(), traits);
    }

    /// Returns whether this is convex.
    bool is_convex() const
    {
      return is_convex_2(d_container.begin(),d_container.end(), traits);
    }

    /// Returns the orientation. If the number of vertices
    /// `p.size() < 3` then \c COLLINEAR is returned.
    /// \pre `p.is_simple()`.
    Orientation orientation() const
    {
      return orientation_2(d_container.begin(), d_container.end(), traits);
    }

    /// Returns `ON_POSITIVE_SIDE`, or `ON_NEGATIVE_SIDE`,
    /// or `ON_ORIENTED_BOUNDARY`, depending on where point
    /// `q` is. 
    /// \pre `p.is_simple()`.
    Oriented_side oriented_side(const Point_2& value) const
    {
      return oriented_side_2(d_container.begin(), d_container.end(),
                                  value, traits);
    }

    /// Returns the symbolic constant `ON_BOUNDED_SIDE`,
    /// `ON_BOUNDARY` or `ON_UNBOUNDED_SIDE`,
    /// depending on where point `q` is. \pre
    /// `p.is_simple()`.
    Bounded_side bounded_side(const Point_2& value) const
    {
      CGAL_polygon_precondition(is_simple());
      return bounded_side_2(d_container.begin(), d_container.end(),
                                 value, traits);
    }

    /// Returns the smallest bounding box containing this polygon.
    Bbox_2 bbox() const
    {
      return bbox_2(d_container.begin(), d_container.end()); 
    }

    /// Returns the signed area of the polygon. This means that the
    /// area is positive for counter clockwise polygons and negative
    /// for clockwise polygons.
    FT area() const
    {
      return polygon_area_2(d_container.begin(), d_container.end(), traits);
    }

    /// Returns the leftmost vertex of the polygon with the smallest
    /// `x`-coordinate.
    Vertex_const_iterator left_vertex() const
    {
       Polygon_2 &self = const_cast<Polygon_2&>(*this);
       return left_vertex_2(self.d_container.begin(),
                            self.d_container.end(), traits);
    }

    /// Returns the rightmost vertex of the polygon with the largest
    /// `x`-coordinate.
    Vertex_const_iterator right_vertex() const
    {
       Polygon_2 &self = const_cast<Polygon_2&>(*this);
       return right_vertex_2(self.d_container.begin(),
                             self.d_container.end(), traits);
    }

    /// Returns topmost vertex of the polygon with the largest
    /// `y`-coordinate.
    Vertex_const_iterator top_vertex() const
    {
       Polygon_2 &self = const_cast<Polygon_2&>(*this);
       return top_vertex_2(self.d_container.begin(),
                           self.d_container.end(), traits);
    }

    /// Returns the bottommost vertex of the polygon with the
    /// smallest `y`-coordinate.
    Vertex_const_iterator bottom_vertex() const
    {
       Polygon_2 &self = const_cast<Polygon_2&>(*this);
       return bottom_vertex_2(self.d_container.begin(),
                              self.d_container.end(), traits);
    }

    /// @}


    /// \name 
    /// For convenience we provide the following Boolean functions:
    /// @{

    bool is_counterclockwise_oriented() const
      { return orientation() == COUNTERCLOCKWISE; }

    bool is_clockwise_oriented() const
      { return orientation() == CLOCKWISE; }

    bool is_collinear_oriented() const
      { return orientation() == COLLINEAR; }

    bool has_on_positive_side(const Point_2& q) const
      { return oriented_side(q) == ON_POSITIVE_SIDE; }

    bool has_on_negative_side(const Point_2& q) const
      { return oriented_side(q) == ON_NEGATIVE_SIDE; }

    bool has_on_boundary(const Point_2& q) const
      { return bounded_side(q) == ON_BOUNDARY; }

    bool has_on_bounded_side(const Point_2& q) const
      { return bounded_side(q) == ON_BOUNDED_SIDE; }

    bool has_on_unbounded_side(const Point_2& q) const
      { return bounded_side(q) == ON_UNBOUNDED_SIDE; }

    /// @}


    /// \name Random Access Methods
    /// @{

    /// Returns a (const) reference to the `i`-th vertex.
    const Point_2& vertex(std::size_t i) const
<<<<<<< HEAD
      {
        CGAL_precondition( i < d_container.size() );
        return *(d_container.begin() + i);
      }
=======
      { return *(cpp11::next(d_container.begin(), i)); }
>>>>>>> 2f3aaa63


    /// Returns a (const) reference to the `i`-th vertex.
    const Point_2& operator[](std::size_t i) const
      { return vertex(i); }

    /// Returns the `i`-th edge.
    Segment_2 edge(std::size_t i) const
      { return *(cpp11::next(edges_begin(), i)); }

    /// @}

    /// \name Miscellaneous
    /// @{

    /// Returns the number of vertices of the polygon.
    std::size_t size() const
      { return d_container.size(); }

    /// Returns `size() == 0`.
    bool is_empty() const
      { return d_container.empty(); }

    /// Returns a const reference to the sequence of vertices of the polygon.
    const Container_P& container() const
      { return d_container; }

    /// @}

    bool identical(const Polygon_2<Traits_P,Container_P> &q) const
      { return this == &q; }

    Traits_P const &traits_member() const { return traits;}

  private:
    Container_P d_container;
    Traits_P traits;
};

/// @} // polygon_2

/// \name Global Operators
/// @{

/// Test for equality: two polygons are equal iff there exists a
/// cyclic permutation of the vertices of `p2` such that they are
/// equal to the vertices of `p1`. Note that the template argument
/// `Container` of `p1` and `p2` may be different.
/// \memberof Polygon_2
template <class Traits_P, class Container1_P, class Container2_P>
bool operator==( const Polygon_2<Traits_P,Container1_P> &p1,
                 const Polygon_2<Traits_P,Container2_P> &p2 );

/// Test for inequality. 
/// \memberof Polygon_2
template <class Traits_P, class Container1_P, class Container2_P>
inline
bool
operator!=(const Polygon_2<Traits_P,Container1_P> &p1,
           const Polygon_2<Traits_P,Container2_P> &p2);

/// Returns the image of the polygon \c p under the transformation \c t.
/// \memberof Polygon_2
template <class Transformation, class Traits_P, class Container_P>
Polygon_2<Traits_P,Container_P>
transform(const Transformation& t, const Polygon_2<Traits_P,Container_P>& p);

/// @} // global operators

/// \name I/O
/// The information output in the `std::iostream` is the number of points
/// followed by the output of the coordinates of the vertices.
/// @{

/// Inserts the polygon `p` into the stream `os`. \pre The insert
/// operator must be defined for `Point_2`.
/// \memberof Polygon_2
template <class Traits_P, class Container_P>
std::istream &operator>>(std::istream &is, Polygon_2<Traits_P,Container_P>& p);

/// Reads a polygon from stream `is` and assigns it
/// to `p`. \pre The extract operator must be defined for `Point_2`.
/// \memberof Polygon_2
template <class Traits_P, class Container_P>
std::ostream
&operator<<(std::ostream &os, const Polygon_2<Traits_P,Container_P>& p);

/// @} // IO

} //namespace CGAL

//-----------------------------------------------------------------------//
//                         implementation
//-----------------------------------------------------------------------//

#include <CGAL/Polygon_2/Polygon_2_impl.h>

namespace CGAL {

template <class Traits_P, class Container1_P, class Container2_P>
inline
bool
operator!=(const Polygon_2<Traits_P,Container1_P> &x,
           const Polygon_2<Traits_P,Container2_P> &y)
{
  return !(x==y);
}

} //namespace CGAL

#endif<|MERGE_RESOLUTION|>--- conflicted
+++ resolved
@@ -424,14 +424,10 @@
 
     /// Returns a (const) reference to the `i`-th vertex.
     const Point_2& vertex(std::size_t i) const
-<<<<<<< HEAD
       {
         CGAL_precondition( i < d_container.size() );
-        return *(d_container.begin() + i);
-      }
-=======
-      { return *(cpp11::next(d_container.begin(), i)); }
->>>>>>> 2f3aaa63
+        return *(cpp11::next(d_container.begin(), i));
+      }
 
 
     /// Returns a (const) reference to the `i`-th vertex.

// Copyright (c) 2010-2011 CNRS and LIRIS' Establishments (France).
// All rights reserved.
//
// This file is part of CGAL (www.cgal.org); you can redistribute it and/or
// modify it under the terms of the GNU Lesser General Public License as
// published by the Free Software Foundation; either version 3 of the License,
// or (at your option) any later version.
//
// Licensees holding a valid commercial license may use this file in
// accordance with the commercial license agreement provided with the software.
//
// This file is provided AS IS with NO WARRANTY OF ANY KIND, INCLUDING THE
// WARRANTY OF DESIGN, MERCHANTABILITY AND FITNESS FOR A PARTICULAR PURPOSE.
//
// $URL$
// $Id$
//
// Author(s)     : Guillaume Damiand <guillaume.damiand@liris.cnrs.fr>
//
#ifndef CGAL_COMBINATORIAL_MAP_INTERNAL_FUNCTORS_H
#define CGAL_COMBINATORIAL_MAP_INTERNAL_FUNCTORS_H

#include <CGAL/Dart_const_iterators.h>
#include <CGAL/Combinatorial_map_basic_operations.h>
#include <CGAL/Dimension.h>
#include <CGAL/Kernel_traits.h>
#include <vector>
#include <boost/mpl/has_xxx.hpp>

/* Definition of functors used internally to manage attributes (we need
 * functors as attributes are stored in tuple, thus all the access must be
 * done at compiling time). Some of these functors are used with
 * Foreach_enabled_attributes to iterate through all the non void attribs.
 * Functors allowing to group/ungroup attributes are defined in
 * internal/Combinatorial_map_group_functors.h. Public functions are defined
 * in Combinatorial_map_functors.h.
 *
 * internal::Call_split_functor<CMap,i> to call the OnSplit functors on two
 *    given i-attributes.
 *
 * internal::Call_merge_functor<CMap,i> to call the OnMerge functors on two
 *    given i-attributes.
 *
 * internal::Test_is_valid_attribute_functor<CMap> to test if a given i-cell is
 *    valid (all its darts are linked to the same attribute, no other dart is
 *    linked with this attribute).
 *
 * internal::Count_cell_functor<CMap> to count the nuber of i-cells.
 *
 * internal::Count_bytes_one_attribute_functor<CMap> to count the memory
 *    occupied by i-attributes.
 *
 * internal::Decrease_attribute_functor<CMap> to decrease by one the ref
 *    counting of a given i-attribute.
 *
 * internal::Beta_functor<Dart, i...> to call several beta on the given dart.
 *   Indices are given as parameter of the run function.
 *
 * internal::Beta_functor_static<Dart, i...> to call several beta on the given
 *   dart. Indices are given as template arguments.
 *
 * internal::Set_i_attribute_of_dart_functor<CMap, i> to set the i-attribute
 *   of a given dart.
 *
 * internal::Test_is_same_attribute_functor<Map1, Map2> to test if two
 *   i-attributes of two darts are isomorphic.
 *
 * internal::Is_attribute_has_non_void_info<Attr> to test if the attribute
 *   Attr is non Void and has an non void Info as inner type
 *
 * internal::Is_attribute_has_point<Attr> to test if the attribute
 *   Attr is non Void and has a Point inner type
 */

namespace CGAL
{
// ****************************************************************************
namespace internal
{
// ****************************************************************************
// Functor which call Functor::operator() on the two given cell_attributes
 template<typename CMap, typename Cell_attribute, typename Functor>
struct Apply_cell_functor
{
  static void run(Cell_attribute& acell1, Cell_attribute& acell2)
  {
    Functor() (acell1, acell2);
  }
};
//...except for Null_functor.
template<typename CMap, typename Cell_attribute>
struct Apply_cell_functor<CMap, Cell_attribute, CGAL::Null_functor>
{
  static void run(Cell_attribute&, Cell_attribute&)
  {}
};
// ****************************************************************************
// Functor used to call the On_split functor between the two given darts.
template<typename CMap, unsigned int i,
         typename Enabled=typename CMap::
       #ifndef CGAL_CFG_TEMPLATE_IN_DEFAULT_PARAMETER_BUG
         template
       #endif
         Attribute_type<i>::type>
struct Call_split_functor
{
  typedef typename CMap::template Attribute_type<i>::type Attribute;
  typedef typename Attribute::On_split On_split;

  static void run(CMap* amap, typename CMap::Dart_handle adart1,
                  typename CMap::Dart_handle adart2)
  {
    // Static version
    CGAL::internal::Apply_cell_functor<CMap, Attribute, On_split>::
      run(*(adart1->template attribute<i>()),
          *(adart2->template attribute<i>()));
    // Dynamic version
    if ( CGAL::cpp11::get<CMap::Helper::template Dimension_index<i>::value>
         (amap->m_onsplit_functors) )
      CGAL::cpp11::get<CMap::Helper::template Dimension_index<i>::value>
        (amap->m_onsplit_functors)
        (*(adart1->template attribute<i>()),
         *(adart2->template attribute<i>()));
  }
  static void
  run(CMap* amap, typename CMap::template Attribute_handle<i>::type a1,
      typename CMap::template Attribute_handle<i>::type a2)
  {
    // Static version
    CGAL::internal::Apply_cell_functor<CMap, Attribute, On_split>::
      run(*a1, *a2);
    // Dynamic version
    if ( CGAL::cpp11::get<CMap::Helper::template Dimension_index<i>::value>
         (amap->m_onsplit_functors) )
      CGAL::cpp11::get<CMap::Helper::template Dimension_index<i>::value>
        (amap->m_onsplit_functors) (*a1, *a2);
  }
};
// Specialization for disabled attributes.
template<typename CMap,unsigned int i>
struct Call_split_functor<CMap, i, CGAL::Void>
{
  static void run(typename CMap::Dart_handle,
                  typename CMap::Dart_handle)
  {}
};
// ****************************************************************************
// Functor used to call the On_merge functor between the two given darts.
template<typename CMap,unsigned int i,
         typename Enabled=typename CMap::
       #ifndef CGAL_CFG_TEMPLATE_IN_DEFAULT_PARAMETER_BUG
         template
       #endif
         Attribute_type<i>::type>
struct Call_merge_functor
{
  typedef typename CMap::template Attribute_type<i>::type Attribute;
  typedef typename Attribute::On_merge On_merge;

  static void run(CMap* amap, typename CMap::Dart_handle adart1,
                  typename CMap::Dart_handle adart2)
  {
    // Static version
    CGAL::internal::Apply_cell_functor<CMap, Attribute, On_merge>::
      run(*(adart1->template attribute<i>()),
          *(adart2->template attribute<i>()));
    // Dynamic version
    if ( CGAL::cpp11::get<CMap::Helper::template Dimension_index<i>::value>
         (amap->m_onmerge_functors) )
      CGAL::cpp11::get<CMap::Helper::template Dimension_index<i>::value>
        (amap->m_onmerge_functors)
        (*(adart1->template attribute<i>()),
         *(adart2->template attribute<i>()));
  }
  static void
  run(CMap* amap, typename CMap::template Attribute_handle<i>::type a1,
      typename CMap::template Attribute_handle<i>::type a2)
  {
    // Static version
    CGAL::internal::Apply_cell_functor<CMap, Attribute, On_merge>::
      run(*a1, *a2);
    // Dynamic version
    if ( CGAL::cpp11::get<CMap::Helper::template Dimension_index<i>::value>
         (amap->m_onmerge_functors) )
      CGAL::cpp11::get<CMap::Helper::template Dimension_index<i>::value>
        (amap->m_onmerge_functors) (*a1, *a2);
  }
};
// Specialization for disabled attributes.
template<typename CMap,unsigned int i>
struct Call_merge_functor<CMap, i, CGAL::Void>
{
  static void run(CMap*, typename CMap::Dart_handle,
                  typename CMap::Dart_handle)
  {}
};
// ****************************************************************************
/// Functor used to test if a cell is valid
template<typename CMap>
struct Test_is_valid_attribute_functor
{
  /** Test the validity of a i-cell-attribute.
   * ie all the darts belonging to a i-cell are linked to the same attribute.
   * @param adart a dart.
   * @param amark a mark used to mark darts of the i-cell.
   * @return true iff all the darts of the i-cell link to the same attribute.
   */
  template <unsigned int i>
  static void run(const CMap* amap,
                  typename CMap::Dart_const_handle adart,
                  std::vector<int>* marks, bool *ares)
  {
    CGAL_static_assertion_msg(CMap::Helper::template
                              Dimension_index<i>::value>=0,
                              "Test_is_valid_attribute_functor<i> but "
                              " i-attributes are disabled");

    int amark = (*marks)[i];
    if ( amap->is_marked(adart, amark) ) return; // dart already test.

    bool valid = true;
    bool found_dart = false;

    typename CMap::template Attribute_const_handle<i>::type
        a=adart->template attribute<i>();

    unsigned int nb = 0;
    for ( CGAL::CMap_dart_const_iterator_basic_of_cell<CMap,i>
          it(*amap, adart, amark); it.cont(); ++it )
    {
      if ( it->template attribute<i>() != a )
      {
        std::cout<<"ERROR: an attribute of the "<<i<<"-cell is different. cur:"
                <<&*a<<" != first:"<<&*it->template attribute<i>()
               <<" for dart "<<&*it<<std::endl;
        valid=false;
      }

      if ( a!=NULL && it==a->dart() ) found_dart=true;

      amap->mark(it, amark);
      ++nb;
    }

    if ( a!=NULL )
    {
      if ( a->get_nb_refs()!=nb )
      {
        std::cout<<"ERROR: the number of reference of an "<<i
                <<"-attribute is not correct. Count: "<<nb
               <<" != Store in the attribute: "<<a->get_nb_refs()<<" for dart "
              <<&*adart<<std::endl;
        valid=false;
      }
      if ( !a->is_valid() )
      {
        std::cout<<"ERROR: the dart associated with an "<<i
                <<"-attribute is NULL for dart "
               <<&*adart<<std::endl;
        valid=false;
      }
      if ( a->dart()!=NULL && !found_dart )
      {
        std::cout<<"ERROR: the non NULL dart of an "<<i
                <<"-attribute does not belong to the cell. a->dart()= "
               <<&*a->dart()<<" for dart "<<&*adart<<std::endl;
        valid=false;
      }
    }

    if ( !valid ) (*ares)=false;
  }
};
// ****************************************************************************
/// Functor for counting i-cell
template<typename CMap>
struct Count_cell_functor
{
  template <unsigned int i>
  static void run( const CMap* amap,
                   typename CMap::Dart_const_handle adart,
                   std::vector<int>* amarks,
                   std::vector<unsigned int>* ares )
  {
    if ( (*amarks)[i]!=-1 && !amap->is_marked(adart, (*amarks)[i]) )
    {
      ++ (*ares)[i];
      CGAL::mark_cell<CMap,i>(*amap, adart, (*amarks)[i]);
    }
  }
};
// ****************************************************************************
/// Functor for counting the memory occupation of attributes
/// Be careful not reentrant !!! TODO a  Foreach_enabled_attributes
/// taking an instance of a functor as argument allowing to compute
/// and return values.
template<typename CMap>
struct Count_bytes_one_attribute_functor
{
  template <unsigned int i>
  static void run( const CMap* amap )
  {
    res += amap->template attributes<i>().capacity()*
      sizeof(typename CMap::template Attribute_type<i>::type);
  }

  static typename CMap::size_type res;
};
template<typename CMap>
typename CMap::size_type Count_bytes_one_attribute_functor<CMap>::res = 0;

template<typename CMap>
struct Count_bytes_all_attributes_functor
{
  static typename CMap::size_type run( const CMap& amap )
  {
    CGAL::internal::Count_bytes_one_attribute_functor<CMap>::res = 0;
    CMap::Helper::template Foreach_enabled_attributes
      <CGAL::internal::Count_bytes_one_attribute_functor<CMap> >::run(&amap);
    return CGAL::internal::Count_bytes_one_attribute_functor<CMap>::res;
  }
};
// ****************************************************************************
/// Decrease the cell attribute reference counting of the given dart.
/// The attribute is removed if there is no more darts linked with it.
template<typename CMap, unsigned int i, typename T=
         typename CMap::template Attribute_type<i>::type>
struct Decrease_attribute_functor_run
{
  static void run(CMap* amap, typename CMap::Dart_handle adart)
  {
    if ( adart->template attribute<i>()!=NULL )
    {
      adart->template attribute<i>()->dec_nb_refs();
      if ( adart->template attribute<i>()->get_nb_refs()==0 )
        amap->template erase_attribute<i>(adart->template attribute<i>());
    }
  }
};
/// Specialization for void attributes.
template<typename CMap, unsigned int i>
struct Decrease_attribute_functor_run<CMap, i, CGAL::Void>
{
  static void run(CMap*, typename CMap::Dart_handle)
  {}
};
// ****************************************************************************
/// Functor used to call decrease_attribute_ref_counting<i>
/// on each i-cell attribute enabled
template<typename CMap>
struct Decrease_attribute_functor
{
  template <unsigned int i>
  static void run(CMap* amap, typename CMap::Dart_handle adart)
  { CGAL::internal::Decrease_attribute_functor_run<CMap,i>::run(amap, adart); }
};
// ****************************************************************************
/// Functor used to set the i-attribute of a given dart.
template<typename CMap, unsigned int i, typename T=
         typename CMap::template Attribute_type<i>::type>
struct Set_i_attribute_of_dart_functor
{
  static void run( CMap* amap, typename CMap::Dart_handle dh,
                   typename CMap::template Attribute_handle<i>::type ah )
  {
    CGAL_static_assertion(i<=CMap::dimension);
    CGAL_assertion( dh!=NULL && dh!=CMap::null_dart_handle );

    if ( dh->template attribute<i>()==ah ) return;

    CGAL::internal::Decrease_attribute_functor_run<CMap, i>::run(amap, dh);
    dh->template set_attribute<i>(ah);
    if ( ah!=NULL ) ah->set_dart(dh);
  }
};
/// Specialization for void attributes.
template<typename CMap, unsigned int i>
struct Set_i_attribute_of_dart_functor<CMap, i, CGAL::Void>
{
  static void run( CMap*, typename CMap::Dart_handle,
                   typename CMap::template Attribute_handle<i>::type)
  {}
};
// ****************************************************************************
<<<<<<< HEAD
// Functor allowing to test if two info are the same or not
template< typename Attr1, typename Attr2,
          typename Info1=typename Attr1::Info,
          typename Info2=typename Attr2::Info >
struct Is_same_info
{
  static bool run(const Attr1&, const Attr2&)
  { return false; }
};

template< typename Attr1, typename Attr2, typename Info1 >
struct Is_same_info<Attr1, Attr2, Info1, void>
{
  static bool run(const Attr1&, const Attr2&)
  { return false; }
};

template< typename Attr1, typename Attr2, typename Info2 >
struct Is_same_info<Attr1, Attr2, void, Info2>
{
  static bool run(const Attr1&, const Attr2&)
  { return false; }
};

template< typename Attr1, typename Attr2 >
struct Is_same_info<Attr1, Attr2, void, void>
{
  static bool run(const Attr1&, const Attr2&)
  { return true; }
};

template< typename Attr1, typename Attr2, typename Info >
struct Is_same_info<Attr1, Attr2, Info, Info>
{
  static bool run(const Attr1&a1, const Attr2&a2)
  { return a1.info()==a2.info(); }
};

// Case of two non void type
template<typename Map1, typename Map2,
         typename T1, typename T2, int i>
struct Is_same_attribute_info_functor
{
  static bool run(typename Map1::Dart_const_handle dh1,
                  typename Map2::Dart_const_handle dh2)
  {
    if (dh1->template attribute<i>()==NULL &&
        dh2->template attribute<i>()==NULL)
      return true;

    if (dh1->template attribute<i>()==NULL ||
        dh2->template attribute<i>()==NULL)
      return false;

    return
        Is_same_info<T1,T2>::run(*(dh1->template attribute<i>()),
                                 *(dh2->template attribute<i>()));
  }
};

// Case T1==void
template <typename Map1, typename Map2,
          typename T2, int i>
struct Is_same_attribute_info_functor<Map1, Map2, Void, T2, i>
{
  static bool run(typename Map1::Dart_const_handle,
                  typename Map2::Dart_const_handle dh2)
  {
    return dh2->template attribute<i>()==NULL ||
        Is_same_info<int,T2,void,typename T2::Info>::
        run(0, *(dh2->template attribute<i>()));
  }
};

// Case T2==void
template <typename Map1, typename Map2,
          typename T1, int i>
struct Is_same_attribute_info_functor<Map1, Map2, T1, Void, i>
{
  static bool run(typename Map1::Dart_const_handle dh1,
                  typename Map2::Dart_const_handle)
  {
    return dh1->template attribute<i>()==NULL ||
        Is_same_info<T1, int, typename T1::Info, void>::
        run(*(dh1->template attribute<i>()), 0);
  }
};

// Case T1==T2==void
template <typename Map1, typename Map2, int i>
struct Is_same_attribute_info_functor<Map1, Map2, Void, Void, i>
{
  static bool run(typename Map1::Dart_const_handle,
                  typename Map2::Dart_const_handle)
  { return true; }
};

// ****************************************************************************
// Functor allowing to test if two points are the same or not.
// Here we know both attributes have points.
template< typename Attr1, typename Attr2,
          typename Point1=typename Attr1::Point,
          typename Point2=typename Attr2::Point,
          typename T1=typename Ambient_dimension<Point1>::type >
struct Is_same_point
{
  static bool run(const Attr1&, const Attr2&)
  { return false; }
};

template< typename Attr1, typename Attr2, typename Point>
struct Is_same_point<Attr1, Attr2, Point, Point, Dimension_tag<2> >
{
  static bool run(const Attr1& a1, const Attr2& a2)
  { return typename Kernel_traits<Point>::Kernel::Equal_2()
        (a1.point(),a2.point()); }
};

template< typename Attr1, typename Attr2, typename Point>
struct Is_same_point<Attr1, Attr2, Point, Point, Dimension_tag<3> >
{
  static bool run(const Attr1& a1, const Attr2& a2)
  { return typename Kernel_traits<Point>::Kernel::Equal_3()
        (a1.point(),a2.point()); }
};

template< typename Attr1, typename Attr2, typename Point>
struct Is_same_point<Attr1, Attr2, Point, Point, Dynamic_dimension_tag >
{
  static bool run(const Attr1& a1, const Attr2& a2)
  { return typename Kernel_traits<Point>::Kernel::Equal_d()
        (a1.point(),a2.point()); }
};

// Case of two non void type, with two points
template<typename Map1, typename Map2,
         typename T1, typename T2, bool Withpoint1, bool Withpoint2, int i>
struct Is_same_attribute_point_functor
{
  static bool run(typename Map1::Dart_const_handle dh1,
                  typename Map2::Dart_const_handle dh2)
  {
    CGAL_static_assertion( Withpoint1==true && Withpoint2==true );
    if (dh1->template attribute<i>()==NULL &&
        dh2->template attribute<i>()==NULL)
      return true;

    if (dh1->template attribute<i>()==NULL ||
        dh2->template attribute<i>()==NULL)
      return false;

    return
        Is_same_point<T1,T2>::run(*(dh1->template attribute<i>()),
                                  *(dh2->template attribute<i>()));
  }
};

// Case of two non void type, first without point
template<typename Map1, typename Map2,
         typename T1, typename T2, int i>
struct Is_same_attribute_point_functor<Map1, Map2, T1, T2, false, true, i>
{
  static bool run(typename Map1::Dart_const_handle,
                  typename Map2::Dart_const_handle)
  { return false; }
};

// Case of two non void type, second without point
template<typename Map1, typename Map2,
         typename T1, typename T2, int i>
struct Is_same_attribute_point_functor<Map1, Map2, T1, T2, true, false, i>
{
  static bool run(typename Map1::Dart_const_handle,
                  typename Map2::Dart_const_handle)
  { return false; }
};

// Case of two non void type, both without point
template<typename Map1, typename Map2,
         typename T1, typename T2, int i>
struct Is_same_attribute_point_functor<Map1, Map2, T1, T2, false, false, i>
{
  static bool run(typename Map1::Dart_const_handle,
                  typename Map2::Dart_const_handle)
  { return true; }
};
// ****************************************************************************
BOOST_MPL_HAS_XXX_TRAIT_NAMED_DEF(Has_point,Point,false)

template<typename Attr, typename Info=typename Attr::Info>
struct Is_nonvoid_attribute_has_non_void_info
{
  static const bool value=true;
};
template<typename Attr>
struct Is_nonvoid_attribute_has_non_void_info<Attr, void>
{
  static const bool value=false;
};

template<typename Attr>
struct Is_attribute_has_non_void_info
{
  static const bool value=Is_nonvoid_attribute_has_non_void_info<Attr>::value;
};
template<>
struct Is_attribute_has_non_void_info<CGAL::Void>
{
  static const bool value=false;
};
// ****************************************************************************
template<typename Attr>
struct Is_attribute_has_point
{ static const bool value=Has_point<Attr>::value; };
// ****************************************************************************
/// Test if the two darts are associated with the same attribute.
template<typename Map1, typename Map2>
struct Test_is_same_attribute_functor
{
  template<unsigned int i>
  static void run(typename Map1::Dart_const_handle dh1,
                  typename Map2::Dart_const_handle dh2 )
  {
    if (value)
    {
      value = Is_same_attribute_info_functor
        <Map1, Map2,
         typename Map1::template Attribute_type<i>::type,
         typename Map2::template Attribute_type<i>::type,
         i>::run(dh1, dh2);
    }
    if (value)
    {
      value = Is_same_attribute_point_functor
          <Map1, Map2,
          typename Map1::template Attribute_type<i>::type,
          typename Map2::template Attribute_type<i>::type,
          Is_attribute_has_point<typename Map1::template
          Attribute_type<i>::type>::value,
          Is_attribute_has_point<typename Map2::template
          Attribute_type<i>::type>::value, i>::run(dh1, dh2);
    }
  }
  static bool value;
};
template<typename Map1, typename Map2>
bool Test_is_same_attribute_functor<Map1, Map2>::value = true;
=======
/// Functor to reverse the orientation of a combinatorial map
template <typename CMap, typename Attrib =
          typename CMap::Helper::template Attribute_type<0>::type>
struct Reverse_orientation_of_map_functor
{
  static void run(CMap *amap)
  {
    int mark = amap->get_new_mark();
    CGAL_precondition(amap->is_whole_map_unmarked(mark));
    CGAL_precondition(amap->is_valid());
    for (typename CMap::Dart_range::iterator current_dart=amap->darts().begin(),
           last_dart = amap->darts().end(); current_dart!=last_dart;
         ++current_dart)
    {
      if (amap->is_marked(current_dart, mark)) continue;
      typename CMap::Dart_handle first_dart_in_cell= current_dart;
      typename CMap::Dart_handle current_dart_in_cell=
        first_dart_in_cell->beta(1);
      typename CMap::Helper::template Attribute_handle<0>::type
        attribute_for_first_dart=current_dart_in_cell->template attribute<0>();
      attribute_for_first_dart->inc_nb_refs();
      do {
        amap->mark(current_dart_in_cell, mark);
        typename CMap::Dart_handle previous_dart_in_cell=
          current_dart_in_cell->beta(0);
        typename CMap::Dart_handle next_dart_in_cell=
          current_dart_in_cell->beta(1);
        typename CMap::Helper::template Attribute_handle<0>::type
          next_attribute=next_dart_in_cell->template attribute<0>();
        // One line error???
        CGAL::internal::Set_i_attribute_of_dart_functor<CMap, 0>::
          run(amap, current_dart_in_cell, next_attribute);
        current_dart_in_cell->basic_link_beta(previous_dart_in_cell, 1);
        current_dart_in_cell->basic_link_beta(next_dart_in_cell, 0);
        current_dart_in_cell = current_dart_in_cell->beta(0);
      }
      while (current_dart_in_cell != first_dart_in_cell);
      amap->mark(current_dart_in_cell, mark);
      typename CMap::Dart_handle previous_dart_in_cell=
        current_dart_in_cell->beta(0);
      typename CMap::Dart_handle next_dart_in_cell=
        current_dart_in_cell->beta(1);
      CGAL::internal::Set_i_attribute_of_dart_functor<CMap, 0>::
        run(amap, current_dart_in_cell, attribute_for_first_dart);
              attribute_for_first_dart->dec_nb_refs();
      current_dart_in_cell->basic_link_beta(previous_dart_in_cell, 1);
      current_dart_in_cell->basic_link_beta(next_dart_in_cell, 0);
    }
    amap->negate_mark(mark);
    CGAL_postcondition(amap->is_whole_map_unmarked(mark));
    CGAL_postcondition(amap->is_valid());
    amap->free_mark(mark);
  }
};
template <typename CMap>
struct Reverse_orientation_of_map_functor<CMap, Void>
{
  static void run(CMap *amap)
  {
    int mark = amap->get_new_mark();
    CGAL_precondition(amap->is_whole_map_unmarked(mark));
    CGAL_precondition(amap->is_valid());
    for (typename CMap::Dart_range::iterator current_dart=amap->darts().begin(),
         last_dart = amap->darts().end(); current_dart!=last_dart;
         ++current_dart)
    {
      if (amap->is_marked(current_dart, mark)) continue;
      for (typename CMap::template Dart_of_cell_range<2>::iterator
             current_dart_in_cell=amap->template darts_of_cell<2>(current_dart).
             begin(), last_dart_in_cell=amap->template darts_of_cell<2>
             (current_dart).end(); current_dart_in_cell!=last_dart_in_cell;
           ++current_dart_in_cell)
      {
        amap->mark(current_dart_in_cell, mark);
        typename CMap::Dart_handle previous_dart_in_cell=
          current_dart_in_cell->beta(0);
        typename CMap::Dart_handle next_dart_in_cell=
          current_dart_in_cell->beta(1);
        current_dart_in_cell->basic_link_beta(previous_dart_in_cell, 1);
        current_dart_in_cell->basic_link_beta(next_dart_in_cell, 0);
      }
    }
    amap->negate_mark(mark);
    CGAL_postcondition(amap->is_whole_map_unmarked(mark));
    CGAL_postcondition(amap->is_valid());
    amap->free_mark(mark);
  }
};
// ****************************************************************************
/// Functor to reverse the orientation of a connected component in a given map
template <typename CMap, typename Attrib=
          typename CMap::Helper::template Attribute_type<0>::type>
struct Reverse_orientation_of_connected_component_functor
{
  static void run(CMap *amap, typename CMap::Dart_handle adart)
  {
    int mark = amap->get_new_mark();
    CGAL_precondition(amap->is_whole_map_unmarked(mark));
    for (typename CMap::template Dart_of_cell_range<CMap::dimension+1>::iterator
           current_dart=amap->template darts_of_cell<CMap::dimension+1>(adart).
           begin(), last_dart=amap->template darts_of_cell<CMap::dimension+1>
           (adart).end(); current_dart!=last_dart; ++current_dart)
    {
      if (amap->is_marked(current_dart, mark)) continue;
      typename CMap::Dart_handle first_dart_in_cell=current_dart;
      typename CMap::Dart_handle current_dart_in_cell=
        first_dart_in_cell->beta(1);
      typename CMap::Helper::template Attribute_handle<0>::type
        attribute_for_first_dart=current_dart_in_cell->template attribute<0>();
      attribute_for_first_dart->inc_nb_refs();
      do {
        amap->mark(current_dart_in_cell, mark);
        typename CMap::Dart_handle previous_dart_in_cell=
          current_dart_in_cell->beta(0);
        typename CMap::Dart_handle next_dart_in_cell=
          current_dart_in_cell->beta(1);
        typename CMap::Helper::template Attribute_handle<0>::type
          next_attribute=next_dart_in_cell->template attribute<0>();

        CGAL::internal::Set_i_attribute_of_dart_functor<CMap, 0>::
          run(amap, current_dart_in_cell, next_attribute);
        current_dart_in_cell->basic_link_beta(previous_dart_in_cell, 1);
        current_dart_in_cell->basic_link_beta(next_dart_in_cell, 0);
        current_dart_in_cell = current_dart_in_cell->beta(0);
      }
      while (current_dart_in_cell != first_dart_in_cell);
      amap->mark(current_dart_in_cell, mark);
      typename CMap::Dart_handle previous_dart_in_cell=
        current_dart_in_cell->beta(0);
      typename CMap::Dart_handle next_dart_in_cell=
        current_dart_in_cell->beta(1);
      CGAL::internal::Set_i_attribute_of_dart_functor<CMap, 0>::
          run(amap, current_dart_in_cell, attribute_for_first_dart);
      attribute_for_first_dart->dec_nb_refs();
      current_dart_in_cell->basic_link_beta(previous_dart_in_cell, 1);
      current_dart_in_cell->basic_link_beta(next_dart_in_cell, 0);
    }
    for (typename CMap::template Dart_of_cell_range<CMap::dimension+1>::iterator
           current_dart=amap->template darts_of_cell<CMap::dimension+1>(adart).
           begin(), last_dart=amap->template darts_of_cell<CMap::dimension+1>
           (adart).end(); current_dart!=last_dart; ++current_dart)
    {
      amap->unmark(current_dart, mark);
    }
    CGAL_postcondition(amap->is_whole_map_unmarked(mark));
    amap->free_mark(mark);
  }
};
template <typename CMap>
struct Reverse_orientation_of_connected_component_functor<CMap, Void>
{
  static void run(CMap *amap, typename CMap::Dart_handle adart)
  {
    int mark = amap->get_new_mark();
    CGAL_precondition(amap->is_whole_map_unmarked(mark));
    for (typename CMap::template Dart_of_cell_range<CMap::dimension+1>::iterator
           current_dart=amap->template darts_of_cell<CMap::dimension+1>(adart).
           begin(), last_dart=amap->template darts_of_cell<CMap::dimension+1>
           (adart).end(); current_dart!=last_dart; ++current_dart)
    {
      if (amap->is_marked(current_dart, mark)) continue;
      for (typename CMap::template Dart_of_cell_range<2>::iterator
             current_dart_in_cell=amap->template darts_of_cell<2>(current_dart).
             begin(), last_dart_in_cell=amap->template darts_of_cell<2>
             (current_dart).end(); current_dart_in_cell!=last_dart_in_cell;
           ++current_dart_in_cell)
      {
        amap->mark(current_dart_in_cell, mark);
        typename CMap::Dart_handle previous_dart_in_cell=
          current_dart_in_cell->beta(0);
        typename CMap::Dart_handle next_dart_in_cell=
          current_dart_in_cell->beta(1);
        current_dart_in_cell->basic_link_beta(previous_dart_in_cell, 1);
        current_dart_in_cell->basic_link_beta(next_dart_in_cell, 0);
      }
    }
    for (typename CMap::template Dart_of_cell_range<CMap::dimension+1>::iterator
           current_dart=amap->template darts_of_cell<CMap::dimension+1>(adart).
           begin(), last_dart=amap->template darts_of_cell<CMap::dimension+1>
           (adart).end(); current_dart!=last_dart; ++current_dart)
    {
      amap->unmark(current_dart, mark);
    }
    CGAL_postcondition(amap->is_whole_map_unmarked(mark));
    amap->free_mark(mark);
  }
};
>>>>>>> 7f7788bd
// ****************************************************************************
// Beta functor, used to combine several beta.
#ifndef CGAL_CFG_NO_CPP0X_VARIADIC_TEMPLATES
template<typename Dart_handle, typename ... Betas>
struct Beta_functor;
template<typename Dart_handle, typename ... Betas>
struct Beta_functor<Dart_handle, int, Betas...>
{
  static Dart_handle run(Dart_handle ADart, int B, Betas... betas)
  { return Beta_functor<Dart_handle, Betas...>::run(ADart->beta(B),
                                                    betas...); }
};
template<typename Dart_handle>
struct Beta_functor<Dart_handle, int>
{
  static Dart_handle run(Dart_handle ADart, int B)
  {
    CGAL_assertion( ADart!=NULL );
    return ADart->beta(B);
  }
};
// ****************************************************************************
template<typename Dart_handle, int ... Betas>
struct Beta_functor_static;
template<typename Dart_handle, int B, int ... Betas>
struct Beta_functor_static<Dart_handle, B, Betas...>
{
  static Dart_handle run(Dart_handle ADart)
  { return Beta_functor_static<Dart_handle, Betas...>::
        run(ADart->template beta<B>()); }
};
template<typename Dart_handle, int B>
struct Beta_functor_static<Dart_handle, B>
{
  static Dart_handle run(Dart_handle ADart)
  {
    CGAL_assertion( ADart!=NULL );
    return ADart->template beta<B>();
  }
};
#endif //CGAL_CFG_NO_CPP0X_VARIADIC_TEMPLATES
// ****************************************************************************
} // namespace internal
} // namespace CGAL

#endif // CGAL_COMBINATORIAL_MAP_INTERNAL_FUNCTORS_H<|MERGE_RESOLUTION|>--- conflicted
+++ resolved
@@ -382,7 +382,6 @@
   {}
 };
 // ****************************************************************************
-<<<<<<< HEAD
 // Functor allowing to test if two info are the same or not
 template< typename Attr1, typename Attr2,
           typename Info1=typename Attr1::Info,
@@ -630,7 +629,7 @@
 };
 template<typename Map1, typename Map2>
 bool Test_is_same_attribute_functor<Map1, Map2>::value = true;
-=======
+// ****************************************************************************
 /// Functor to reverse the orientation of a combinatorial map
 template <typename CMap, typename Attrib =
           typename CMap::Helper::template Attribute_type<0>::type>
@@ -685,8 +684,10 @@
     amap->free_mark(mark);
   }
 };
+// ****************************************************************************
+// Specialization for void 0-attributes
 template <typename CMap>
-struct Reverse_orientation_of_map_functor<CMap, Void>
+struct Reverse_orientation_of_map_functor<CMap, CGAL::Void>
 {
   static void run(CMap *amap)
   {
@@ -779,8 +780,10 @@
     amap->free_mark(mark);
   }
 };
+// ****************************************************************************
+// Specialization for void 0-attributes
 template <typename CMap>
-struct Reverse_orientation_of_connected_component_functor<CMap, Void>
+struct Reverse_orientation_of_connected_component_functor<CMap, CGAL::Void>
 {
   static void run(CMap *amap, typename CMap::Dart_handle adart)
   {
@@ -818,7 +821,6 @@
     amap->free_mark(mark);
   }
 };
->>>>>>> 7f7788bd
 // ****************************************************************************
 // Beta functor, used to combine several beta.
 #ifndef CGAL_CFG_NO_CPP0X_VARIADIC_TEMPLATES

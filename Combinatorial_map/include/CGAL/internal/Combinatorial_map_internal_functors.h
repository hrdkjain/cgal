// Copyright (c) 2010-2011 CNRS and LIRIS' Establishments (France).
// All rights reserved.
//
// This file is part of CGAL (www.cgal.org); you can redistribute it and/or
// modify it under the terms of the GNU Lesser General Public License as
// published by the Free Software Foundation; either version 3 of the License,
// or (at your option) any later version.
//
// Licensees holding a valid commercial license may use this file in
// accordance with the commercial license agreement provided with the software.
//
// This file is provided AS IS with NO WARRANTY OF ANY KIND, INCLUDING THE
// WARRANTY OF DESIGN, MERCHANTABILITY AND FITNESS FOR A PARTICULAR PURPOSE.
//
// $URL$
// $Id$
//
// Author(s)     : Guillaume Damiand <guillaume.damiand@liris.cnrs.fr>
//
#ifndef CGAL_COMBINATORIAL_MAP_INTERNAL_FUNCTORS_H
#define CGAL_COMBINATORIAL_MAP_INTERNAL_FUNCTORS_H

#include <CGAL/Dart_const_iterators.h>
#include <CGAL/Combinatorial_map_basic_operations.h>
#include <CGAL/Dimension.h>
#include <CGAL/Kernel_traits.h>
#include <vector>

/* Definition of functors used internally to manage attributes (we need
 * functors as attributes are stored in tuple, thus all the access must be
 * done at compiling time). Some of these functors are used with
 * Foreach_enabled_attributes to iterate through all the non void attribs.
 * Functors allowing to group/ungroup attributes are defined in
 * internal/Combinatorial_map_group_functors.h. Public functions are defined
 * in Combinatorial_map_functors.h.
 *
 * internal::Swap_attributes_functor<CMap> to swap the i-attributes between
 *    two cmaps having same type
 *
 * internal::Call_split_functor<CMap,i> to call the OnSplit functors on two
 *    given i-attributes.
 *
 * internal::Call_merge_functor<CMap,i> to call the OnMerge functors on two
 *    given i-attributes.
 *
 * internal::Test_is_valid_attribute_functor<CMap> to test if a given i-cell is
 *    valid (all its darts are linked to the same attribute, no other dart is
 *    linked with this attribute).
 *
 * internal::Count_cell_functor<CMap> to count the nuber of i-cells.
 *
 * internal::Count_bytes_one_attribute_functor<CMap> to count the memory
 *    occupied by i-attributes.
 *
 * internal::Decrease_attribute_functor<CMap> to decrease by one the ref
 *    counting of a given i-attribute.
 *
 * internal::Restricted_decrease_attribute_functor<CMap> to decrease by one the
 *    ref counting of a given i-attribute, but without deleting attribute
 *    having nomore dart associated with.
 *
 * internal::Beta_functor<Dart, i...> to call several beta on the given dart.
 *   Indices are given as parameter of the run function.
 *
 * internal::Beta_functor_static<Dart, i...> to call several beta on the given
 *   dart. Indices are given as template arguments.
 *
 * internal::Set_i_attribute_of_dart_functor<CMap, i> to set the i-attribute
 *   of a given dart.
 *
 * internal::Test_is_same_dart_info_functor<Map1, Map2> to test if two
 *   darts have the same info.
 *
 * internal::Test_is_same_attribute_functor<Map1, Map2> to test if two
 *   i-attributes of two darts are isomorphic (ie they have the same info).
 *
 * inernal::Test_is_same_attribute_point_functor<Map1, Map2, i> to test if
 *   the point of two i-attributes are equal.
 *
 * internal::Reverse_orientation_of_map_functor<CMap> to reverse the
 *   orientation of a whole combinatorial map
 *
 * internal::Reverse_orientation_of_connected_component_functor to reverse
 *   the orientation of a connected component in a cmap
 *
 * internal::Init_attribute_functor to initialize all attributes to NULL.
 *
 * internal::Correct_invalid_attributes_functor to correct the i-attribute
 *   associated with a given i-cell
 *
 * internal::Cleanup_useless_attributes to erase all attributes having
 *   no more associated dart
 */

namespace CGAL
{
//-----------------------------------------------------------------------------
template<typename Attr>
struct Is_attribute_has_non_void_info;
template<typename Attr>
struct Is_attribute_has_point;
// ****************************************************************************
namespace internal
{
// ****************************************************************************
/// Swap i-attribute between the two maps having same type.
template<typename CMap>
struct Swap_attributes_functor
{
  template<unsigned int i>
  static void run( CMap& cmap1,
                   CMap& cmap2)
  { CGAL::cpp11::get<CMap::Helper::template Dimension_index<i>::value>
        (cmap1.mattribute_containers).swap(
          CGAL::cpp11::get<CMap::Helper::template Dimension_index<i>::value>
          (cmap2.mattribute_containers));
   }
};
// ****************************************************************************
// Functor which call Functor::operator() on the two given cell_attributes
 template<typename CMap, typename Cell_attribute, typename Functor>
struct Apply_cell_functor
{
  static void run(Cell_attribute& acell1, Cell_attribute& acell2)
  {
    Functor() (acell1, acell2);
  }
};
//...except for Null_functor.
template<typename CMap, typename Cell_attribute>
struct Apply_cell_functor<CMap, Cell_attribute, CGAL::Null_functor>
{
  static void run(Cell_attribute&, Cell_attribute&)
  {}
};
// ****************************************************************************
// Functor used to call the On_split functor between the two given darts.
template<typename CMap, unsigned int i,
         typename Enabled=typename CMap::
       #ifndef CGAL_CFG_TEMPLATE_IN_DEFAULT_PARAMETER_BUG
         template
       #endif
         Attribute_type<i>::type>
struct Call_split_functor
{
  typedef typename CMap::template Attribute_type<i>::type Attribute;
  typedef typename Attribute::On_split On_split;

  static void
  run(CMap& amap, typename CMap::template Attribute_handle<i>::type a1,
      typename CMap::template Attribute_handle<i>::type a2)
  {
    // Static version
    CGAL::internal::Apply_cell_functor<CMap, Attribute, On_split>::
      run(amap.template get_attribute<i>(a1),
          amap.template get_attribute<i>(a2));
    // Dynamic version
    if ( CGAL::cpp11::get<CMap::Helper::template Dimension_index<i>::value>
         (amap.m_onsplit_functors) )
      CGAL::cpp11::get<CMap::Helper::template Dimension_index<i>::value>
        (amap.m_onsplit_functors) (amap.template get_attribute<i>(a1),
                                    amap.template get_attribute<i>(a2));
  }
};
// Specialization for disabled attributes.
template<typename CMap,unsigned int i>
struct Call_split_functor<CMap, i, CGAL::Void>
{
  static void run(typename CMap::Dart_handle,
                  typename CMap::Dart_handle)
  {}
};
// ****************************************************************************
// Functor used to call the On_merge functor between the two given darts.
template<typename CMap,unsigned int i,
         typename Enabled=typename CMap::
       #ifndef CGAL_CFG_TEMPLATE_IN_DEFAULT_PARAMETER_BUG
         template
       #endif
         Attribute_type<i>::type>
struct Call_merge_functor
{
  typedef typename CMap::template Attribute_type<i>::type Attribute;
  typedef typename Attribute::On_merge On_merge;

  static void
  run(CMap& amap, typename CMap::template Attribute_handle<i>::type a1,
      typename CMap::template Attribute_handle<i>::type a2)
  {
    // Static version
    CGAL::internal::Apply_cell_functor<CMap, Attribute, On_merge>::
      run(amap.template get_attribute<i>(a1),
          amap.template get_attribute<i>(a2));
    // Dynamic version
    if ( CGAL::cpp11::get<CMap::Helper::template Dimension_index<i>::value>
         (amap.m_onmerge_functors) )
      CGAL::cpp11::get<CMap::Helper::template Dimension_index<i>::value>
        (amap.m_onmerge_functors) (amap.template get_attribute<i>(a1),
                                   amap.template get_attribute<i>(a2));
  }
};
// Specialization for disabled attributes.
template<typename CMap,unsigned int i>
struct Call_merge_functor<CMap, i, CGAL::Void>
{
  static void run(CMap&, typename CMap::Dart_handle,
                  typename CMap::Dart_handle)
  {}
};
// ****************************************************************************
/// Functor used to test if a cell is valid
template<typename CMap>
struct Test_is_valid_attribute_functor
{
  /** Test the validity of a i-cell-attribute.
   * ie all the darts belonging to a i-cell are linked to the same attribute.
   * @param adart a dart.
   * @param amark a mark used to mark darts of the i-cell.
   * @param reverseextremity to inverse the convention between source and
   *        target of a dart. With false (default), a dart is associated with
   *        a 0-attribute for its source (origin);
   *        with true this is for its target (as in hds or surface mesh).
   * @return true iff all the darts of the i-cell link to the same attribute.
   */
  typedef typename CMap::size_type size_type;

  template <unsigned int i>
  static void run(const CMap& amap,
                  typename CMap::Dart_const_handle adart,
<<<<<<< HEAD
                  std::vector<size_type>& marks, bool& ares)
=======
                  std::vector<size_type>* marks, bool *ares,
                  bool reverseextremity=false)
>>>>>>> 533bb318
  {
    CGAL_static_assertion_msg(CMap::Helper::template
                              Dimension_index<i>::value>=0,
                              "Test_is_valid_attribute_functor<i> but "
                              " i-attributes are disabled");

    size_type amark = marks[i];
    if ( amap.is_marked(adart, amark) ) return; // dart already test.

    bool valid = true;
    bool found_dart = false;

    typename CMap::template Attribute_const_handle<i>::type
        a=amap.template attribute<i>(adart);

    if (i==0 && reverseextremity)
    {
      a=amap->template attribute<i>(amap->template beta<2>(adart));
    }

    unsigned int nb = 0;
    for ( typename
            CMap::template Dart_of_cell_basic_const_range<i>::const_iterator
            it=amap.template darts_of_cell_basic<i>(adart, amark).begin();
          it.cont(); ++it )
    {
<<<<<<< HEAD
      if ( amap.template attribute<i>(it) != a )
=======
      if ( (i==0 && reverseextremity &&
            amap->template attribute<i>(amap->template beta<2>(it))!= a) ||
           ((i>0 || !reverseextremity) && amap->template attribute<i>(it) != a) )
>>>>>>> 533bb318
      {
        std::cout<<"ERROR: an attribute of the "<<i<<"-cell is different. cur:";
        amap.template display_attribute<i>(a);
        std::cout<<" != first:";
<<<<<<< HEAD
        amap.template display_attribute<i>(amap.template attribute<i>(it));
        std::cout<<" for dart ";
        amap.display_dart(it);
=======
        if (i==0 && reverseextremity)
          amap->template display_attribute<i>(amap->template attribute<i>(amap->template beta<2>(it)));
        else
          amap->template display_attribute<i>(amap->template attribute<i>(it));
        std::cout<<" for dart ";

        if (i==0 && reverseextremity)
          amap->display_dart(amap->template beta<2>(it));
        else
          amap->display_dart(it);

>>>>>>> 533bb318
        std::cout<<std::endl;
        valid=false;
      }

<<<<<<< HEAD
      if ( a!=amap.null_handle && it==amap.template dart_of_attribute<i>(a) )
=======
      if ( a!=amap->null_handle )
        if ( (i==0 && reverseextremity && amap->template beta<2>(it)==amap->template dart_of_attribute<i>(a) ) ||
             ((i>0 || !reverseextremity) && it==amap->template dart_of_attribute<i>(a) ) )
>>>>>>> 533bb318
        found_dart=true;

      amap.mark(it, amark);
      ++nb;
    }

    if ( a!=amap.null_handle )
    {
      if ( amap.template get_attribute_ref_counting<i>(a)!=nb )
      {
        std::cout<<"ERROR: the number of reference of an "<<i
                <<"-attribute is not correct. Count: "<<nb
               <<" != Store in the attribute: "
              <<amap.template get_attribute_ref_counting<i>(a)
             <<" for dart ";
        amap.display_dart(adart); std::cout<<std::endl;
        valid=false;
      }
      if ( !amap.template is_valid_attribute<i>(a) )
      {
        std::cout<<"ERROR: the dart associated with an "<<i
                <<"-attribute is NULL for dart ";
        amap.display_dart(adart); std::cout<<std::endl;
        valid=false;
      }
      if ( amap.template dart_of_attribute<i>(a)!=amap.null_handle &&
           !found_dart )
      {
        std::cout<<"ERROR: the non NULL dart of an "<<i
                <<"-attribute does not belong to the cell."<<std::endl;
        valid=false;
      }
    }

    if ( !valid ) ares=false;
  }
};
// ****************************************************************************
/// Functor used to correct invalid attributes in an i-cell
template<typename CMap>
struct Correct_invalid_attributes_functor
{
  typedef typename CMap::size_type size_type;

  template <unsigned int i>
  static void run(CMap& amap,
                  typename CMap::Dart_handle adart,
                  std::vector<size_type>& marks)
  {
    CGAL_static_assertion_msg(CMap::Helper::template
                              Dimension_index<i>::value>=0,
                              "Correct_invalid_attributes_functor<i> but "
                              " i-attributes are disabled");

    size_type amark = marks[i];
    typename CMap::template Attribute_handle<i>::type
        a=amap.template attribute<i>(adart);

    // dart already test, or without i-attribute
    if ( amap.is_marked(adart, amark) ) return;
    if ( a==amap.null_handle) { amap.mark(adart, amark); return; }

    // We search if all the darts of the i-cell has the same i-attrib, and we count
    // the number of darts of the i-cell.
    unsigned int nb=0;
    bool found_dart = false;

    for ( CGAL::CMap_dart_iterator_basic_of_cell<CMap,i>
            it(amap, adart, amark); it.cont(); ++it, ++nb )
    {
      if ( a!=amap.template attribute<i>(it) )
      {
        // If two different i-attributes, we could call on_split ?
        amap.template set_dart_attribute<i>(it, a);
      }
      if (it==amap.template dart_of_attribute<i>(a))
      {
        found_dart = true;
      }
      amap.mark(it, amark);
    }

    if (!found_dart)
    {
      // the current i-attrib does not belong to the i-cell
      // so we affect it to the first dart of the i-cell
      amap.template set_dart_of_attribute<i>(a,adart);
    }

    // If the i-cell has less darts than the ref counter of the i-attribute,
    // the i-attribute is shared by different cells => we duplicate it.
    if ( nb!=amap.template get_attribute_ref_counting<i>(a) )
    {
      typename CMap::template Attribute_handle<i>::type
        a2=amap.template copy_attribute<i>(a);
      amap.template set_attribute<i>(adart, a2);
    }
  }
};
// ****************************************************************************
/// Functor used to erase all attributes having no more associated dart
template<typename CMap>
struct Cleanup_useless_attributes
{
  template <unsigned int i>
  static void run(CMap& amap)
  {
    CGAL_static_assertion_msg(CMap::Helper::template
                              Dimension_index<i>::value>=0,
                              "Cleanup_useless_attributes<i> but "
                              " i-attributes are disabled");

    for ( typename CMap::template Attribute_range<i>::type::iterator
            it=amap.template attributes<i>().begin(),
            itend=amap.template attributes<i>().end(); it!=itend; ++it )
    {
      if ( amap.template get_attribute<i>(it).get_nb_refs()==0 )
      {
        amap.template erase_attribute<i>(it);
      }
    }
  }
};
// ****************************************************************************
/// Functor for counting i-cell
template<typename CMap>
struct Count_cell_functor
{
  typedef typename CMap::size_type size_type;

  template <unsigned int i>
  static void run( const CMap& amap,
                   typename CMap::Dart_const_handle adart,
                   std::vector<size_type>& amarks,
                   std::vector<unsigned int>& ares )
  {
    if ( amarks[i]!=CMap::INVALID_MARK && !amap.is_marked(adart, amarks[i]) )
    {
      ++ ares[i];
      CGAL::mark_cell<CMap,i>(amap, adart, amarks[i]);
    }
  }
};
// ****************************************************************************
/// Functor for counting the memory occupation of attributes
/// Be careful not reentrant !!! TODO a  Foreach_enabled_attributes
/// taking an instance of a functor as argument allowing to compute
/// and return values.
template<typename CMap>
struct Count_bytes_one_attribute_functor
{
  template <unsigned int i>
  static void run( const CMap& amap, typename CMap::size_type& res )
  {
    res += amap.template attributes<i>().capacity()*
      sizeof(typename CMap::template Attribute_type<i>::type);
  }
};
template<typename CMap>
struct Count_bytes_all_attributes_functor
{
  static typename CMap::size_type run( const CMap& amap )
  {
    typename CMap::size_type res = 0;
    CMap::Helper::template Foreach_enabled_attributes
      <CGAL::internal::Count_bytes_one_attribute_functor<CMap> >::run(amap, res);
    return res;
  }
};
// ****************************************************************************
/// Decrease the cell attribute reference counting of the given dart.
/// The attribute is removed if there is no more darts linked with it.
template<typename CMap, unsigned int i, typename T=
         typename CMap::template Attribute_type<i>::type>
struct Decrease_attribute_functor_run
{
  static void run(CMap& amap, typename CMap::Dart_handle adart)
  {
    if ( amap.template attribute<i>(adart)!=CMap::null_handle )
    {
      amap.template dec_attribute_ref_counting<i>(amap.template attribute<i>(adart));
      if ( amap.are_attributes_automatically_managed() &&
           amap.template get_attribute_ref_counting<i>
           (amap.template attribute<i>(adart))==0 )
        amap.template erase_attribute<i>(amap.template attribute<i>(adart));
    }
  }
};
/// Specialization for void attributes.
template<typename CMap, unsigned int i>
struct Decrease_attribute_functor_run<CMap, i, CGAL::Void>
{
  static void run(CMap&, typename CMap::Dart_handle)
  {}
};
// ****************************************************************************
/// Functor used to call decrease_attribute_ref_counting<i>
/// on each i-cell attribute enabled
template<typename CMap>
struct Decrease_attribute_functor
{
  template <unsigned int i>
  static void run(CMap& amap, typename CMap::Dart_handle adart)
  { CGAL::internal::Decrease_attribute_functor_run<CMap,i>::run(amap, adart); }
};
// ****************************************************************************
template<typename CMap, unsigned int i, typename T=
         typename CMap::template Attribute_type<i>::type>
struct Restricted_decrease_attribute_functor_run
{
<<<<<<< HEAD
  static void run(CMap& amap, typename CMap::Dart_handle adart)
  {
    if ( amap.template attribute<i>(adart)!=CMap::null_handle )
    {
      amap.template dec_attribute_ref_counting<i>(amap.template attribute<i>(adart));
=======
  static void run(CMap* amap, typename CMap::Dart_handle adart)
  {
    if ( amap->template attribute<i>(adart)!=CMap::null_handle )
    {
      amap->template get_attribute<i>(amap->template attribute<i>(adart)).
        dec_nb_refs();
>>>>>>> 533bb318
    }
  }
};
/// Specialization for void attributes.
template<typename CMap, unsigned int i>
struct Restricted_decrease_attribute_functor_run<CMap, i, CGAL::Void>
{
<<<<<<< HEAD
  static void run(CMap&, typename CMap::Dart_handle)
=======
  static void run(CMap*, typename CMap::Dart_handle)
>>>>>>> 533bb318
  {}
};
// ****************************************************************************
/// Functor used to call restricted_decrease_attribute_ref_counting<i>
/// on each i-cell attribute enabled
template<typename CMap>
struct Restricted_decrease_attribute_functor
{
  template <unsigned int i>
<<<<<<< HEAD
  static void run(CMap& amap, typename CMap::Dart_handle adart)
=======
  static void run(CMap* amap, typename CMap::Dart_handle adart)
>>>>>>> 533bb318
  { CGAL::internal::Restricted_decrease_attribute_functor_run<CMap,i>::
        run(amap, adart); }
};
// ****************************************************************************
/// Functor used to initialize all attributes to NULL.
template<typename CMap>
struct Init_attribute_functor
{
  template <int i>
  static void run(CMap& amap, typename CMap::Dart_handle adart)
  { amap.template set_dart_attribute<i>(adart, CMap::null_handle); }
};
// ****************************************************************************
/// Functor used to set the i-attribute of a given dart.
template<typename CMap, unsigned int i, typename T=
         typename CMap::template Attribute_type<i>::type>
struct Set_i_attribute_of_dart_functor
{
  static void run( CMap& amap, typename CMap::Dart_handle dh,
                   typename CMap::template Attribute_handle<i>::type ah )
  {
    amap.template set_dart_attribute<i>(dh, ah);
  }
};
/// Specialization for void attributes.
template<typename CMap, unsigned int i>
struct Set_i_attribute_of_dart_functor<CMap, i, CGAL::Void>
{
  static void run( CMap&, typename CMap::Dart_handle,
                   typename CMap::template Attribute_handle<i>::type)
  {}
};
// ****************************************************************************
// Functor allowing to test if two info are the same or not
template<typename Map1, typename Map2, unsigned int i,
         typename Attr1Info1=typename Map1::template Attribute_type<i>::type::Info,
         typename Info2=typename Map2::template Attribute_type<i>::type::Info>
struct Is_same_info
{
  static bool run(const Map1&, const Map2&,
                  typename Map1::template Attribute_const_handle<i>::type,
                  typename Map2::template Attribute_const_handle<i>::type)
  { return false; }
};

template<typename Map1, typename Map2, unsigned int i, typename Info1>
struct Is_same_info<Map1, Map2, i, Info1, void>
{
  static bool run(const Map1&, const Map2&,
                  typename Map1::template Attribute_const_handle<i>::type,
                  typename Map2::template Attribute_const_handle<i>::type)
  { return false; }
};

template<typename Map1, typename Map2, unsigned int i, typename Info2>
struct Is_same_info<Map1, Map2, i, void, Info2>
{
  static bool run(const Map1&, const Map2&,
                  typename Map1::template Attribute_const_handle<i>::type,
                  typename Map2::template Attribute_const_handle<i>::type)
  { return false; }
};

template<typename Map1, typename Map2, unsigned int i>
struct Is_same_info<Map1, Map2, i, void, void>
{
  static bool run(const Map1&, const Map2&,
                  typename Map1::template Attribute_const_handle<i>::type,
                  typename Map2::template Attribute_const_handle<i>::type)
  { return true; }
};

template<typename Map1, typename Map2, unsigned int i, typename Info>
struct Is_same_info<Map1, Map2, i, Info, Info>
{
  static bool run(const Map1& m1, const Map2& m2,
                  typename Map1::template Attribute_const_handle<i>::type a1,
                  typename Map2::template Attribute_const_handle<i>::type a2)
  { return m1.template info_of_attribute<i>(a1)==
      m2.template info_of_attribute<i>(a2); }
};

// Case of two non void type
template<typename Map1, typename Map2, unsigned int i,
         typename T1=typename Map1::template Attribute_type<i>::type,
         typename T2=typename Map2::template Attribute_type<i>::type>
struct Is_same_attribute_info_functor
{
  static bool run(const Map1& m1, const Map2& m2,
                  typename Map1::Dart_const_handle dh1,
                  typename Map2::Dart_const_handle dh2)
  {
    if (m1.template attribute<i>(dh1)==Map1::null_handle &&
        m2.template attribute<i>(dh2)==Map2::null_handle)
      return true;

    if (m1.template attribute<i>(dh1)==Map1::null_handle ||
        m2.template attribute<i>(dh2)==Map2::null_handle)
      return false;

    return
      Is_same_info<Map1, Map2, i>::run(m1, m2,
                                       m1.template attribute<i>(dh1),
                                       m2.template attribute<i>(dh2));
  }
};

// Case T1==void
template <typename Map1, typename Map2, unsigned int i, typename T2>
struct Is_same_attribute_info_functor<Map1, Map2, i, Void, T2>
{
  static bool run(const Map1&, const Map2& m2,
                  typename Map1::Dart_const_handle,
                  typename Map2::Dart_const_handle dh2)
  { return m2.template attribute<i>(dh2)==Map2::null_handle; }
};

// Case T2==void
template <typename Map1, typename Map2, unsigned int i, typename T1>
struct Is_same_attribute_info_functor<Map1, Map2, i, T1, Void>
{
  static bool run(const Map1& m1, const Map2&,
                  typename Map1::Dart_const_handle dh1,
                  typename Map2::Dart_const_handle)
  { return m1.template attribute<i>(dh1)==Map1::null_handle; }
};

// Case T1==T2==void
template <typename Map1, typename Map2, unsigned int i>
struct Is_same_attribute_info_functor<Map1, Map2, i, Void, Void>
{
  static bool run(const Map1&, const Map2&,
                  typename Map1::Dart_const_handle,
                  typename Map2::Dart_const_handle)
  { return true; }
};
// ****************************************************************************
// Functor allowing to test if two darts have the same info or not.
// Default case, T1!=T2
template<typename Map1, typename Map2,
         typename T1=typename Map1::Dart_info,
         typename T2=typename Map2::Dart_info>
struct Test_is_same_dart_info_functor
{
  static bool run(const Map1&, const Map2&,
                  typename Map1::Dart_const_handle,
                  typename Map2::Dart_const_handle)
  { return false; }
};

// Case T1==T2==CGAL::Void
template<typename Map1, typename Map2>
struct Test_is_same_dart_info_functor<Map1, Map2, CGAL::Void, CGAL::Void>
{
  static bool run(const Map1&, const Map2&,
                  typename Map1::Dart_const_handle,
                  typename Map2::Dart_const_handle)
  { return true; }
};

// Case T1==T2!=CGAL::Void
template<typename Map1, typename Map2, typename T1>
struct Test_is_same_dart_info_functor<Map1, Map2, T1, T1>
{
  static bool run(const Map1& map1, const Map2& map2,
                  typename Map1::Dart_const_handle dh1,
                  typename Map2::Dart_const_handle dh2)
  { return (map1.info(dh1)==map2.info(dh2)); }
};

// ****************************************************************************
// Functor allowing to test if two points are the same or not.
// Here we know both attributes have points.
template< typename Attr1, typename Attr2,
          typename Point1=typename Attr1::Point,
          typename Point2=typename Attr2::Point,
          typename T1=typename Ambient_dimension<Point1>::type >
struct Is_same_point
{
  static bool run(const Attr1&, const Attr2&)
  { return false; }
};

template< typename Attr1, typename Attr2, typename Point>
struct Is_same_point<Attr1, Attr2, Point, Point, Dimension_tag<2> >
{
  static bool run(const Attr1& a1, const Attr2& a2)
  { return typename Kernel_traits<Point>::Kernel::Equal_2()
        (a1.point(),a2.point()); }
};

template< typename Attr1, typename Attr2, typename Point>
struct Is_same_point<Attr1, Attr2, Point, Point, Dimension_tag<3> >
{
  static bool run(const Attr1& a1, const Attr2& a2)
  { return typename Kernel_traits<Point>::Kernel::Equal_3()
        (a1.point(),a2.point()); }
};

template< typename Attr1, typename Attr2, typename Point>
struct Is_same_point<Attr1, Attr2, Point, Point, Dynamic_dimension_tag >
{
  static bool run(const Attr1& a1, const Attr2& a2)
  { return typename Kernel_traits<Point>::Kernel::Equal_d()
        (a1.point(),a2.point()); }
};

// Case of two non void type, with two points
template<typename Map1, typename Map2, int i,
         bool Withpoint1=Is_attribute_has_point
         <typename Map1::template Attribute_type<i>::type>::value,
         bool Withpoint2=Is_attribute_has_point
         <typename Map2::template Attribute_type<i>::type>::value>
struct Test_is_same_attribute_point_functor
{
  static bool run(const Map1& m1, const Map2& m2,
                  typename Map1::Dart_const_handle dh1,
                  typename Map2::Dart_const_handle dh2)
  {
    CGAL_static_assertion( Withpoint1==true && Withpoint2==true );
    if (m1.template attribute<i>(dh1)==Map1::null_handle &&
        m2.template attribute<i>(dh2)==Map2::null_handle)
      return true;

    if (m1.template attribute<i>(dh1)==Map1::null_handle ||
        m2.template attribute<i>(dh2)==Map2::null_handle)
      return false;

    return
      Is_same_point<typename Map1::template Attribute_type<i>::type,
                    typename Map2::template Attribute_type<i>::type>::run
      (m1.template get_attribute<i>(m1.template attribute<i>(dh1)),
       m2.template get_attribute<i>(m2.template attribute<i>(dh2)));
  }
};

// Case of two non void type, first without point
template<typename Map1, typename Map2, int i>
struct Test_is_same_attribute_point_functor<Map1, Map2, i, false, true>
{
  static bool run(const Map1&, const Map2&,
                  typename Map1::Dart_const_handle,
                  typename Map2::Dart_const_handle)
  { return false; }
};

// Case of two non void type, second without point
template<typename Map1, typename Map2, int i>
struct Test_is_same_attribute_point_functor<Map1, Map2, i, true, false>
{
  static bool run(const Map1&, const Map2&,
                  typename Map1::Dart_const_handle,
                  typename Map2::Dart_const_handle)
  { return false; }
};

// Case of two non void type, both without point
template<typename Map1, typename Map2, int i>
struct Test_is_same_attribute_point_functor<Map1, Map2, i, false, false>
{
  static bool run(const Map1&, const Map2&,
                  typename Map1::Dart_const_handle,
                  typename Map2::Dart_const_handle)
  { return true; }
};
// ****************************************************************************
/// Test if the two darts are associated with the same attribute.
template<typename Map1, typename Map2>
struct Test_is_same_attribute_functor
{
  template<unsigned int i>
  static void run(const Map1& m1, const Map2& m2,
                  typename Map1::Dart_const_handle dh1,
                  typename Map2::Dart_const_handle dh2,
                  bool & res)
  {
    if (res)
    {
      res = Is_same_attribute_info_functor
        <Map1, Map2, i>::run(m1, m2, dh1, dh2);
    }
  }
};
// ****************************************************************************
/// Functor to reverse the orientation of a combinatorial map,
/// when 0-attributes are non void.
template <typename CMap, typename Attrib =
          typename CMap::Helper::template Attribute_type<0>::type>
struct Reverse_orientation_of_map_functor
{
  static void run(CMap& amap)
  {
    typename CMap::size_type mymark = amap.get_new_mark();
    CGAL_precondition(amap.is_whole_map_unmarked(mymark));
    CGAL_precondition(amap.is_valid());

    typename CMap::Dart_handle first=NULL, current=NULL, prev=NULL, next=NULL;
    typename CMap::Helper::template Attribute_handle<0>::type
      first_attribute=NULL, next_attribute=NULL;

    for (typename CMap::Dart_range::iterator current_dart=amap.darts().begin(),
           last_dart = amap.darts().end(); current_dart!=last_dart;
         ++current_dart)
    {
      if (amap.is_marked(current_dart, mymark)) continue;

      first=current_dart;
      current=amap.beta(current_dart, 1);
      first_attribute=amap.template attribute<0>(current);
      amap.template inc_attribute_ref_counting<0>(first_attribute);

      do
      {
        amap.mark(current, mymark);
        prev=amap.template beta<0>(current);
        next=amap.template beta<1>(current);
        next_attribute=amap.template attribute<0>(next);
        CGAL::internal::Set_i_attribute_of_dart_functor<CMap, 0>::
          run(amap, current, next_attribute);
        amap.template dart_link_beta<1>(current, prev);
        amap.template dart_link_beta<0>(current, next);
        current = amap.beta(current,0); // the old beta1
      }
      while (current!=first);

      amap.mark(current, mymark);
      prev=amap.template beta<0>(current);
      next=amap.template beta<1>(current);
      CGAL::internal::Set_i_attribute_of_dart_functor<CMap, 0>::
        run(amap, current, first_attribute);
      amap.template dart_link_beta<1>(current, prev);
      amap.template dart_link_beta<0>(current, next);

      amap.template dec_attribute_ref_counting<0>(first_attribute);
    }
    CGAL_postcondition(amap.is_whole_map_marked(mymark));
    CGAL_postcondition(amap.is_valid());
    amap.free_mark(mymark);
  }
};
// ****************************************************************************
// Specialization for void 0-attributes
template <typename CMap>
struct Reverse_orientation_of_map_functor<CMap, CGAL::Void>
{
  static void run(CMap& amap)
  {
    typename CMap::size_type mymark = amap.get_new_mark();
    CGAL_precondition(amap.is_whole_map_unmarked(mymark));
    CGAL_precondition(amap.is_valid());

    for (typename CMap::Dart_range::iterator current_dart=amap.darts().begin(),
         last_dart = amap.darts().end();
         current_dart!=last_dart; ++current_dart)
    {
      if (amap.is_marked(current_dart, mymark)) continue;

      if (amap.is_marked(current_dart, mymark)) continue;
      typename CMap::Dart_handle first_dart_in_cell= current_dart;
      typename CMap::Dart_handle current_dart_in_cell=current_dart;
      do
      {
        amap.mark(current_dart_in_cell, mymark);
        typename CMap::Dart_handle previous_dart_in_cell=
          amap.template beta<0>(current_dart_in_cell);
        typename CMap::Dart_handle next_dart_in_cell=
          amap.template beta<1>(current_dart_in_cell);
        amap.template dart_link_beta<1>(current_dart_in_cell, previous_dart_in_cell);
        amap.template dart_link_beta<0>(current_dart_in_cell, next_dart_in_cell);
        current_dart_in_cell = amap.beta(current_dart_in_cell,0);
      }
      while (current_dart_in_cell!=first_dart_in_cell);
    }
    CGAL_postcondition(amap.is_whole_map_marked(mymark));
    CGAL_postcondition(amap.is_valid());
    amap.free_mark(mymark);
  }
};
// ****************************************************************************
/// Functor to reverse the orientation of a connected component in a given map
template <typename CMap, typename Attrib=
          typename CMap::Helper::template Attribute_type<0>::type>
struct Reverse_orientation_of_connected_component_functor
{
  static void run(CMap& amap, typename CMap::Dart_handle adart,
                  typename CMap::size_type amark=CMap::INVALID_MARK)
  {
    typename CMap::size_type mymark =
      (amark==CMap::INVALID_MARK?amap.get_new_mark():amark);

    typename CMap::Dart_handle first=NULL, current=NULL, prev=NULL, next=NULL;
    typename CMap::Helper::template Attribute_handle<0>::type
      first_attribute=NULL, next_attribute=NULL;

    for (typename CMap::template Dart_of_cell_range<CMap::dimension+1>::iterator
           current_dart=amap.template darts_of_cell<CMap::dimension+1>
           (adart).begin(),
           last_dart=amap.template darts_of_cell<CMap::dimension+1>
           (adart).end();
         current_dart!=last_dart; ++current_dart)
    {
      if (amap.is_marked(current_dart, mymark)) continue;

      first=current_dart;
      current=amap.beta(current_dart, 1);
      first_attribute=amap.template attribute<0>(current);
      amap.template inc_attribute_ref_counting<0>(first_attribute);

      do
      {
        amap.mark(current, mymark);
        prev=amap.template beta<0>(current);
        next=amap.template beta<1>(current);
        next_attribute=amap.template attribute<0>(next);
        CGAL::internal::Set_i_attribute_of_dart_functor<CMap, 0>::
          run(amap, current, next_attribute);
        amap.template dart_link_beta<1>(current, prev);
        amap.template dart_link_beta<0>(current, next);
        current = amap.beta(current,0); // the old beta1
      }
      while (current!=first);

      amap.mark(current, mymark);
      prev=amap.template beta<0>(current);
      next=amap.template beta<1>(current);
      CGAL::internal::Set_i_attribute_of_dart_functor<CMap, 0>::
        run(amap, current, first_attribute);
      amap.template dart_link_beta<1>(current, prev);
      amap.template dart_link_beta<0>(current, next);

      amap.template dec_attribute_ref_counting<0>(first_attribute);
    }

    if (amark==CMap::INVALID_MARK)
    {
      CGAL::unmark_cell<CMap, CMap::dimension+1>(amap, adart, mymark);
      CGAL_postcondition(amap.is_whole_map_unmarked(mymark));
      amap.free_mark(mymark);
    }
  }
};
// ****************************************************************************
// Specialization for void 0-attributes
template <typename CMap>
struct Reverse_orientation_of_connected_component_functor<CMap, CGAL::Void>
{
  static void run(CMap& amap, typename CMap::Dart_handle adart,
                  typename CMap::size_type amark=CMap::INVALID_MARK)
  {
    typename CMap::size_type mymark =
      (amark==CMap::INVALID_MARK?amap.get_new_mark():amark);

    for (typename CMap::template Dart_of_cell_range<CMap::dimension+1>::iterator
           current_dart=amap.template darts_of_cell<CMap::dimension+1>
           (adart).begin(),
           last_dart=amap.template darts_of_cell_basic<CMap::dimension+1>
           (adart).end();
         current_dart!=last_dart; ++current_dart)
    {
      if (amap.is_marked(current_dart, mymark)) continue;

      typename CMap::Dart_handle first_dart_in_cell=current_dart;
      typename CMap::Dart_handle current_dart_in_cell=current_dart;

      do
      {
        amap.mark(current_dart_in_cell, mymark);
        typename CMap::Dart_handle previous_dart_in_cell=
          amap.template beta<0>(current_dart_in_cell);
        typename CMap::Dart_handle next_dart_in_cell=
          amap.template beta<1>(current_dart_in_cell);

        amap.template dart_link_beta<1>(current_dart_in_cell, previous_dart_in_cell);
        amap.template dart_link_beta<0>(current_dart_in_cell, next_dart_in_cell);
        current_dart_in_cell = amap.beta(current_dart_in_cell,0);
      }
      while (current_dart_in_cell != first_dart_in_cell);
    }

    if (amark==CMap::INVALID_MARK)
    {
      CGAL::unmark_cell<CMap::dimension+1>(adart, mymark);
      CGAL_postcondition(amap.is_whole_map_unmarked(mymark));
      amap.free_mark(mymark);
    }
  }
};
// ****************************************************************************
// Beta functor, used to combine several beta.
#ifndef CGAL_CFG_NO_CPP0X_VARIADIC_TEMPLATES
template<typename CMap, typename Dart_handle, typename ... Betas>
struct Beta_functor;

template<typename CMap, typename Dart_handle>
struct Beta_functor<CMap, Dart_handle, int>
{
  static Dart_handle run(CMap& AMap, Dart_handle ADart, int B)
  { return AMap.get_beta(ADart, B); }
};

template<typename CMap, typename Dart_handle>
struct Beta_functor<CMap, Dart_handle, unsigned int>
{
  static Dart_handle run(CMap& AMap, Dart_handle ADart, unsigned int B)
  { return  AMap.get_beta(ADart, B); }
};

template<typename CMap, typename Dart_handle, typename ... Betas>
struct Beta_functor<CMap, Dart_handle, int, Betas...>
{
  static Dart_handle run(CMap& AMap, Dart_handle ADart, int B, Betas... betas)
  { return Beta_functor<CMap, Dart_handle, Betas...>::
      run(AMap, AMap.get_beta(ADart, B), betas...); }
};

template<typename CMap, typename Dart_handle, typename ... Betas>
struct Beta_functor<CMap, Dart_handle, unsigned int, Betas...>
{
  static Dart_handle run(CMap& AMap, Dart_handle ADart, unsigned int B,
                         Betas... betas)
  { return Beta_functor<CMap, Dart_handle, Betas...>::
      run(AMap, AMap.get_beta(ADart, B), betas...); }
};
// ****************************************************************************
template<typename CMap, typename Dart_handle, int ... Betas>
struct Beta_functor_static;

template<typename CMap, typename Dart_handle, int B>
struct Beta_functor_static<CMap, Dart_handle, B>
{
  static Dart_handle run(CMap& AMap, Dart_handle ADart)
  { return AMap.template get_beta<B>(ADart); }
};

template<typename CMap, typename Dart_handle, int B, int ... Betas>
struct Beta_functor_static<CMap, Dart_handle, B, Betas...>
{
  static Dart_handle run(CMap& AMap, Dart_handle ADart)
  { return Beta_functor_static<CMap, Dart_handle, Betas...>::
        run(AMap, AMap.template get_beta<B>(ADart)); }
};
#endif //CGAL_CFG_NO_CPP0X_VARIADIC_TEMPLATES
// ****************************************************************************
} // namespace internal
} // namespace CGAL

#endif // CGAL_COMBINATORIAL_MAP_INTERNAL_FUNCTORS_H<|MERGE_RESOLUTION|>--- conflicted
+++ resolved
@@ -227,12 +227,7 @@
   template <unsigned int i>
   static void run(const CMap& amap,
                   typename CMap::Dart_const_handle adart,
-<<<<<<< HEAD
                   std::vector<size_type>& marks, bool& ares)
-=======
-                  std::vector<size_type>* marks, bool *ares,
-                  bool reverseextremity=false)
->>>>>>> 533bb318
   {
     CGAL_static_assertion_msg(CMap::Helper::template
                               Dimension_index<i>::value>=0,
@@ -259,45 +254,19 @@
             it=amap.template darts_of_cell_basic<i>(adart, amark).begin();
           it.cont(); ++it )
     {
-<<<<<<< HEAD
       if ( amap.template attribute<i>(it) != a )
-=======
-      if ( (i==0 && reverseextremity &&
-            amap->template attribute<i>(amap->template beta<2>(it))!= a) ||
-           ((i>0 || !reverseextremity) && amap->template attribute<i>(it) != a) )
->>>>>>> 533bb318
       {
         std::cout<<"ERROR: an attribute of the "<<i<<"-cell is different. cur:";
         amap.template display_attribute<i>(a);
         std::cout<<" != first:";
-<<<<<<< HEAD
         amap.template display_attribute<i>(amap.template attribute<i>(it));
         std::cout<<" for dart ";
         amap.display_dart(it);
-=======
-        if (i==0 && reverseextremity)
-          amap->template display_attribute<i>(amap->template attribute<i>(amap->template beta<2>(it)));
-        else
-          amap->template display_attribute<i>(amap->template attribute<i>(it));
-        std::cout<<" for dart ";
-
-        if (i==0 && reverseextremity)
-          amap->display_dart(amap->template beta<2>(it));
-        else
-          amap->display_dart(it);
-
->>>>>>> 533bb318
         std::cout<<std::endl;
         valid=false;
       }
 
-<<<<<<< HEAD
       if ( a!=amap.null_handle && it==amap.template dart_of_attribute<i>(a) )
-=======
-      if ( a!=amap->null_handle )
-        if ( (i==0 && reverseextremity && amap->template beta<2>(it)==amap->template dart_of_attribute<i>(a) ) ||
-             ((i>0 || !reverseextremity) && it==amap->template dart_of_attribute<i>(a) ) )
->>>>>>> 533bb318
         found_dart=true;
 
       amap.mark(it, amark);
@@ -508,20 +477,11 @@
          typename CMap::template Attribute_type<i>::type>
 struct Restricted_decrease_attribute_functor_run
 {
-<<<<<<< HEAD
   static void run(CMap& amap, typename CMap::Dart_handle adart)
   {
     if ( amap.template attribute<i>(adart)!=CMap::null_handle )
     {
       amap.template dec_attribute_ref_counting<i>(amap.template attribute<i>(adart));
-=======
-  static void run(CMap* amap, typename CMap::Dart_handle adart)
-  {
-    if ( amap->template attribute<i>(adart)!=CMap::null_handle )
-    {
-      amap->template get_attribute<i>(amap->template attribute<i>(adart)).
-        dec_nb_refs();
->>>>>>> 533bb318
     }
   }
 };
@@ -529,11 +489,7 @@
 template<typename CMap, unsigned int i>
 struct Restricted_decrease_attribute_functor_run<CMap, i, CGAL::Void>
 {
-<<<<<<< HEAD
   static void run(CMap&, typename CMap::Dart_handle)
-=======
-  static void run(CMap*, typename CMap::Dart_handle)
->>>>>>> 533bb318
   {}
 };
 // ****************************************************************************
@@ -543,11 +499,7 @@
 struct Restricted_decrease_attribute_functor
 {
   template <unsigned int i>
-<<<<<<< HEAD
   static void run(CMap& amap, typename CMap::Dart_handle adart)
-=======
-  static void run(CMap* amap, typename CMap::Dart_handle adart)
->>>>>>> 533bb318
   { CGAL::internal::Restricted_decrease_attribute_functor_run<CMap,i>::
         run(amap, adart); }
 };

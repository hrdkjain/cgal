--- conflicted
+++ resolved
@@ -23,25 +23,17 @@
 
 #include <CGAL/license/Triangulation_2.h>
 
-<<<<<<< HEAD
 #define CGAL_DEPRECATED_HEADER "<CGAL/Regular_triangulation_euclidean_traits_2.h>"
 #define CGAL_DEPRECATED_MESSAGE_DETAILS \
   "The kernel K can be used directly as traits since weighted points and "\
   "the associated function objects are now part of the concept Kernel."
 #include <CGAL/internal/deprecation_warning.h>
-=======
-#ifdef CGAL_NO_DEPRECATED_CODE
-#error The class Regular_triangulation_euclidean_traits_2<K> is deprecated;
-       the kernel K can be used directly as traits since the weighted point and
-       the function objects for weighted points are part of the concept Kernel.
-#endif
->>>>>>> e119a630
 
 namespace CGAL {
 
-template < class R, class W = typename R::RT>
+template < class K, class W = typename R::RT>
 class Regular_triangulation_euclidean_traits_2
-  : public R
+  : public K
 {
 public:
   Regular_triangulation_euclidean_traits_2() {}

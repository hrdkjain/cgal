--- conflicted
+++ resolved
@@ -233,13 +233,8 @@
 
 
 \ccMethod{void remove(Vertex_handle v);}
-<<<<<<< HEAD
-{ Removes a vertex v. 
+{ Removes a vertex \ccc{v}. 
 \ccPrecond{Vertex \ccc{v}  is not incident to a constrained edge.}}
-=======
-{ Removes a vertex \ccc{v}. 
-\ccPrecond Vertex \ccc{v}  is not incident to a constrained edge.}
->>>>>>> 1e96f6e0
 
 \ccMethod{ void remove_incident_constraints(Vertex_handle  v);}
 {Make the edges incident to vertex \ccc{v} unconstrained edges.}

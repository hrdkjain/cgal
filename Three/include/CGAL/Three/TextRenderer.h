--- conflicted
+++ resolved
@@ -61,16 +61,12 @@
         :x(p_x), y(p_y), z(p_z),_3D(p_3D), _is_always_visible(always_visible), m_text(p_text), m_font(font), m_color(p_color)
     {
        QFontMetrics fm(m_font);
-<<<<<<< HEAD
-       _width = float(fm.width(m_text)+2);
-=======
 #if QT_VERSION >= QT_VERSION_CHECK(5, 11, 0)
        _width = float(fm.horizontalAdvance(m_text)+2);
 #else
        _width = float(fm.width(m_text)+2);
 #endif
 
->>>>>>> 7430c5e2
        _height = float(fm.height());
     }
     //!\brief Accessor for the string

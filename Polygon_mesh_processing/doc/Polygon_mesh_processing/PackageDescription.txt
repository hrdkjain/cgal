--- conflicted
+++ resolved
@@ -36,13 +36,9 @@
 /// \ingroup PkgPolygonMeshProcessingRef
 
 /// \defgroup PMP_repairing_grp Combinatorial Repairing
-<<<<<<< HEAD
-/// Functions to orient polygon soups  and to stitch geometrically identical boundaries.
-/// \ingroup PkgPolygonMeshProcessingRef
-=======
 /// Functions to repair polygon soups and polygon meshes.
-/// \ingroup PkgPolygonMeshProcessing
->>>>>>> 98584f79
+/// \ingroup PkgPolygonMeshProcessingRef
+
 
 /// \defgroup PMP_distance_grp Distance Functions
 /// Functions to compute the distance between meshes, between a mesh and a point set and between a point set and a mesh.

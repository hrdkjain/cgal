--- conflicted
+++ resolved
@@ -531,6 +531,7 @@
 
 ****************************************
 \section PMPRepairing Combinatorial Repairing
+
 *******************
 \subsection PSRepairing Polygon Soup Repairing
 To ensure that a polygon soup can be oriented (see Section \ref PolygonSoups) and transformed
@@ -565,13 +566,8 @@
 
 \cgalExample{Polygon_mesh_processing/stitch_borders_example.cpp}
 
-<<<<<<< HEAD
 \if READY_TO_PUBLISH
 
-=======
-*******************
-<!---
->>>>>>> 11015420
 \subsection DegenerateFaces Removing Degenerate Faces
 
 Some degenerate faces may be part of a given triangle mesh.
@@ -589,13 +585,11 @@
 is output.
 
 \cgalExample{Polygon_mesh_processing/remove_degeneracies_example.cpp}
-<<<<<<< HEAD
 \endif
-=======
---->
->>>>>>> 11015420
 
 \subsection PMPManifoldness Polygon Mesh Manifoldness
+This package offers repairing methods to clean ill-formed polygon soups,
+see Section \ref PMPRepairing.
 
 Non-manifold vertices can be detected using the function `CGAL::Polygon_mesh_processing::is_non_manifold_vertex()`.
 The function `CGAL::Polygon_mesh_processing::duplicate_non_manifold_vertices()` can be used
@@ -605,17 +599,7 @@
 point of view, as the positions of the new vertices introduced at a non-manifold vertex are identical
 to the input non-manifold vertex.
 
-<<<<<<< HEAD
 \subsubsection FixNMVerticeExample Manifoldness Repair Example
-=======
-Before running any of the algorithms on the so-called 
-polygon soup, one should ensure that the polygons are consistently oriented.
-To do so, this package provides the function
-`CGAL::Polygon_mesh_processing::orient_polygon_soup()`,
-described in \cgalCite{gueziec2001cutting}.
-This package offers repairing methods to clean ill-formed polygon soups,
-see Section \ref PMPRepairing.
->>>>>>> 11015420
 
 In the following example, a non-manifold configuration is artifically created and
 fixed with the help of the functions described above.

/*!
\defgroup pmp_namedparameters Named Parameters for Polygon Mesh Processing
\ingroup PkgPolygonMeshProcessingRef

In this package, all functions optional parameters are implemented as BGL optional
named parameters (see \ref BGLNamedParameters for more information on how to use them).
Since the parameters of the various polygon mesh processing functions defined
in this package are redundant, their long descriptions are centralized below.
The sequence of named parameters starts with `CGAL::parameters::`.
`CGAL::parameters::all_default()` can be used to indicate
that default values of optional named parameters  shall be used.

In the following, we assume that the following types are provided as template parameters
of polygon mesh processing functions and classes. Note that, for some of these functions,
the type is more specific:
<ul>
<li>`PolygonMesh` is a model of the concept `FaceGraph`</li>.
<li>`GeomTraits` a geometric traits class in which constructions are performed and
     predicates evaluated. Everywhere in this package, a \cgal `Kernel` fulfills the requirements.</li>
</ul>

The following named parameters, offered by the package \ref PkgBGL
(see \ref bgl_namedparameters), are used in this package:

\cgalNPTableBegin
\cgalNPBegin{vertex_point_map} \anchor PMP_vertex_point_map
is the property map with the points associated to the vertices of the polygon mesh `pmesh`.\n
<b>Type:</b> a class model of `ReadablePropertyMap` with
`boost::graph_traits<PolygonMesh>::%vertex_descriptor` as key type and
`GeomTraits::Point_3` as value type. \n
<b>Default:</b> \code boost::get(CGAL::vertex_point, pmesh) \endcode
\cgalNPEnd

\cgalNPBegin{vertex_index_map} \anchor PMP_vertex_index_map
is the property map containing the index of each vertex of the input polygon mesh.\n
<b>Type:</b> a class model of `ReadablePropertyMap` with
`boost::graph_traits<PolygonMesh>::%vertex_descriptor` as key type and the value type
\code typename boost::property_traits<typename boost::property_map<PolygonMesh, CGAL::vertex_index_t>::type>::value_type \endcode
<b>Default:</b> \code boost::get(CGAL::vertex_index, pmesh)\endcode
\cgalNPEnd

\cgalNPBegin{face_index_map} \anchor PMP_face_index_map
is the property map containing the index of each face of the input polygon mesh.\n
<b>Type:</b> a class model of `ReadablePropertyMap` with
`boost::graph_traits<PolygonMesh>::%face_descriptor` as key type and the value type:
\code typename boost::property_traits<typename boost::property_map<PolygonMesh, CGAL::face_index_t>::type>::value_type \endcode
<b>Default:</b> \code boost::get(CGAL::face_index, pmesh)\endcode
If this internal property map exists, its values must be initialized.
\cgalNPEnd

\cgalNPBegin{edge_is_constrained_map} \anchor PMP_edge_is_constrained_map
is the property map containing information about edges of the input polygon mesh
being marked or not. In `isotropic_remeshing()` and `connected_components()`,
the marked edges are constrained.\n
<b>Type:</b> a class model of `ReadWritePropertyMap` with
`boost::graph_traits<PolygonMesh>::%edge_descriptor` as key type and
`bool` as value type. It must be default constructible.\n
<b>Default:</b> a default property map where no edge is constrained
\cgalNPEnd
\cgalNPTableEnd

In addition to these named parameters, this package offers the following named parameters:

\cgalNPTableBegin
\cgalNPBegin{geom_traits} \anchor PMP_geom_traits
is the geometric traits instance used for the mesh processing operation.\n
<b>Type:</b> a Geometric traits class.\n
<b>Default</b>:
\code typename CGAL::Kernel_traits<
        typename boost::property_traits<
          typename boost::property_map<PolygonMesh, CGAL::vertex_point_t>::type>::value_type>::Kernel \endcode
\cgalNPEnd

\cgalNPBegin{vertex_incident_patches_map} \anchor PMP_vertex_incident_patches_map
is the property map containing the surface patches incident to each vertex of the input polygon mesh.\n
<b>Type:</b> a class model of `LvaluePropertyMap` with
`boost::graph_traits<PolygonMesh>::%vertex_descriptor` as key type. Its value type
must be a container of `boost::property_traits<PatchIdMap>::%value_type` and have a function `insert()`.
A `std::set` or a `boost::unordered_set` are recommended, as a patch index may be
inserted several times.\n
<b>Default:</b> \code boost::get(CGAL::vertex_incident_patches_t, pmesh)\endcode
\cgalNPEnd

\cgalNPBegin{vertex_feature_degree_map} \anchor PMP_vertex_feature_degree_map
is the property map containing the number of feature edges being incident to the vertices of the polygon mesh `pmesh`.\n
<b>Type:</b> a class model of `ReadWritePropertyMap` with
`boost::graph_traits<PolygonMesh>::%vertex_descriptor` as key type and
`int` as value type. It must be default constructible.\n
<b>Default:</b> \code boost::get(CGAL::vertex_feature_degree_t(), pmesh) \endcode
\cgalNPEnd

\cgalNPBegin{vertex_is_constrained_map} \anchor PMP_vertex_is_constrained_map
is the property map containing information about vertices of the input polygon mesh being constrained or not.
Constrained vertices may be replaced by new vertices, but the number and location
of vertices remain unchanged.\n
<b>Type:</b> a class model of `ReadWritePropertyMap` with
`boost::graph_traits<PolygonMesh>::%vertex_descriptor` as key type and
`bool` as value type. It must be default constructible.\n
<b>Default:</b> a default property map where no vertex is constrained is provided.
\cgalNPEnd

\cgalNPBegin{face_patch_map} \anchor PMP_face_patch_map
is a property map containing information about faces.
It is particularly well-suited for preserving surface patch IDs,
or face colors.
The edges at the interface between surface patches are treated similarly
to the ones of `edge_is_constrained_map`.\n
<b>Type:</b> a class model of `ReadWritePropertyMap` with
`boost::graph_traits<PolygonMesh>::%face_descriptor` as key type and
the desired property, model of `CopyConstructible` as value type.\n
<b>Default:</b> a default property map where each face is associated with the ID of
the connected component it belongs to. Connected components are
computed with respect to the constrained edges listed in the property map
`edge_is_constrained_map`
\cgalNPEnd

\cgalNPBegin{first_index} \anchor PMP_first_index
is the index of the first surface patch.\n
<b>Type:</b> `std::size_t`\n
<b>Default:</b> 1
\cgalNPEnd

\cgalNPBegin{density_control_factor} \anchor PMP_density_control_factor
controls the density of the mesh generated by refinement, with larger values causing denser refinements.
The density of vertices in the refined region is this factor times higher than before refinement.\n
<b>Type:</b> floating scalar value\n
<b>Default:</b> `CGAL::sqrt(2)`
\cgalNPEnd

\cgalNPBegin{fairing_continuity} \anchor PMP_fairing_continuity
controls the tangential continuity of the output surface in `fair()`.
The possible values are 0, 1 and 2, refering to the  C<sup>0</sup>, C<sup>1</sup>
and C<sup>2</sup> continuity.\n
<b>Type:</b> \c unsigned \c int between 0 and 2\n
<b>Default:</b> `1`
\cgalNPEnd

\cgalNPBegin{sparse_linear_solver} \anchor PMP_sparse_linear_solver
is the solver used in `fair()`.\n
<b>Type:</b> a class model of `SparseLinearAlgebraWithFactorTraits_d`.\n
<b>Default:</b> if \ref thirdpartyEigen "Eigen" 3.2 (or greater) is available and
`CGAL_EIGEN3_ENABLED` is defined, then the following overload of `Eigen_solver_traits`
is provided as default value:\n
\code CGAL::Eigen_solver_traits<Eigen::SparseLU<CGAL::Eigen_sparse_matrix<double>::EigenType, Eigen::COLAMDOrdering<int> > > \endcode
\cgalNPEnd

\cgalNPBegin{number_of_iterations} \anchor PMP_number_of_iterations
is the number of iterations of the sequence of iterations performed in `isotropic_remeshing()`.\n
<b>Type:</b> \c unsigned \c int \n
<b>Default:</b> `1`
\cgalNPEnd

\cgalNPBegin{protect_constraints} \anchor PMP_protect_constraints
enables the protection of constraints listed by \ref PMP_edge_is_constrained_map
"edge_is_constrained_map" and boundary edges
in `isotropic_remeshing()`. If `true`, constraint edges cannot be modified at all
during the remeshing process.\n
<b>Type:</b> `bool` \n
<b>Default:</b> `false`
\cgalNPEnd

\cgalNPBegin{collapse_constraints} \anchor PMP_collapse_constraints
enables the collapse of constraints listed by \ref PMP_edge_is_constrained_map
"edge_is_constrained_map" and boundary edges
in `isotropic_remeshing()`. If `false`, constraint edges cannot be collapsed
during the remeshing process.\n
<b>Type:</b> `bool` \n
<b>Default:</b> `true`
\cgalNPEnd

\cgalNPBegin{relax_constraints} \anchor PMP_relax_constraints
enables the tangential relaxation step in `isotropic_remeshing()`
to be performed on vertices that are endpoints of constraints listed
by \ref PMP_edge_is_constrained_map "edge_is_constrained_map", and boundary edges.
The vertices move along the constrained polylines they belong to.
Corners (i.e. vertices incident to more than 2 constraints, and vertices listed in
\ref PMP_vertex_is_constrained_map "vertex_is_constrained_map") are not allowed
to move at all.
If \ref PMP_protect_constraints "protect_constraints" is
set to `true`, this parameter is ignored.\n
<b>Type:</b> `bool` \n
<b>Default:</b> `true`
\cgalNPEnd

\cgalNPBegin{number_of_relaxation_steps} \anchor PMP_number_of_relaxation_steps
is the number of iterations of tangential relaxation that are performed at each iteration
of `isotropic_remeshing()`. A larger number of relaxation steps lead to
a more isotropic mesh.\n
<b>Type:</b> \c unsigned \c int \n
<b>Default:</b> `1`
\cgalNPEnd

\cgalNPBegin{use_delaunay_triangulation} \anchor PMP_use_delaunay_triangulation
enables the use of the Delaunay triangulation facet search space for hole filling functions.
If no valid triangulation can be found in this search space, the algorithm falls back to the
non-Delaunay triangulations search space to find a solution.\n
<b>Type:</b> `bool` \n
<b>Default:</b> `true`
\cgalNPEnd

\cgalNPBegin{use_random_uniform_sampling} \anchor PMP_use_random_uniform_sampling
is a parameter used in `sample_triangle_mesh()` to indicate that the points are picked
in a random uniform way.\n
<b>Type:</b> `bool` \n
<b>Default:</b> `true`
\cgalNPEnd

\cgalNPBegin{use_grid_sampling} \anchor PMP_use_grid_sampling
is a parameter used in `sample_triangle_mesh()` to indicate that the points are picked
on a grid in each face.\n
<b>Type:</b> `bool` \n
<b>Default:</b> `false`
\cgalNPEnd

\cgalNPBegin{use_monte_carlo_sampling} \anchor PMP_use_monte_carlo_sampling
is a parameter used in `sample_triangle_mesh()` to indicate that the points are picked
using a Monte-Carlo approach.\n
<b>Type:</b> `bool` \n
<b>Default:</b> `false`
\cgalNPEnd

\cgalNPBegin{sample_edges} \anchor PMP_sample_edges
is a parameter used in `sample_triangle_mesh()` to indicate if a dedicated sampling
of edges is done.\n
<b>Type:</b> `bool` \n
<b>Default:</b> `true`
\cgalNPEnd

\cgalNPBegin{sample_vertices} \anchor PMP_sample_vertices
is a parameter used in `sample_triangle_mesh()` to indicate that triangle vertices are
copied in the output iterator.\n
<b>Type:</b> `bool` \n
<b>Default:</b> `true`
\cgalNPEnd

\cgalNPBegin{sample_faces} \anchor PMP_sample_faces
is a parameter used in `sample_triangle_mesh()` to indicate if the interior of faces
is considered for the sampling.\n
<b>Type:</b> `bool` \n
<b>Default:</b> `true`
\cgalNPEnd

\cgalNPBegin{number_of_points_on_faces} \anchor PMP_number_of_points_on_faces
is a parameter used in `sample_triangle_mesh()` to set the number of points picked
using the random uniform method on faces.\n
<b>Type:</b> `std::size_t` \n
<b>Default:</b> `0`
\cgalNPEnd

\cgalNPBegin{number_of_points_on_edges} \anchor PMP_number_of_points_on_edges
is a parameter used in `sample_triangle_mesh()` to set the number of points picked
using the random uniform method on edges.\n
<b>Type:</b> `std::size_t` \n
<b>Default:</b> `0`
\cgalNPEnd

\cgalNPBegin{number_of_points_per_face} \anchor PMP_number_of_points_per_face
is a parameter used in `sample_triangle_mesh()` to set the number of points picked
per face using the Monte-Carlo method.\n
<b>Type:</b> `std::size_t` \n
<b>Default:</b> `0`
\cgalNPEnd

\cgalNPBegin{number_of_points_per_edge} \anchor PMP_number_of_points_per_edge
is a parameter used in `sample_triangle_mesh()` to set the number of points picked
per edge using the Monte-Carlo method.\n
<b>Type:</b> `std::size_t` \n
<b>Default:</b> `0`
\cgalNPEnd

\cgalNPBegin{grid_spacing} \anchor PMP_grid_spacing
is a parameter used in `sample_triangle_mesh()` to set the grid spacing when using
the grid sampling method.\n
<b>Type:</b> `double` \n
<b>Default:</b> `0`
\cgalNPEnd

\cgalNPBegin{number_of_points_per_area_unit} \anchor PMP_number_of_points_per_area_unit
is a parameter used in `sample_triangle_mesh()` to set the number of points per
area unit to be picked up in faces for the random uniform sampling and
Monte-Carlo methods.\n
<b>Type:</b> `double` \n
<b>Default:</b> `0`
\cgalNPEnd

\cgalNPBegin{number_of_points_per_distance_unit} \anchor PMP_number_of_points_per_distance_unit
is a parameter used in `sample_triangle_mesh()` to set the number of points per
distance unit to be picked up on edges for the random uniform sampling and
Monte-Carlo methods.\n
<b>Type:</b> `double` \n
<b>Default:</b> `0`
\cgalNPEnd

\cgalNPBegin{do_project} \anchor PMP_do_project
is a parameter used in `random_perturbation()` to set whether vertices are re-projected
to the input surface after their geometric perturbation.\n
<b>Type:</b> `bool` \n
<b>Default:</b> `true`
\cgalNPEnd

\cgalNPBegin{random_seed} \anchor PMP_random_seed
is a parameter used in `random_perturbation()` to choose a seed to initialize
the random number generator `CGAL::Random()`.
If this parameter is not provided, the perturbation is not deterministic
(i.e. not reproducible from one run to the other).\n
<b>Type:</b> `unsigned int` \n
<b>Default:</b> the random number generator is initialized with `CGAL::Random()`
\cgalNPEnd

\cgalNPBegin{outward_orientation} \anchor PMP_outward_orientation
Parameter used in orientation functions to choose between an outward or inward orientation.
\n
<b>Type:</b> `bool` \n
<b>Default:</b> `true`

\cgalNPBegin{do_overlap_test_of_bounded_sides} \anchor PMP_do_overlap_test_of_bounded_sides
Parameter used in intersection test functions to indicate whether overlapping tests of bounded sides
of close meshes are done in addition to surface intersection tests.
\n
<b>Type:</b> `bool` \n
<b>Default:</b> `false`
\cgalNPEnd

\cgalNPBegin{projection_functor} \anchor PMP_projection_functor
Parameter used in `isotropic_remeshing()` to specify an alternative vertex projection method.
\n
<b>Type:</b> Unary function object with vertex descriptor as argument type. \n
<b>Default:</b> A function object projecting vertices on the input surface.
\cgalNPEnd

\cgalNPBegin{apply_per_connected_component} \anchor PMP_apply_per_connected_component
Parameter used to indicate whether an algorithm should consider each connected component 
of a mesh independently.\n
<b>Type:</b> `bool` \n
<b>Default:</b> `false`
\cgalNPEnd

\cgalNPBegin{visitor} \anchor PMP_visitor
Parameter used to pass a visitor class to a function. Its type and behavior depend on the visited function.
\n
<b>Type:</b> `A class` \n
<b>Default:</b> Specific to the function visited
\cgalNPEnd

\cgalNPBegin{throw_on_self_intersection} \anchor PMP_throw_on_self_intersection
Parameter used in corefinement-related functions to make the functions throw an exception in
case some faces involved in the intersection of the input are self-intersecting
and make the operation impossible with the current version of the code.
\n
<b>Type:</b> `bool` \n
<b>Default:</b> `false`
\cgalNPEnd

\cgalNPBegin{clip_volume} \anchor PMP_clip_volume
Parameter used in `clip()` functions to clip a volume rather than a surface.
\n
<b>Type:</b> `bool` \n
<b>Default:</b> `false`
\cgalNPEnd

\cgalNPBegin{use_compact_clipper} \anchor PMP_use_compact_clipper
Parameter used in `clip()` functions to indicate whether the boundary of the clipper
should be considered as part of the clipping volume or not.
\n
<b>Type:</b> `bool` \n
<b>Default:</b> `true`
\cgalNPEnd

\cgalNPBegin{output_iterator} \anchor PMP_output_iterator
Parameter to pass an output iterator.
\n
\b Type : a model of `OutputIterator` \n
\b Default : `#CGAL::Emptyset_iterator`
\cgalNPEnd

\cgalNPBegin{erase_all_duplicates} \anchor PMP_erase_all_duplicates
Parameter used in the function `merge_duplicate_polygons_in_polygon_soup()` to indicate,
when multiple faces are duplicates, whether all the duplicate faces should be removed
or if one (arbitrarily chosen) face should be kept.
\n
<b>Type:</b> `bool` \n
<b>Default:</b> `false`
\cgalNPEnd

\cgalNPBegin{require_same_orientation} \anchor PMP_require_same_orientation
Parameter used in the function `merge_duplicate_polygons_in_polygon_soup()` to indicate
if orientation should matter when determining whether two faces are duplicates.
\n
<b>Type:</b> `bool` \n
<b>Default:</b> `false`
\cgalNPEnd

<<<<<<< HEAD
\cgalNPBegin{face_size_map} \anchor PMP_face_size_map
Parameter used in the functions `keep_large_connected_components()` and
`keep_largest_connected_components()` to pass a property map that gives the size of a face when
evaluating the size of a connected component (which is defined as the sum of the sizes of its faces).

\n
<b>Type:</b> a class model of `ReadablePropertyMap` with
`boost::graph_traits<PolygonMesh>::%face_descriptor` as key type and
a value type supporting construction from `0`, `operator+=()`, and comparison operators. \n
<b>Default:</b> `CGAL::Constant_property_map<face_descriptor, std::size_t>` with value `1`
=======
\cgalNPBegin{snapping_tolerance} \anchor PMP_snapping_tolerance
Parameter used in the function `locate_in_face()` to to snap barycentric coordinates. Depending on the geometric traits used,
the computation of the barycentric coordinates might be an inexact construction, thus leading
to sometimes surprising values (e.g. a triplet `[0.5, 0.5, -1-e17]` for a point at the middle
of an edge). The coordinates will be snapped towards `0` and `1` if the difference is smaller than the tolerance value, while
still ensuring that the total sum of the coordinates is `1`.
\n
<b>Type:</b> `Kernel::FT` \n
<b>Default:</b> `0`
>>>>>>> f15fbfe3
\cgalNPEnd

\cgalNPTableEnd

*/<|MERGE_RESOLUTION|>--- conflicted
+++ resolved
@@ -390,18 +390,6 @@
 <b>Default:</b> `false`
 \cgalNPEnd
 
-<<<<<<< HEAD
-\cgalNPBegin{face_size_map} \anchor PMP_face_size_map
-Parameter used in the functions `keep_large_connected_components()` and
-`keep_largest_connected_components()` to pass a property map that gives the size of a face when
-evaluating the size of a connected component (which is defined as the sum of the sizes of its faces).
-
-\n
-<b>Type:</b> a class model of `ReadablePropertyMap` with
-`boost::graph_traits<PolygonMesh>::%face_descriptor` as key type and
-a value type supporting construction from `0`, `operator+=()`, and comparison operators. \n
-<b>Default:</b> `CGAL::Constant_property_map<face_descriptor, std::size_t>` with value `1`
-=======
 \cgalNPBegin{snapping_tolerance} \anchor PMP_snapping_tolerance
 Parameter used in the function `locate_in_face()` to to snap barycentric coordinates. Depending on the geometric traits used,
 the computation of the barycentric coordinates might be an inexact construction, thus leading
@@ -411,7 +399,18 @@
 \n
 <b>Type:</b> `Kernel::FT` \n
 <b>Default:</b> `0`
->>>>>>> f15fbfe3
+\cgalNPEnd
+
+\cgalNPBegin{face_size_map} \anchor PMP_face_size_map
+Parameter used in the functions `keep_large_connected_components()` and
+`keep_largest_connected_components()` to pass a property map that gives the size of a face when
+evaluating the size of a connected component (which is defined as the sum of the sizes of its faces).
+
+\n
+<b>Type:</b> a class model of `ReadablePropertyMap` with
+`boost::graph_traits<PolygonMesh>::%face_descriptor` as key type and
+a value type supporting construction from `0`, `operator+=()`, and comparison operators. \n
+<b>Default:</b> `CGAL::Constant_property_map<face_descriptor, std::size_t>` with value `1`
 \cgalNPEnd
 
 \cgalNPTableEnd

--- conflicted
+++ resolved
@@ -187,23 +187,12 @@
 
   // check that intervals are disjoint or strictly nested
   // if there is only one issue we drop the whole cycle.
-<<<<<<< HEAD
-  // @todo shall we try to be more conservative?
-  if (hedges_with_identical_point_target.empty()) return;
-  std::set< std::pair<std::size_t, std::size_t> >::iterator it1 = intervals.begin(),
-                                                            end2 = intervals.end(),
-                                                            end1 = std::prev(end2),
-                                                            it2;
-  for (; it1!=end1; ++it1)
-    for(it2=std::next(it1); it2!= end2; ++it2 )
-=======
   sanitize_candidates(cycle_hedges, candidate_hedges_with_id, vpm, pm);
 
   for(const std::vector<std::size_t>& candidates : candidate_hedges_with_id)
   {
     hedges_with_identical_point_target.resize(hedges_with_identical_point_target.size() + 1);
     for(const std::size_t hid : candidates)
->>>>>>> 45e89036
     {
       hedges_with_identical_point_target.back().push_back(cycle_hedges[hid].first);
     }

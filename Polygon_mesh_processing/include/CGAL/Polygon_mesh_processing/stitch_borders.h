// Copyright (c) 2014 GeometryFactory (France).
// All rights reserved.
//
// This file is part of CGAL (www.cgal.org).
// You can redistribute it and/or modify it under the terms of the GNU
// General Public License as published by the Free Software Foundation,
// either version 3 of the License, or (at your option) any later version.
//
// Licensees holding a valid commercial license may use this file in
// accordance with the commercial license agreement provided with the software.
//
// This file is provided AS IS with NO WARRANTY OF ANY KIND, INCLUDING THE
// WARRANTY OF DESIGN, MERCHANTABILITY AND FITNESS FOR A PARTICULAR PURPOSE.
//
// $URL$
// $Id$
// SPDX-License-Identifier: GPL-3.0+
//
//
// Author(s)     : Sebastien Loriot


#ifndef CGAL_STITCH_POLYGON_MESH_H
#define CGAL_STITCH_POLYGON_MESH_H

#include <CGAL/license/Polygon_mesh_processing/repair.h>

#include <CGAL/disable_warnings.h>

#include <CGAL/boost/graph/helpers.h>
#include <CGAL/boost/graph/properties.h>

#include <CGAL/Polygon_mesh_processing/internal/named_function_params.h>
#include <CGAL/Polygon_mesh_processing/internal/named_params_helper.h>
#include <CGAL/Polygon_mesh_processing/connected_components.h>
#include <CGAL/array.h>
#include <CGAL/Union_find.h>
#include <CGAL/utility.h>

#include <map>
#include <vector>
#include <utility>
#include <boost/range.hpp>
#include <boost/foreach.hpp>
#include <boost/unordered_map.hpp>

#ifdef DOXYGEN_RUNNING
#define CGAL_PMP_NP_TEMPLATE_PARAMETERS NamedParameters
#define CGAL_PMP_NP_CLASS NamedParameters
#endif

namespace CGAL{

namespace Polygon_mesh_processing{

namespace internal{

template <typename PM, typename VertexPointMap>
struct Less_for_halfedge
{
  typedef typename boost::graph_traits<PM>::halfedge_descriptor
    halfedge_descriptor;
  typedef typename boost::property_traits<VertexPointMap>::reference Point;

  Less_for_halfedge(const PM& pmesh_,
                    const VertexPointMap& vpmap_)
    : pmesh(pmesh_),
      vpmap(vpmap_)
  {}

  bool operator()(halfedge_descriptor h1,
                  halfedge_descriptor h2) const
  {
    Point s1 = get(vpmap,target(opposite(h1, pmesh), pmesh));
    Point t1 = get(vpmap,target(h1, pmesh));
    Point s2 = get(vpmap,target(opposite(h2, pmesh), pmesh));
    Point t2 = get(vpmap,target(h2, pmesh));
    return
    ( s1 < t1?  std::make_pair(s1,t1) : std::make_pair(t1, s1) )
    <
    ( s2 < t2?  std::make_pair(s2,t2) : std::make_pair(t2, s2) );
  }

  const PM& pmesh;
  const VertexPointMap& vpmap;
};

//add a pair of border halfedges to be stitched. 
//Specifies if they are manifold or not in the map.
template<typename Halfedge,
         typename Border_halfedge_map,  
         typename Halfedge_pair,        
         typename Manifold_halfedge_pair,
         typename VPMAP,
         typename Mesh>
void fill_pairs(const Halfedge& he,
                Border_halfedge_map& border_halfedge_map,
                Halfedge_pair& halfedge_pairs,
                Manifold_halfedge_pair& manifold_halfedge_pairs,
                VPMAP vpmap,
                const Mesh& pmesh)
{
  typename Border_halfedge_map::iterator set_it;
  bool insertion_ok;
  CGAL::cpp11::tie(set_it, insertion_ok)
      = border_halfedge_map.insert(std::make_pair(he,std::make_pair(1,0)));
  
  if ( !insertion_ok ){ // we found already a halfedge with the points
    ++set_it->second.first; // increase the multiplicity
    if(set_it->second.first == 2)
    {
<<<<<<< HEAD
      if ( get(vpmap, source(he,pmesh))==get(vpmap, target(set_it->first,pmesh)) &&
           get(vpmap, target(he,pmesh))==get(vpmap, source(set_it->first,pmesh)) )
      {
        set_it->second.second = halfedge_pairs.size(); // set the id of the pair in the vector
        halfedge_pairs.push_back( std::make_pair(set_it->first, he) );
        manifold_halfedge_pairs.push_back(true);
      }
=======
      set_it->second.second = halfedge_pairs.size(); // set the id of the pair in the vector
      halfedge_pairs.push_back( std::make_pair(set_it->first, he) );
      if ( get(vpmap, source(he,pmesh))==get(vpmap, target(set_it->first,pmesh)) &&
           get(vpmap, target(he,pmesh))==get(vpmap, source(set_it->first,pmesh)) )
      {
        manifold_halfedge_pairs.push_back(true);
      }
      else
        manifold_halfedge_pairs.push_back(false);
>>>>>>> 1efb1d51
    }
    else
      if ( set_it->second.first > 2 )
      {
        manifold_halfedge_pairs[ set_it->second.second ] = false;
      }
  }
}

template<typename Mesh,
         typename CCMap,
         typename FIMap>
std::size_t num_component_wrapper(const Mesh& pmesh, 
                      CCMap cc, 
                      FIMap fim)
{
  return CGAL::Polygon_mesh_processing::connected_components(pmesh, cc, 
                                                             CGAL::Polygon_mesh_processing::parameters::face_index_map(fim));
}

//specialization if there is no default FIMap, create one
template<typename Mesh,
         typename CCMap>
std::size_t num_component_wrapper(Mesh& pmesh, 
                      CCMap cc, 
                      boost::cgal_no_property::type)
{
  
     boost::unordered_map<typename boost::graph_traits<Mesh>::face_descriptor, std::size_t> fim;
 
   //init the map
   std::size_t i=-1;
   BOOST_FOREACH(typename boost::graph_traits<Mesh>::face_descriptor f, faces(pmesh))
     fim[f]=++i;
 
   return CGAL::Polygon_mesh_processing::connected_components(pmesh,
                                                              cc,
                                                              parameters::face_index_map(boost::make_assoc_property_map(fim)));
}

template <typename PM, typename OutputIterator, typename LessHedge, typename VertexPointMap
          , class CGAL_PMP_NP_TEMPLATE_PARAMETERS>
OutputIterator
collect_duplicated_stitchable_boundary_edges
(PM& pmesh, OutputIterator out, LessHedge less_hedge, 
 const VertexPointMap& vpmap, const CGAL_PMP_NP_CLASS& np)
{
  typedef typename boost::graph_traits<PM>::halfedge_descriptor halfedge_descriptor;
  typedef std::map<halfedge_descriptor, std::pair<int, std::size_t>, LessHedge> Border_halfedge_map;
  Border_halfedge_map border_halfedge_map(less_hedge);
  std::vector< std::pair<halfedge_descriptor, halfedge_descriptor> > halfedge_pairs;
  std::vector< bool > manifold_halfedge_pairs;


  typedef CGAL::dynamic_face_property_t<int>                        Face_property_tag;
  typedef typename boost::property_map<PM, Face_property_tag>::type Face_cc_map;
  Face_cc_map cc;
  std::size_t num_component = 0;
  std::vector<std::vector<halfedge_descriptor> > border_edges_per_cc;
  bool per_cc = boost::choose_param(get_param(np, internal_np::apply_per_connected_component),
                                       false);
  if(per_cc)
  {
    cc = get(Face_property_tag(), pmesh);
    typedef typename GetFaceIndexMap<PM, CGAL_PMP_NP_CLASS>::const_type FIMap;
    FIMap fim = boost::choose_param(get_param(np, internal_np::face_index),
                             get_const_property_map(face_index, pmesh));
    num_component = num_component_wrapper(pmesh, cc, fim);
    border_edges_per_cc.resize(num_component);
  }
  
  BOOST_FOREACH(halfedge_descriptor he, halfedges(pmesh))
  {
    if ( !CGAL::is_border(he, pmesh) )
      continue;
    if(per_cc)
    {
      border_edges_per_cc[get(cc, face(opposite(he, pmesh), pmesh))].push_back(he);
    }
    else
    {
      fill_pairs(he, border_halfedge_map, halfedge_pairs, 
                 manifold_halfedge_pairs, vpmap, pmesh);
    }
  }
  if(per_cc)
  {
    for(std::size_t i = 0; i < num_component; ++i)
    {
      Border_halfedge_map border_halfedge_map_in_cc(less_hedge);
      CGAL_assertion(halfedge_pairs.empty());
      CGAL_assertion(manifold_halfedge_pairs.empty());
      for(int j = 0; j < static_cast<int>(border_edges_per_cc[i].size()); ++j)
<<<<<<< HEAD
      {
        halfedge_descriptor he = border_edges_per_cc[i][j];
        fill_pairs(he, border_halfedge_map_in_cc, halfedge_pairs, 
                   manifold_halfedge_pairs, vpmap, pmesh);
      }
      // put in `out` only manifold edges from the set of edges to stitch.
      // We choose not to allow only a pair out of the whole set to be stitched
      // as we can produce inconsistent stitching along a sequence of non-manifold edges
      std::size_t nb_pairs=halfedge_pairs.size();
      for (std::size_t k=0; k<nb_pairs; ++k)
      {
=======
      {
        halfedge_descriptor he = border_edges_per_cc[i][j];
        fill_pairs(he, border_halfedge_map_in_cc, halfedge_pairs, 
                   manifold_halfedge_pairs, vpmap, pmesh);
      }
      // put in `out` only manifold edges from the set of edges to stitch.
      // We choose not to allow only a pair out of the whole set to be stitched
      // as we can produce inconsistent stitching along a sequence of non-manifold edges
      std::size_t nb_pairs=halfedge_pairs.size();
      for (std::size_t k=0; k<nb_pairs; ++k)
      {
>>>>>>> 1efb1d51
        if( manifold_halfedge_pairs[k] )
        {
          *out++=halfedge_pairs[k];
        }
      }
      halfedge_pairs.clear();
      manifold_halfedge_pairs.clear();
    }
  }
  else
  {
  // put in `out` only manifold edges from the set of edges to stitch.
  // We choose not to allow only a pair out of the whole set to be stitched
  // as we can produce inconsistent stitching along a sequence of non-manifold edges
    std::size_t nb_pairs=halfedge_pairs.size();
    for (std::size_t i=0; i<nb_pairs; ++i)
    {
      if( manifold_halfedge_pairs[i] )
        *out++=halfedge_pairs[i];
    }
  }

  return out;
}


template <class PM>
void update_target_vertex(typename boost::graph_traits<PM>::halfedge_descriptor h,
                          typename boost::graph_traits<PM>::vertex_descriptor v_kept,
                          PM& pmesh)
{
  typename boost::graph_traits<PM>::halfedge_descriptor start = h;
  do{
    set_target(h, v_kept, pmesh);
    h = opposite(next(h, pmesh), pmesh);
  } while( h != start );
}

template <class vertex_descriptor, class Handle_map>
typename Union_find<vertex_descriptor>::handle
uf_get_handle(vertex_descriptor v,
              Union_find<vertex_descriptor>& uf_vertices,
              Handle_map& handles)
{
  std::pair<typename Handle_map::iterator, bool> insert_res =
  handles.insert( std::make_pair(v, typename Union_find<vertex_descriptor>::handle()) );
  if( insert_res.second )
  {
    insert_res.first->second=uf_vertices.make_set(v);
  }
  return insert_res.first->second;
}

template <class vertex_descriptor, class Handle_map>
void uf_join_vertices(vertex_descriptor v1, vertex_descriptor v2,
                      Union_find<vertex_descriptor>& uf_vertices,
                      Handle_map& handles)
{
  typename Union_find<vertex_descriptor>::handle
    h1 = uf_get_handle(v1, uf_vertices, handles),
    h2 = uf_get_handle(v2, uf_vertices, handles);
  uf_vertices.unify_sets(h1, h2);
}



// main functions (vertices to keep selected and halfedge pairs filtered)
template <class PM, typename HalfedgePairsRange,
          typename Uf_vertices, typename Uf_handles>
void run_stitch_borders(PM& pmesh,
                        const HalfedgePairsRange& to_stitch,
                        Uf_vertices& uf_vertices,
                        Uf_handles& uf_handles)
{
  typedef typename boost::graph_traits<PM>::vertex_descriptor vertex_descriptor;
  typedef typename boost::graph_traits<PM>::halfedge_descriptor halfedge_descriptor;
  typedef typename std::pair<halfedge_descriptor, halfedge_descriptor> halfedges_pair;

  std::vector<vertex_descriptor> vertices_to_delete;
  BOOST_FOREACH(const halfedges_pair hk, to_stitch)
  {
    halfedge_descriptor h1 = hk.first;
    halfedge_descriptor h2 = hk.second;

    vertex_descriptor h1_tgt = target(h1, pmesh);
    vertex_descriptor h2_src = source(h2, pmesh);

    //update vertex pointers: target of h1 vs source of h2
    vertex_descriptor v_to_keep =
      *uf_vertices.find(uf_get_handle(h1_tgt, uf_vertices, uf_handles));

    if (v_to_keep!=h1_tgt){
      vertices_to_delete.push_back(h1_tgt);
      update_target_vertex(h1, v_to_keep, pmesh);
    }
    if (v_to_keep != h2_src && h1_tgt!=h2_src)
    {
      vertices_to_delete.push_back( h2_src );
      update_target_vertex(opposite(h2, pmesh), v_to_keep, pmesh);
    }
    set_halfedge(v_to_keep, h1, pmesh);

    vertex_descriptor h1_src = source(h1, pmesh);
    vertex_descriptor h2_tgt = target(h2, pmesh);

    //update vertex pointers: target of h1 vs source of h2
    v_to_keep = *uf_vertices.find(uf_get_handle(h2_tgt, uf_vertices, uf_handles));
    if (v_to_keep!=h2_tgt)
    {
      vertices_to_delete.push_back( h2_tgt );
      update_target_vertex(h2, v_to_keep, pmesh);
    }
    if (v_to_keep!=h1_src && h1_src!=h2_tgt)
    {
      vertices_to_delete.push_back( h1_src );
      update_target_vertex(opposite(h1, pmesh), v_to_keep, pmesh);
    }
    set_halfedge(v_to_keep, opposite(h1,pmesh), pmesh);
  }

  /// Update next/prev of neighbor halfedges (that are not set for stiching)
  /// _______   _______
  ///        | |
  ///        | |
  /// In order to avoid having to maintain a set with halfedges to stitch
  /// we do on purpose next-prev linking that might not be useful but that
  /// is harmless and still less expensive than doing queries in a set
  BOOST_FOREACH(const halfedges_pair hk, to_stitch)
  {
    halfedge_descriptor h1 = hk.first;
    halfedge_descriptor h2 = hk.second;

    //link h2->prev() to h1->next()
    halfedge_descriptor pr = prev(h2, pmesh);
    halfedge_descriptor nx = next(h1, pmesh);
    set_next(pr, nx, pmesh);

    //link h1->prev() to h2->next()
    pr = prev(h1, pmesh);
    nx = next(h2, pmesh);
    set_next(pr, nx, pmesh);
  }

  /// update HDS connectivity, removing the second halfedge
  /// of each the pair and its opposite
  BOOST_FOREACH(const halfedges_pair hk, to_stitch)
  {
    halfedge_descriptor h1 = hk.first;
    halfedge_descriptor h2 = hk.second;

  ///Set face-halfedge relationship
    //h2 and its opposite will be removed
    set_face(h1, face(opposite(h2, pmesh), pmesh), pmesh);
    set_halfedge(face(h1, pmesh), h1, pmesh);
    //update next/prev pointers
    halfedge_descriptor tmp = prev(opposite(h2, pmesh), pmesh);
    set_next(tmp, h1, pmesh);
    tmp = next(opposite(h2, pmesh), pmesh);
    set_next(h1, tmp, pmesh);

  /// remove the extra halfedges
    remove_edge(edge(h2, pmesh), pmesh);
  }

  //remove the extra vertices
  BOOST_FOREACH(vertex_descriptor vd, vertices_to_delete)
  {
    remove_vertex(vd, pmesh);
  }
}

template <class PM, typename HalfedgePairsRange>
void stitch_borders_impl(PM& pmesh,
                         const HalfedgePairsRange& to_stitch)
{
  typedef typename boost::graph_traits<PM>::vertex_descriptor vertex_descriptor;
  typedef typename boost::graph_traits<PM>::halfedge_descriptor halfedge_descriptor;
  typedef typename std::pair<halfedge_descriptor, halfedge_descriptor> halfedges_pair;

  // The first step of the algorithm is to filter halfedges to be stitched so that
  // after stitching no edges will be present more than once.

  // Merge the vertices
  typedef CGAL::Union_find<vertex_descriptor> Uf_vertices;
  Uf_vertices uf_vertices;
  typedef boost::unordered_map<vertex_descriptor, typename Uf_vertices::handle> Uf_handles;
  Uf_handles uf_handles;

  BOOST_FOREACH(const halfedges_pair hk, to_stitch)
  {
    halfedge_descriptor h1 = hk.first;
    halfedge_descriptor h2 = hk.second;

    CGAL_assertion(CGAL::is_border(h1, pmesh));
    CGAL_assertion(CGAL::is_border(h2, pmesh));
    CGAL_assertion(!CGAL::is_border(opposite(h1, pmesh), pmesh));
    CGAL_assertion(!CGAL::is_border(opposite(h2, pmesh), pmesh));

    vertex_descriptor tgt1 = target(h1, pmesh), src1 = source(h1, pmesh);
    vertex_descriptor src2 = source(h2, pmesh), tgt2 = target(h2, pmesh);
    uf_join_vertices(tgt1, src2, uf_vertices, uf_handles);
    uf_join_vertices(src1, tgt2, uf_vertices, uf_handles);
  }

  // detect vertices that cannot be stitched because it would produce a non-manifold edge
  // We look for vertex to be stitched and collect all incident edges with another endpoint
  // to be stitched (that is not an edge scheduled for stitching). That way we can detect
  // if more that one edge will share the same two "master" endpoints.
  typedef boost::unordered_map< std::pair<vertex_descriptor, vertex_descriptor>,
                                std::vector<halfedge_descriptor> > Halfedges_after_stitching;
  Halfedges_after_stitching halfedges_after_stitching;

  typedef std::pair<const vertex_descriptor, typename Uf_vertices::handle> Pair_type;
  BOOST_FOREACH(const Pair_type p, uf_handles)
  {
    vertex_descriptor vd=p.first;
    typename Uf_vertices::handle tgt_handle = uf_vertices.find(uf_handles[vd]);
    BOOST_FOREACH(halfedge_descriptor hd, halfedges_around_target(vd, pmesh))
    {
      vertex_descriptor other_vd = source(hd, pmesh);

      typename Uf_handles::iterator it_res = uf_handles.find(other_vd);

      if (it_res!=uf_handles.end()) // if the other vertex is also involved in a merge
      {
        if (other_vd < vd) continue; // avoid reporting twice the same edge
        typename Uf_vertices::handle src_handle=uf_vertices.find(it_res->second);
        halfedges_after_stitching[make_sorted_pair(*tgt_handle, *src_handle)].push_back(hd);
      }
      else
        halfedges_after_stitching[make_sorted_pair(*tgt_handle, other_vd)].push_back(hd);
    }
  }

  // look for edges that will be present more than once after the stitching
  // (no edges scheduled for stitching involved)
  boost::unordered_set<vertex_descriptor> unstitchable_vertices;
  for (typename Halfedges_after_stitching::iterator it=halfedges_after_stitching.begin(),
                                                    it_end=halfedges_after_stitching.end();
                                                    it!=it_end; ++it)
  {
    switch (it->second.size())
    {
      case 1:
       break; // nothing to do
      case 2:
      {
        if (is_border_edge(it->second.front(), pmesh) &&
            is_border_edge(it->second.back(), pmesh))
          break; // these are edges that are most possibly scheduled for stitching or will create a two halfedge loop
        CGAL_FALLTHROUGH;
      }
      default:
      {
        // this is a bit extreme as maybe some could be stitched
        // (but safer because the master could be one of them)
        BOOST_FOREACH(halfedge_descriptor hd, it->second)
        {
          unstitchable_vertices.insert(source(hd, pmesh));
          unstitchable_vertices.insert(target(hd, pmesh));
        }
      }
    }
  }

  // filter halfedges to stitch
  if (!unstitchable_vertices.empty())
  {
    std::vector<halfedges_pair> to_stitch_filtered;
    to_stitch_filtered.reserve( to_stitch.size());
    BOOST_FOREACH(const halfedges_pair hk, to_stitch)
    {
      // We test both halfedges because the previous test
      // might involve only one of the two halfedges
      if ( unstitchable_vertices.count( source(hk.first, pmesh) )== 0 &&
           unstitchable_vertices.count( target(hk.first, pmesh) )== 0 &&
           unstitchable_vertices.count( source(hk.second, pmesh) )== 0 &&
           unstitchable_vertices.count( target(hk.second, pmesh) )== 0 )
      {
        to_stitch_filtered.push_back(hk);
      }
    }

    // redo union find as some "master" vertex might be unstitchable
    uf_vertices.clear();
    uf_handles.clear();
    BOOST_FOREACH(const halfedges_pair hk, to_stitch_filtered)
    {
      halfedge_descriptor h1 = hk.first;
      halfedge_descriptor h2 = hk.second;

      vertex_descriptor tgt1 = target(h1, pmesh), src1 = source(h1, pmesh);
      vertex_descriptor src2 = source(h2, pmesh), tgt2 = target(h2, pmesh);
      uf_join_vertices(tgt1, src2, uf_vertices, uf_handles);
      uf_join_vertices(src1, tgt2, uf_vertices, uf_handles);
    }

    run_stitch_borders(pmesh, to_stitch_filtered, uf_vertices, uf_handles);
  }
  else
    run_stitch_borders(pmesh, to_stitch, uf_vertices, uf_handles);
}

template <class PM>
void stitch_boundary_cycle_2(PM& pmesh)
{
  typedef typename boost::graph_traits<PM>::halfedge_descriptor halfedge_descriptor;

  std::vector<halfedge_descriptor> cycles;
  BOOST_FOREACH(halfedge_descriptor hd, halfedges(pmesh))
  {
    if ( is_border(hd, pmesh) )
    {
      if ( hd < next(hd, pmesh) && next(next(hd, pmesh), pmesh) == hd )
      {
        cycles.push_back(hd);
      }
    }
  }

  BOOST_FOREACH(halfedge_descriptor hd, cycles)
  {
    halfedge_descriptor nhd = next(hd, pmesh);

    //nhd and its opposite will be removed
    //update face pointer
    set_face(hd, face(opposite(nhd, pmesh), pmesh), pmesh);
    set_halfedge(face(hd, pmesh), hd, pmesh);
    //update next/prev pointers
    halfedge_descriptor tmp = prev(opposite(nhd, pmesh), pmesh);
    set_next(tmp, hd, pmesh);
    tmp = next(opposite(nhd, pmesh), pmesh);
    set_next(hd, tmp, pmesh);
    //update vertex pointers
    set_halfedge(source(hd, pmesh), opposite(hd, pmesh), pmesh);
    set_halfedge(target(hd, pmesh), hd, pmesh);

    // remove the extra halfedges
    remove_edge(edge(nhd, pmesh), pmesh);
  }
}

} //end of namespace internal



/*!
* \ingroup PMP_repairing_grp
* Stitches together border halfedges in a polygon mesh.
* The halfedges to be stitched are provided in `hedge_pairs_to_stitch`.
* For each pair `p` in this vector, `p.second` and its opposite will be removed
* from `pmesh`.
*
* @tparam PolygonMesh a model of `FaceListGraph` and `MutableFaceGraph`
* @tparam HalfedgePairsRange a range of
*         `std::pair<boost::graph_traits<PolygonMesh>::%halfedge_descriptor,
*         boost::graph_traits<PolygonMesh>::%halfedge_descriptor>`,
*         model of `Range`.
*         Its iterator type is `InputIterator`.
*
* @param pmesh the polygon mesh to be modified by stitching
* @param hedge_pairs_to_stitch a range of `std::pair` of halfedges to be stitched together
*
*/
template <typename PolygonMesh,
          typename HalfedgePairsRange>
void stitch_borders(PolygonMesh& pmesh,
                    const HalfedgePairsRange& hedge_pairs_to_stitch)
{
  using boost::choose_param;
  using boost::get_param;

  internal::stitch_borders_impl(pmesh, hedge_pairs_to_stitch);
}

/// \ingroup PMP_repairing_grp
/// Same as the other overload but the pairs of halfedges to be stitched
/// are automatically found amongst all border halfedges.
/// Two border halfedges `h1` and `h2` are set to be stitched
/// if the points associated to the source and target vertices of `h1` are
/// the same as those of the target and source vertices of `h2` respectively.
///
/// @tparam PolygonMesh a model of `FaceListGraph` and `MutableFaceGraph`
/// @tparam NamedParameters a sequence of \ref pmp_namedparameters "Named Parameters"
///
/// @param pmesh the polygon mesh to be modified by stitching
/// @param np optional sequence of \ref pmp_namedparameters "Named Parameters" among the ones listed below
///
/// \cgalNamedParamsBegin
///    \cgalParamBegin{vertex_point_map} the property map with the points associated to the vertices of `pmesh`.
/// If this parameter is omitted, an internal property map for
/// `CGAL::vertex_point_t` must be available in `PolygonMesh`.\cgalParamEnd
/// \cgalParamBegin{apply_per_connected_component}
///  specifies if the borders should only be stitched inside their own connected component.
/// In that case, a property map for `CGAL::face_index_t` should be either available as an internal property map 
/// to `pmesh` or provided as the \ref pmp_namedparameters "Named Parameter" `face_index_map`. If this is not the case, 
/// a default map will be created on the fly.
/// Default value is `false`.\cgalParamEnd
/// \cgalParamBegin{face_index_map} a property map containing the index of each face of `pmesh` \cgalParamEnd
/// \cgalNamedParamsEnd

template <typename PolygonMesh, class CGAL_PMP_NP_TEMPLATE_PARAMETERS>
void stitch_borders(PolygonMesh& pmesh, const CGAL_PMP_NP_CLASS& np)
{
  using boost::choose_param;
  using boost::get_param;

  typedef typename boost::graph_traits<PolygonMesh>::halfedge_descriptor
    halfedge_descriptor;
  std::vector< std::pair<halfedge_descriptor, halfedge_descriptor> > hedge_pairs_to_stitch;

  typedef typename GetVertexPointMap<PolygonMesh, CGAL_PMP_NP_CLASS>::const_type VPMap;
  VPMap vpm = choose_param(get_param(np, internal_np::vertex_point),
                           get_const_property_map(vertex_point, pmesh));

  internal::collect_duplicated_stitchable_boundary_edges(pmesh,
                                                         std::back_inserter(hedge_pairs_to_stitch),
                                                         internal::Less_for_halfedge<PolygonMesh, VPMap>(pmesh, vpm),
                                                         vpm, np);
  
  stitch_borders(pmesh, hedge_pairs_to_stitch);
  internal::stitch_boundary_cycle_2(pmesh);
}


///\cond SKIP_IN_MANUAL
template <typename PolygonMesh>
void stitch_borders(PolygonMesh& pmesh)
{
  stitch_borders(pmesh,
    CGAL::Polygon_mesh_processing::parameters::all_default());
}

//for backward compatibility
template <typename PolygonMesh,
          typename HalfedgePairsRange,
          typename NamedParameters>
void stitch_borders(PolygonMesh& pmesh,
                    const HalfedgePairsRange& hedge_pairs_to_stitch,
                    NamedParameters)
{
  stitch_borders(pmesh, hedge_pairs_to_stitch);
}
///\endcond

} //end of namespace Polygon_mesh_processing

} //end of namespace CGAL

#include <CGAL/enable_warnings.h>

#endif //CGAL_STITCH_POLYGON_MESH_H<|MERGE_RESOLUTION|>--- conflicted
+++ resolved
@@ -109,15 +109,6 @@
     ++set_it->second.first; // increase the multiplicity
     if(set_it->second.first == 2)
     {
-<<<<<<< HEAD
-      if ( get(vpmap, source(he,pmesh))==get(vpmap, target(set_it->first,pmesh)) &&
-           get(vpmap, target(he,pmesh))==get(vpmap, source(set_it->first,pmesh)) )
-      {
-        set_it->second.second = halfedge_pairs.size(); // set the id of the pair in the vector
-        halfedge_pairs.push_back( std::make_pair(set_it->first, he) );
-        manifold_halfedge_pairs.push_back(true);
-      }
-=======
       set_it->second.second = halfedge_pairs.size(); // set the id of the pair in the vector
       halfedge_pairs.push_back( std::make_pair(set_it->first, he) );
       if ( get(vpmap, source(he,pmesh))==get(vpmap, target(set_it->first,pmesh)) &&
@@ -127,7 +118,6 @@
       }
       else
         manifold_halfedge_pairs.push_back(false);
->>>>>>> 1efb1d51
     }
     else
       if ( set_it->second.first > 2 )
@@ -221,7 +211,6 @@
       CGAL_assertion(halfedge_pairs.empty());
       CGAL_assertion(manifold_halfedge_pairs.empty());
       for(int j = 0; j < static_cast<int>(border_edges_per_cc[i].size()); ++j)
-<<<<<<< HEAD
       {
         halfedge_descriptor he = border_edges_per_cc[i][j];
         fill_pairs(he, border_halfedge_map_in_cc, halfedge_pairs, 
@@ -233,19 +222,6 @@
       std::size_t nb_pairs=halfedge_pairs.size();
       for (std::size_t k=0; k<nb_pairs; ++k)
       {
-=======
-      {
-        halfedge_descriptor he = border_edges_per_cc[i][j];
-        fill_pairs(he, border_halfedge_map_in_cc, halfedge_pairs, 
-                   manifold_halfedge_pairs, vpmap, pmesh);
-      }
-      // put in `out` only manifold edges from the set of edges to stitch.
-      // We choose not to allow only a pair out of the whole set to be stitched
-      // as we can produce inconsistent stitching along a sequence of non-manifold edges
-      std::size_t nb_pairs=halfedge_pairs.size();
-      for (std::size_t k=0; k<nb_pairs; ++k)
-      {
->>>>>>> 1efb1d51
         if( manifold_halfedge_pairs[k] )
         {
           *out++=halfedge_pairs[k];

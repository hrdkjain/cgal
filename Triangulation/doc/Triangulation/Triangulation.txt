--- conflicted
+++ resolved
@@ -581,11 +581,7 @@
 Jamin added the regular triangulations.
 
 Clément Jamin's work was supported by the
-<<<<<<< HEAD
-<a href="https://cordis.europa.eu/project/rcn/111529_en.html">Advanced Grant of the European Research Council GUDHI</a>
-=======
 <a href="https://cordis.europa.eu/project/rcn/111529/factsheet/en">Advanced Grant of the European Research Council GUDHI</a>
->>>>>>> 490589b4
 (Geometric Understanding in Higher Dimensions).
 
 

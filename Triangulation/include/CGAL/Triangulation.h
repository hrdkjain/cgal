--- conflicted
+++ resolved
@@ -228,12 +228,14 @@
     }
     
 // - - - - - - - - - - - - - - - - - - - - - - - - - - - - - - - - - - UTILITIES
-
+    
     // A co-dimension 2 sub-simplex. called a Rotor because we can rotate
     // the two "covertices" around the sub-simplex. Useful for traversing the
     // boundary of a hole. NOT DOCUMENTED
     typedef cpp11::tuple<Full_cell_handle, int, int>    Rotor;
-    Full_cell_handle full_cell(const Rotor & r) const // NOT DOCUMENTED
+
+    // Commented out because it was causing "internal compiler error" in MSVC
+    /*Full_cell_handle full_cell(const Rotor & r) const // NOT DOCUMENTED
     {
         return cpp11::get<0>(r);
     }
@@ -244,27 +246,23 @@
     int index_of_second_covertex(const Rotor & r) const // NOT DOCUMENTED
     {
         return cpp11::get<2>(r);
-    }
+    }*/
     Rotor rotate_rotor(Rotor & r) // NOT DOCUMENTED...
     {
-        int opposite = full_cell(r)->mirror_index(index_of_covertex(r));
-        Full_cell_handle s = full_cell(r)->neighbor(index_of_covertex(r));
-        int new_second = s->index(full_cell(r)->vertex(index_of_second_covertex(r)));
+        int opposite = cpp11::get<0>(r)->mirror_index(cpp11::get<1>(r));
+        Full_cell_handle s = cpp11::get<0>(r)->neighbor(cpp11::get<1>(r));
+        int new_second = s->index(cpp11::get<0>(r)->vertex(cpp11::get<2>(r)));
         return Rotor(s, new_second, opposite);
     }
-
+    
     // - - - - - - - - - - - - - - - - - - - - - - - - CREATION / CONSTRUCTORS
 
     Triangulation(int dim, const Geom_traits k = Geom_traits())
         : tds_(dim)
         , kernel_(k)
         , infinity_()
-<<<<<<< HEAD
         , preset_flat_orientation_((std::numeric_limits<int>::max)(),
                                    (Flat_orientation_d*) NULL)
-=======
-        , preset_flat_orientation_(std::numeric_limits<int>::max(), NULL)
->>>>>>> d605eff3
         , rng_((long)0)
 #ifdef CGAL_TRIANGULATION_STATISTICS
         ,walk_size_(0)
@@ -298,12 +296,8 @@
         : tds_(t2.tds_)
         , kernel_(t2.kernel_)
         , infinity_()
-<<<<<<< HEAD
         , preset_flat_orientation_((std::numeric_limits<int>::max)(), 
                                    (Flat_orientation_d*) NULL)
-=======
-        , preset_flat_orientation_(std::numeric_limits<int>::max(), NULL)
->>>>>>> d605eff3
         , rng_(t2.rng_)
 #ifdef CGAL_TRIANGULATION_STATISTICS
         ,walk_size_(t2.walk_size_)
@@ -606,7 +600,7 @@
         }
         else
         {
-          return coaffine_orientation_predicate()(points_begin(s), points_begin(s) + 1 + current_dimension());
+            return coaffine_orientation_predicate()(points_begin(s), points_begin(s) + 1 + current_dimension());
         }
     }
 
@@ -730,7 +724,7 @@
             Full_cell_handle n = s->neighbor(i);
             if( ! t_.is_infinite(n) )
                 return false;
-            int inf_v_index = n->index(infinite_vertex());
+            int inf_v_index = n->index(t_.infinite_vertex());
             n->vertex(inf_v_index)->set_point(p_);
             bool ok = (POSITIVE == ori_(t_.points_begin(n), t_.points_begin(n) + cur_dim_ + 1));
             return ok;

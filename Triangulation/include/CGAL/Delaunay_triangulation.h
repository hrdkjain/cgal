// Copyright (c) 2009-2014 INRIA Sophia-Antipolis (France).
// All rights reserved.
//
// This file is part of CGAL (www.cgal.org).
// You can redistribute it and/or modify it under the terms of the GNU
// General Public License as published by the Free Software Foundation,
// either version 3 of the License, or (at your option) any later version.
//
// Licensees holding a valid commercial license may use this file in
// accordance with the commercial license agreement provided with the software.
//
// This file is provided AS IS with NO WARRANTY OF ANY KIND, INCLUDING THE
// WARRANTY OF DESIGN, MERCHANTABILITY AND FITNESS FOR A PARTICULAR PURPOSE.
//
// $URL$
// $Id$
//
// Author(s)    : Samuel Hornus

#ifndef CGAL_DELAUNAY_COMPLEX_H
#define CGAL_DELAUNAY_COMPLEX_H

#include <CGAL/tss.h>
#include <CGAL/Triangulation.h>
#include <CGAL/Dimension.h>
#include <CGAL/Default.h>

#include <boost/iterator/transform_iterator.hpp>

#include <algorithm>

namespace CGAL {

template< typename DCTraits, typename _TDS = Default >
class Delaunay_triangulation
: public Triangulation<DCTraits,
            typename Default::Get<_TDS, Triangulation_data_structure<
                             typename DCTraits::Dimension,
                             Triangulation_vertex<DCTraits>,
                             Triangulation_full_cell<DCTraits> >
                    >::type >
{
    typedef typename DCTraits::Dimension            Maximal_dimension_;
    typedef typename Default::Get<_TDS, Triangulation_data_structure<
                         Maximal_dimension_,
                         Triangulation_vertex<DCTraits>,
                         Triangulation_full_cell<DCTraits> >
                >::type                             TDS;
    typedef Triangulation<DCTraits, TDS>            Base;
    typedef Delaunay_triangulation<DCTraits, _TDS>  Self;

    typedef typename DCTraits::Side_of_oriented_sphere_d
                                                    Side_of_oriented_sphere_d;
    typedef typename DCTraits::Orientation_d        Orientation_d;

public: // PUBLIC NESTED TYPES

    typedef DCTraits                                Geom_traits;
    typedef typename Base::Triangulation_ds         Triangulation_ds;

    typedef typename Base::Vertex                   Vertex;
    typedef typename Base::Full_cell                Full_cell;
    typedef typename Base::Facet                    Facet;
    typedef typename Base::Face                     Face;

    typedef typename Base::Maximal_dimension        Maximal_dimension;
    typedef typename DCTraits::Point_d              Point;
    typedef typename DCTraits::Point_d              Point_d;

    typedef typename Base::Vertex_handle            Vertex_handle;
    typedef typename Base::Vertex_iterator          Vertex_iterator;
    typedef typename Base::Vertex_const_handle      Vertex_const_handle;
    typedef typename Base::Vertex_const_iterator    Vertex_const_iterator;

    typedef typename Base::Full_cell_handle         Full_cell_handle;
    typedef typename Base::Full_cell_iterator       Full_cell_iterator;
    typedef typename Base::Full_cell_const_handle   Full_cell_const_handle;
    typedef typename Base::Full_cell_const_iterator Full_cell_const_iterator;
    typedef typename Base::Finite_full_cell_const_iterator
                                                    Finite_full_cell_const_iterator;

    typedef typename Base::size_type                size_type;
    typedef typename Base::difference_type          difference_type;

    typedef typename Base::Locate_type              Locate_type;

  //Tag to distinguish triangulations with weighted_points
  typedef Tag_false                                 Weighted_tag;

protected: // DATA MEMBERS


public:

    using typename Base::Rotor;
    using Base::maximal_dimension;
    using Base::are_incident_full_cells_valid;
    using Base::coaffine_orientation_predicate;
    using Base::reset_flat_orientation;
    using Base::current_dimension;
    //using Base::star;
    //using Base::incident_full_cells;
    using Base::geom_traits;
    using Base::index_of_covertex;
    //using Base::index_of_second_covertex;
    using Base::infinite_vertex;
    using Base::rotate_rotor;
    using Base::insert_in_hole;
    using Base::insert_outside_convex_hull_1;
    using Base::is_infinite;
    using Base::locate;
    using Base::points_begin;
    using Base::set_neighbors;
    using Base::new_full_cell;
    using Base::number_of_vertices;
    using Base::orientation;
    using Base::tds;
    using Base::reorient_full_cells;
    using Base::full_cell;
    using Base::full_cells_begin;
    using Base::full_cells_end;
    using Base::finite_full_cells_begin;
    using Base::finite_full_cells_end;
    using Base::vertices_begin;
    using Base::vertices_end;
    // using Base::
    
private:
    //*** Side_of_oriented_subsphere_d ***
    typedef typename Base::Flat_orientation_d Flat_orientation_d;
    typedef typename Base::Construct_flat_orientation_d Construct_flat_orientation_d;
    typedef typename DCTraits::In_flat_side_of_oriented_sphere_d In_flat_side_of_oriented_sphere_d;
    // Wrapper
    struct Side_of_oriented_subsphere_d
    {
      boost::optional<Flat_orientation_d>* fop;
      Construct_flat_orientation_d cfo;
      In_flat_side_of_oriented_sphere_d ifsoos;

      Side_of_oriented_subsphere_d(
        boost::optional<Flat_orientation_d>& x,
        Construct_flat_orientation_d const&y,
        In_flat_side_of_oriented_sphere_d const&z)
      : fop(&x), cfo(y), ifsoos(z) {}

      template<class Iter>
      CGAL::Orientation operator()(Iter a, Iter b, const Point & p)const
      {
        if(!*fop)
          *fop=cfo(a,b);
        return ifsoos(fop->get(),a,b,p);
      }
    };
public:

// - - - - - - - - - - - - - - - - - - - - - - - - - - CREATION / CONSTRUCTORS

    Delaunay_triangulation(int dim, const Geom_traits &k = Geom_traits())
    : Base(dim, k)
    {
    }

    // With this constructor,
    // the user can specify a Flat_orientation_d object to be used for 
    // orienting simplices of a specific dimension 
    // (= preset_flat_orientation_.first)
    // It it used by the dark triangulations created by DT::remove
    Delaunay_triangulation(
      int dim, 
      const std::pair<int, const Flat_orientation_d *> &preset_flat_orientation,
      const Geom_traits &k = Geom_traits())
    : Base(dim, preset_flat_orientation, k)
    {
    }

    ~Delaunay_triangulation() {}

// - - - - - - - - - - - - - - - - - - - - - - - - - - - - - - - - - - - ACCESS

    // Not Documented
    Side_of_oriented_subsphere_d side_of_oriented_subsphere_predicate() const
    {
      return Side_of_oriented_subsphere_d (
        flat_orientation_, 
        geom_traits().construct_flat_orientation_d_object(), 
        geom_traits().in_flat_side_of_oriented_sphere_d_object()
      );
    }


    // - - - - - - - - - - - - - - - - - - - - - - - - - - - - - - - - - - REMOVALS

    Full_cell_handle remove(Vertex_handle);
    Full_cell_handle remove(const Point & p, Full_cell_handle hint = Full_cell_handle())
    {
        Locate_type lt;
        Face f(maximal_dimension());
        Facet ft;
        Full_cell_handle s = locate(p, lt, f, ft, hint);
        if( Base::ON_VERTEX == lt )
        {
            return remove(s->vertex(f.index(0)));
        }
        return Full_cell_handle();
    }

    template< typename ForwardIterator >
    void remove(ForwardIterator start, ForwardIterator end)
    {
        while( start != end )
            remove(*start++);
    }

    // Not documented
    void remove_decrease_dimension(Vertex_handle);

    // - - - - - - - - - - - - - - - - - - - - - - - - - - - - - - - - - - INSERTIONS

    template< typename ForwardIterator >
    size_type insert(ForwardIterator start, ForwardIterator end)
    {
        size_type n = number_of_vertices();
        std::vector<Point> points(start, end);
        spatial_sort(points.begin(), points.end(), geom_traits());
        Full_cell_handle hint;
        for( typename std::vector<Point>::const_iterator p = points.begin(); p != points.end(); ++p )
        {
            hint = insert(*p, hint)->full_cell();
        }
        return number_of_vertices() - n;
    }
    Vertex_handle insert(const Point &, const Locate_type, const Face &, const Facet &, const Full_cell_handle);
    Vertex_handle insert(const Point & p, const Full_cell_handle start = Full_cell_handle())
    {
        Locate_type lt;
        Face f(maximal_dimension());
        Facet ft;
        Full_cell_handle s = locate(p, lt, f, ft, start);
        return insert(p, lt, f, ft, s);
    }
    Vertex_handle insert(const Point & p, const Vertex_handle hint)
    {
        CGAL_assertion( Vertex_handle() != hint );
        return insert(p, hint->full_cell());
    }
    Vertex_handle insert_outside_affine_hull(const Point &);
    Vertex_handle insert_in_conflicting_cell(const Point &, const Full_cell_handle);

// - - - - - - - - - - - - - - - - - - - - - - - - - GATHERING CONFLICTING SIMPLICES

    bool is_in_conflict(const Point &, Full_cell_const_handle) const;
    template< class OrientationPredicate >
    Oriented_side perturbed_side_of_positive_sphere(const Point &,
            Full_cell_const_handle, const OrientationPredicate &) const;

    template< typename OutputIterator >
    Facet compute_conflict_zone(const Point &, const Full_cell_handle, OutputIterator) const;

    template < typename OrientationPredicate, typename SideOfOrientedSpherePredicate >
    class Conflict_predicate
    {
        const Self & dc_;
        const Point & p_;
        OrientationPredicate ori_;
        SideOfOrientedSpherePredicate side_of_s_;
        int cur_dim_;
    public:
        Conflict_predicate(
                const Self & dc,
                const Point & p,
                const OrientationPredicate & ori,
                const SideOfOrientedSpherePredicate & side)
        : dc_(dc), p_(p), ori_(ori), side_of_s_(side), cur_dim_(dc.current_dimension()) {}

        inline
        bool operator()(Full_cell_const_handle s) const
        {
            bool ok;
            if( ! dc_.is_infinite(s) )
            {
                Oriented_side side = side_of_s_(dc_.points_begin(s), dc_.points_begin(s) + cur_dim_ + 1, p_);
                if( ON_POSITIVE_SIDE == side )
                    ok = true;
                else if( ON_NEGATIVE_SIDE == side )
                    ok = false;
                else
                    ok = ON_POSITIVE_SIDE == dc_.perturbed_side_of_positive_sphere<OrientationPredicate>(p_, s, ori_);
            }
            else
            {
                typedef typename Full_cell::Vertex_handle_const_iterator VHCI;
                typedef Substitute_point_in_vertex_iterator<VHCI> F;
                F spivi(dc_.infinite_vertex(), &p_);

                Orientation o =  ori_(
                  boost::make_transform_iterator(s->vertices_begin(), spivi),
                  boost::make_transform_iterator(s->vertices_begin() + cur_dim_ + 1, 
                                                 spivi));

                if( POSITIVE == o )
                    ok = true;
                else if( o == NEGATIVE )
                    ok = false;
                else
                    ok = (*this)(s->neighbor( s->index( dc_.infinite_vertex() ) ));
            }
            return ok;
        }
    };

    template < typename ConflictPredicate >
    class Conflict_traversal_predicate
    {
        const Self & dc_;
        const ConflictPredicate & pred_;
    public:
        Conflict_traversal_predicate(const Self & dc, const ConflictPredicate & pred)
        : dc_(dc), pred_(pred)
        {}
        inline
        bool operator()(const Facet & f) const
        {
            return pred_(dc_.full_cell(f)->neighbor(dc_.index_of_covertex(f)));
        }
    };
    
// - - - - - - - - - - - - - - - - - - - - - - - - - - - - - - - - -  VALIDITY
    
    bool is_valid(bool verbose = false, int level = 0) const;

private:
    // Some internal types to shorten notation
    typedef typename Base::Coaffine_orientation_d Coaffine_orientation_d;
    using Base::flat_orientation_;
    typedef Conflict_predicate<Coaffine_orientation_d, Side_of_oriented_subsphere_d>
            Conflict_pred_in_subspace;
    typedef Conflict_predicate<Orientation_d, Side_of_oriented_sphere_d>
            Conflict_pred_in_fullspace;
    typedef Conflict_traversal_predicate<Conflict_pred_in_subspace>
            Conflict_traversal_pred_in_subspace;
    typedef Conflict_traversal_predicate<Conflict_pred_in_fullspace>
            Conflict_traversal_pred_in_fullspace;
};

// = = = = = = = = = = = = = = = = = = = = = = = = = = = = = = = = = = = = = = = 
// FUNCTIONS THAT ARE MEMBER METHODS:

// - - - - - - - - - - - - - - - - - - - - - - - - - - - - - - - - - - REMOVALS

template< typename DCTraits, typename TDS >
typename Delaunay_triangulation<DCTraits, TDS>::Full_cell_handle
Delaunay_triangulation<DCTraits, TDS>
::remove( Vertex_handle v )
{
    CGAL_precondition( ! is_infinite(v) );
    CGAL_expensive_precondition( is_vertex(v) );

    // THE CASE cur_dim == 0
    if( 0 == current_dimension() )
    {
        remove_decrease_dimension(v);
        return Full_cell_handle();
    }
    else if( 1 == current_dimension() )
    {   // THE CASE cur_dim == 1
        if( 2 == number_of_vertices() )
        {
            remove_decrease_dimension(v);
            return Full_cell_handle();
        }
        Full_cell_handle left = v->full_cell();
        if( 0 == left->index(v) )
            left = left->neighbor(1);
        CGAL_assertion( 1 == left->index(v) );
        Full_cell_handle right = left->neighbor(0);

        tds().associate_vertex_with_full_cell(left, 1, right->vertex(1));
        set_neighbors(left, 0, right->neighbor(0), right->mirror_index(0));

        tds().delete_vertex(v);
        tds().delete_full_cell(right);
        return left;
    }

    // THE CASE cur_dim >= 2
    // Gather the finite vertices sharing an edge with |v|
    typedef typename Base::template Full_cell_set<Full_cell_handle> Simplices;
    Simplices simps;
    std::back_insert_iterator<Simplices> out(simps);
    tds().incident_full_cells(v, out);
    typedef std::set<Vertex_handle> Vertex_set;
    Vertex_set verts;
    Vertex_handle vh;
    for( typename Simplices::iterator it = simps.begin(); it != simps.end(); ++it )
        for( int i = 0; i <= current_dimension(); ++i )
        {
            vh = (*it)->vertex(i);
            if( is_infinite(vh) )
                continue;
            if( vh == v )
                continue;
            verts.insert(vh);
        }

    // After gathering finite neighboring vertices, create their Dark Delaunay triangulation
    typedef Triangulation_vertex<Geom_traits, Vertex_handle> Dark_vertex_base;
    typedef Triangulation_full_cell<Geom_traits,
        internal::Triangulation::Dark_full_cell_data<Self> > Dark_full_cell_base;
    typedef Triangulation_data_structure<Maximal_dimension, Dark_vertex_base, Dark_full_cell_base> Dark_tds;
    typedef Delaunay_triangulation<DCTraits, Dark_tds>   Dark_triangulation;
    typedef typename Dark_triangulation::Face             Dark_face;
    typedef typename Dark_triangulation::Facet            Dark_facet;
    typedef typename Dark_triangulation::Vertex_handle    Dark_v_handle;
    typedef typename Dark_triangulation::Full_cell_handle   Dark_s_handle;

    // If flat_orientation_ is defined, we give it the Dark triangulation
    // so that the orientation it uses for "current_dimension()"-simplices is
    // coherent with the global triangulation
    Dark_triangulation dark_side(
      maximal_dimension(),
      flat_orientation_ ?
      std::pair<int, const Flat_orientation_d *>(current_dimension(), flat_orientation_.get_ptr())
      : std::pair<int, const Flat_orientation_d *>((std::numeric_limits<int>::max)(), (Flat_orientation_d*) NULL) );

    Dark_s_handle dark_s;
    Dark_v_handle dark_v;
    typedef std::map<Vertex_handle, Dark_v_handle> Vertex_map;
    Vertex_map light_to_dark;
    typename Vertex_set::iterator vit = verts.begin();
    while( vit != verts.end() )
    {
        dark_v = dark_side.insert((*vit)->point(), dark_s);
        dark_s = dark_v->full_cell();
        dark_v->data() = *vit;
        light_to_dark[*vit] = dark_v;
        ++vit;
    }

    if( dark_side.current_dimension() != current_dimension() )
    {
        CGAL_assertion( dark_side.current_dimension() + 1 == current_dimension() );
        // Here, the finite neighbors of |v| span a affine subspace of
        // dimension one less than the current dimension. Two cases are possible:
        if( (size_type)(verts.size() + 1) == number_of_vertices() )
        {
            remove_decrease_dimension(v);
            return Full_cell_handle();
        }
        else
        {   // |v| is strictly outside the convex hull of the rest of the points. This is an
            // easy case: first, modify the finite full_cells, then, delete the infinite ones.
            // We don't even need the Dark triangulation.
            Simplices infinite_simps;
            {
                Simplices finite_simps;
                for( typename Simplices::iterator it = simps.begin(); it != simps.end(); ++it )
                    if( is_infinite(*it) )
                        infinite_simps.push_back(*it);
                    else
                        finite_simps.push_back(*it);
                simps.swap(finite_simps);
            } // now, simps only contains finite simplices
            // First, modify the finite full_cells:
            for( typename Simplices::iterator it = simps.begin(); it != simps.end(); ++it )
            {
                int v_idx = (*it)->index(v);
                tds().associate_vertex_with_full_cell(*it, v_idx, infinite_vertex());
            }
            // Make the handles to infinite full cells searchable
            infinite_simps.make_searchable();
            // Then, modify the neighboring relation
            for( typename Simplices::iterator it = simps.begin(); it != simps.end(); ++it )
            {
                for( int i = 0; i <= current_dimension(); ++i )
                {
                    if (is_infinite((*it)->vertex(i)))
                        continue;
                    (*it)->vertex(i)->set_full_cell(*it);
                    Full_cell_handle n = (*it)->neighbor(i);
                    // Was |n| a finite full cell prior to removing |v| ?
                    if( ! infinite_simps.contains(n) )
                        continue;
                    int n_idx = n->index(v);
                    set_neighbors(*it, i, n->neighbor(n_idx), n->neighbor(n_idx)->index(n));
                }
            }
            Full_cell_handle ret_s;
            // Then, we delete the infinite full_cells
            for( typename Simplices::iterator it = infinite_simps.begin(); it != infinite_simps.end(); ++it )
                tds().delete_full_cell(*it);
            tds().delete_vertex(v);
            return simps.front();
        }
    }
    else //  From here on, dark_side.current_dimension() == current_dimension()
    {
        dark_side.infinite_vertex()->data() = infinite_vertex();
        light_to_dark[infinite_vertex()] = dark_side.infinite_vertex();
    }

    // Now, compute the conflict zone of v->point() in
    // the dark side. This is precisely the set of full_cells
    // that we have to glue back into the light side.
    Dark_face       dark_f(dark_side.maximal_dimension());
    Dark_facet      dark_ft;
    typename Dark_triangulation::Locate_type     lt;
    dark_s = dark_side.locate(v->point(), lt, dark_f, dark_ft);
    CGAL_assertion( lt != Dark_triangulation::ON_VERTEX
        && lt != Dark_triangulation::OUTSIDE_AFFINE_HULL );

    // |ret_s| is the full_cell that we return
    Dark_s_handle dark_ret_s = dark_s;
    Full_cell_handle ret_s;

    typedef typename Base::template Full_cell_set<Dark_s_handle> Dark_full_cells;
    Dark_full_cells conflict_zone;
    std::back_insert_iterator<Dark_full_cells> dark_out(conflict_zone);
    
    dark_ft = dark_side.compute_conflict_zone(v->point(), dark_s, dark_out);
    // Make the dark simplices in the conflict zone searchable
    conflict_zone.make_searchable();

    // THE FOLLOWING SHOULD MAYBE GO IN TDS.
    // Here is the plan:
    // 1. Pick any Facet from boundary of the light zone
    // 2. Find corresponding Facet on boundary of dark zone
    // 3. stitch.

    // 1. Build a facet on the boudary of the light zone:
    Full_cell_handle light_s = *simps.begin();
    Facet light_ft(light_s, light_s->index(v));

    // 2. Find corresponding Dark_facet on boundary of the dark zone
    Dark_full_cells dark_incident_s;
    for( int i = 0; i <= current_dimension(); ++i )
    {
        if( index_of_covertex(light_ft) == i )
            continue;
        Dark_v_handle dark_v = light_to_dark[full_cell(light_ft)->vertex(i)];
        dark_incident_s.clear();
        dark_out = std::back_inserter(dark_incident_s);
        dark_side.tds().incident_full_cells(dark_v, dark_out);
        for( typename Dark_full_cells::iterator it = dark_incident_s.begin(); it != dark_incident_s.end(); ++it )
        {
            (*it)->data().count_ += 1;
        }
    }

    for( typename Dark_full_cells::iterator it = dark_incident_s.begin(); it != dark_incident_s.end(); ++it )
    {
        if( current_dimension() != (*it)->data().count_ )
            continue;
        if( ! conflict_zone.contains(*it) )
            continue;
        // We found a full_cell incident to the dark facet corresponding to the light facet |light_ft|
        int ft_idx = 0;
        while( light_s->has_vertex( (*it)->vertex(ft_idx)->data() ) )
            ++ft_idx;
        dark_ft = Dark_facet(*it, ft_idx);
        break;
    }
    // Pre-3. Now, we are ready to traverse both boundary and do the stiching.

    // But first, we create the new full_cells in the light triangulation,
    // with as much adjacency information as possible.

    // Create new full_cells with vertices
    for( typename Dark_full_cells::iterator it = conflict_zone.begin(); it != conflict_zone.end(); ++it )
    {
        Full_cell_handle new_s = new_full_cell();
        (*it)->data().light_copy_ = new_s;
        for( int i = 0; i <= current_dimension(); ++i )
            tds().associate_vertex_with_full_cell(new_s, i, (*it)->vertex(i)->data());
        if( dark_ret_s == *it )
            ret_s = new_s;
    }

    // Setup adjacencies inside the hole
    for( typename Dark_full_cells::iterator it = conflict_zone.begin(); it != conflict_zone.end(); ++it )
    {
        Full_cell_handle new_s = (*it)->data().light_copy_;
        for( int i = 0; i <= current_dimension(); ++i )
            if( conflict_zone.contains((*it)->neighbor(i)) )
                tds().set_neighbors(new_s, i, (*it)->neighbor(i)->data().light_copy_, (*it)->mirror_index(i));
    }

    // 3. Stitch
    simps.make_searchable();
    typedef std::queue<std::pair<Facet, Dark_facet> > Queue;
    Queue q;
    q.push(std::make_pair(light_ft, dark_ft));
    dark_s = dark_side.full_cell(dark_ft);
    int dark_i = dark_side.index_of_covertex(dark_ft);
    // mark dark_ft as visited:
    // TODO try by marking with Dark_v_handle (vertex)
    dark_s->neighbor(dark_i)->set_neighbor(dark_s->mirror_index(dark_i), Dark_s_handle());
    while( ! q.empty() )
    {
        std::pair<Facet, Dark_facet> p = q.front();
        q.pop();
        light_ft = p.first;
        dark_ft = p.second;
        light_s = full_cell(light_ft);
        int light_i = index_of_covertex(light_ft);
        dark_s = dark_side.full_cell(dark_ft);
        int dark_i = dark_side.index_of_covertex(dark_ft);
        Full_cell_handle light_n = light_s->neighbor(light_i);
        set_neighbors(dark_s->data().light_copy_, dark_i, light_n, light_s->mirror_index(light_i));
        for( int di = 0; di <= current_dimension(); ++di )
        {
            if( di == dark_i )
                continue;
            int li = light_s->index(dark_s->vertex(di)->data());
            Rotor light_r(light_s, li, light_i);
            typename Dark_triangulation::Rotor dark_r(dark_s, di, dark_i);
            
            while (simps.contains(cpp11::get<0>(light_r)->neighbor(cpp11::get<1>(light_r))))
                light_r = rotate_rotor(light_r);

            while (conflict_zone.contains(cpp11::get<0>(dark_r)->neighbor(cpp11::get<1>(dark_r))))
                dark_r = dark_side.rotate_rotor(dark_r);

            Dark_s_handle dark_ns = cpp11::get<0>(dark_r);
            int dark_ni = cpp11::get<1>(dark_r);
            Full_cell_handle light_ns = cpp11::get<0>(light_r);
            int light_ni = cpp11::get<1>(light_r);
            // mark dark_r as visited:
            // TODO try by marking with Dark_v_handle (vertex)
            Dark_s_handle outside = dark_ns->neighbor(dark_ni);
            Dark_v_handle mirror = dark_ns->mirror_vertex(dark_ni, current_dimension());
            int dn = outside->index(mirror);
            if( Dark_s_handle() == outside->neighbor(dn) )
                continue;
            outside->set_neighbor(dn, Dark_s_handle());
            q.push(std::make_pair(Facet(light_ns, light_ni), Dark_facet(dark_ns, dark_ni)));
        }
    }
    tds().delete_full_cells(simps.begin(), simps.end());
    tds().delete_vertex(v);
    return ret_s;
}

template< typename DCTraits, typename TDS >
void
Delaunay_triangulation<DCTraits, TDS>
::remove_decrease_dimension(Vertex_handle v)
{
    CGAL_precondition( current_dimension() >= 0 );
    tds().remove_decrease_dimension(v, infinite_vertex());
    // reset the predicates:
    reset_flat_orientation();
    if( 1 <= current_dimension() )
    {
        Full_cell_handle inf_v_cell = infinite_vertex()->full_cell();
        int inf_v_index = inf_v_cell->index(infinite_vertex());
        Full_cell_handle s = inf_v_cell->neighbor(inf_v_index);
        Orientation o = orientation(s);
        CGAL_assertion( ZERO != o );
        if( NEGATIVE == o )
            reorient_full_cells();
    }
}

// - - - - - - - - - - - - - - - - - - - - - - - - - - - - - - - - - - INSERTIONS

template< typename DCTraits, typename TDS >
typename Delaunay_triangulation<DCTraits, TDS>::Vertex_handle
Delaunay_triangulation<DCTraits, TDS>
::insert(const Point & p, const Locate_type lt, const Face & f, const Facet &, const Full_cell_handle s)
{
    switch( lt )
    {
        case Base::OUTSIDE_AFFINE_HULL:
            return insert_outside_affine_hull(p);
            break;
        case Base::ON_VERTEX:
        {
            Vertex_handle v = s->vertex(f.index(0));
            v->set_point(p);
            return v;
            break;
        }
        default:
            if( 1 == current_dimension() )
            {
                if( Base::OUTSIDE_CONVEX_HULL == lt )
                {
                    return insert_outside_convex_hull_1(p, s);
                }
                Vertex_handle v = tds().insert_in_full_cell(s);
                v->set_point(p);
                return v;
            }
            else
                return insert_in_conflicting_cell(p, s);
            break;
    }
}

template< typename DCTraits, typename TDS >
typename Delaunay_triangulation<DCTraits, TDS>::Vertex_handle
Delaunay_triangulation<DCTraits, TDS>
::insert_outside_affine_hull(const Point & p)
{
    // we don't use Base::insert_outside_affine_hull(...) because here, we
    // also need to reset the side_of_oriented_subsphere functor.
    CGAL_precondition( current_dimension() < maximal_dimension() );
    Vertex_handle v = tds().insert_increase_dimension(infinite_vertex());
    // reset the predicates:
    reset_flat_orientation();
    v->set_point(p);
    if( current_dimension() >= 1 )
    {
        Full_cell_handle inf_v_cell = infinite_vertex()->full_cell();
        int inf_v_index = inf_v_cell->index(infinite_vertex());
        Full_cell_handle s = inf_v_cell->neighbor(inf_v_index);
        Orientation o = orientation(s);
        CGAL_assertion( ZERO != o );
            if( NEGATIVE == o )
                reorient_full_cells();

        // We just inserted the second finite point and the right infinite
        // cell is like : (inf_v, v), but we want it to be (v, inf_v) to be
        // consistent with the rest of the cells
        if (current_dimension() == 1)
        {
            // Is "inf_v_cell" the right infinite cell? 
            // Then inf_v_index should be 1
            if (inf_v_cell->neighbor(inf_v_index)->index(inf_v_cell) == 0 
                && inf_v_index == 0)
            {
                inf_v_cell->swap_vertices(
                    current_dimension() - 1, current_dimension());
            }
            // Otherwise, let's find the right infinite cell
            else
            {
                inf_v_cell = inf_v_cell->neighbor((inf_v_index + 1) % 2);
                inf_v_index = inf_v_cell->index(infinite_vertex());
                // Is "inf_v_cell" the right infinite cell? 
                // Then inf_v_index should be 1
                if (inf_v_cell->neighbor(inf_v_index)->index(inf_v_cell) == 0 
                    && inf_v_index == 0)
                {
                    inf_v_cell->swap_vertices(
                        current_dimension() - 1, current_dimension());
                }
            }
        }
    }
    return v;
}

template< typename DCTraits, typename TDS >
typename Delaunay_triangulation<DCTraits, TDS>::Vertex_handle
Delaunay_triangulation<DCTraits, TDS>
::insert_in_conflicting_cell(const Point & p, const Full_cell_handle s)
{
    // for storing conflicting full_cells.
    typedef std::vector<Full_cell_handle> Full_cell_h_vector;
<<<<<<< HEAD
    CGAL_STATIC_THREAD_LOCAL_VARIABLE(Full_cell_h_vector,cs,0);
    cs.clear();

=======
    Full_cell_h_vector cs; // for storing conflicting full_cells.
    cs.reserve(64);
>>>>>>> 5f47151e
    std::back_insert_iterator<Full_cell_h_vector> out(cs);
    Facet ft = compute_conflict_zone(p, s, out);
    return insert_in_hole(p, cs.begin(), cs.end(), ft);
}

// - - - - - - - - - - - - - - - - - - - - - - - - - - - - - - GATHERING CONFLICTING SIMPLICES

// NOT DOCUMENTED
template< typename DCTraits, typename TDS >
template< typename OrientationPred >
Oriented_side
Delaunay_triangulation<DCTraits, TDS>
::perturbed_side_of_positive_sphere(const Point & p, Full_cell_const_handle s,
        const OrientationPred & ori) const
{
    CGAL_precondition_msg( ! is_infinite(s), "full cell must be finite");
    CGAL_expensive_precondition( POSITIVE == orientation(s) );
    typedef std::vector<const Point *> Points;
    Points points(current_dimension() + 2);
    int i(0);
    for( ; i <= current_dimension(); ++i )
        points[i] = &(s->vertex(i)->point());
    points[i] = &p;
    std::sort(points.begin(), points.end(),
            internal::Triangulation::Compare_points_for_perturbation<Self>(*this));
    typename Points::const_reverse_iterator cut_pt = points.rbegin();
    Points test_points;
    while( cut_pt != points.rend() )
    {
        if( &p == *cut_pt )
            // because the full_cell "s" is assumed to be positively oriented
            return ON_NEGATIVE_SIDE; // we consider |p| to lie outside the sphere
        test_points.clear();
        typename Base::Point_const_iterator spit = points_begin(s);
        int adjust_sign = -1;
        for( i = 0; i < current_dimension(); ++i )
        {
            if( &(*spit) == *cut_pt )
            {
                ++spit;
                adjust_sign = (((current_dimension() + i) % 2) == 0) ? -1 : +1;
            }
            test_points.push_back(&(*spit));
            ++spit;
        }
        test_points.push_back(&p);

        typedef typename CGAL::Iterator_project<typename Points::iterator,
                        internal::Triangulation::Point_from_pointer<Self>,
                const Point &, const Point *> Point_pointer_iterator;

        Orientation ori_value = ori(
                Point_pointer_iterator(test_points.begin()),
                Point_pointer_iterator(test_points.end()));

        if( ZERO != ori_value )
            return Oriented_side( - adjust_sign * ori_value );

        ++cut_pt;
    }
    CGAL_assertion(false); // we should never reach here
    return ON_NEGATIVE_SIDE;
}

template< typename DCTraits, typename TDS >
bool
Delaunay_triangulation<DCTraits, TDS>
::is_in_conflict(const Point & p, Full_cell_const_handle s) const
{
    CGAL_precondition( 2 <= current_dimension() );
    if( current_dimension() < maximal_dimension() )
    {
        Conflict_pred_in_subspace c(*this, p, coaffine_orientation_predicate(), side_of_oriented_subsphere_predicate());
        return c(s);
    }
    else
    {
        Orientation_d ori = geom_traits().orientation_d_object();
        Side_of_oriented_sphere_d side = geom_traits().side_of_oriented_sphere_d_object();
        Conflict_pred_in_fullspace c(*this, p, ori, side);
        return c(s);
    }
}

template< typename DCTraits, typename TDS >
template< typename OutputIterator >
typename Delaunay_triangulation<DCTraits, TDS>::Facet
Delaunay_triangulation<DCTraits, TDS>
::compute_conflict_zone(const Point & p, const Full_cell_handle s, OutputIterator out) const
{
    CGAL_precondition( 2 <= current_dimension() );
    if( current_dimension() < maximal_dimension() )
    {
        Conflict_pred_in_subspace c(*this, p, coaffine_orientation_predicate(), side_of_oriented_subsphere_predicate());
        Conflict_traversal_pred_in_subspace tp(*this, c);
        return tds().gather_full_cells(s, tp, out);
    }
    else
    {
        Orientation_d ori = geom_traits().orientation_d_object();
        Side_of_oriented_sphere_d side = geom_traits().side_of_oriented_sphere_d_object();
        Conflict_pred_in_fullspace c(*this, p, ori, side);
        Conflict_traversal_pred_in_fullspace tp(*this, c);
        return tds().gather_full_cells(s, tp, out);
    }
}

// - - - - - - - - - - - - - - - - - - - - - - - - - - - - - - - - - - - VALIDITY

template< typename DCTraits, typename TDS >
bool
Delaunay_triangulation<DCTraits, TDS>
::is_valid(bool verbose, int level) const
{ 
  if (!Base::is_valid(verbose, level))
    return false;

  int dim = current_dimension();
  if (dim == maximal_dimension())
  {
    for (Finite_full_cell_const_iterator cit = finite_full_cells_begin() ;
         cit != finite_full_cells_end() ; ++cit )
    {
      Full_cell_const_handle ch = cit.base();
      for(int i = 0; i < dim+1 ; ++i ) 
      {
        // If the i-th neighbor is not an infinite cell
        Vertex_handle opposite_vh = 
          ch->neighbor(i)->vertex(ch->neighbor(i)->index(ch));
        if (!is_infinite(opposite_vh))
        {
          Side_of_oriented_sphere_d side = 
            geom_traits().side_of_oriented_sphere_d_object();
          if (side(Point_const_iterator(ch->vertices_begin()), 
                   Point_const_iterator(ch->vertices_end()),
                   opposite_vh->point()) == ON_BOUNDED_SIDE)
          {
            if (verbose)
              CGAL_warning_msg(false, "Non-empty sphere");
            return false;
          }
        }
      }
    }
  }
  return true;
}


} //namespace CGAL

#endif // CGAL_DELAUNAY_COMPLEX_H<|MERGE_RESOLUTION|>--- conflicted
+++ resolved
@@ -56,7 +56,7 @@
 public: // PUBLIC NESTED TYPES
 
     typedef DCTraits                                Geom_traits;
-    typedef typename Base::Triangulation_ds         Triangulation_ds;
+    typedef typename Base::Triangulation_ds          Triangulation_ds;
 
     typedef typename Base::Vertex                   Vertex;
     typedef typename Base::Full_cell                Full_cell;
@@ -72,10 +72,10 @@
     typedef typename Base::Vertex_const_handle      Vertex_const_handle;
     typedef typename Base::Vertex_const_iterator    Vertex_const_iterator;
 
-    typedef typename Base::Full_cell_handle         Full_cell_handle;
-    typedef typename Base::Full_cell_iterator       Full_cell_iterator;
-    typedef typename Base::Full_cell_const_handle   Full_cell_const_handle;
-    typedef typename Base::Full_cell_const_iterator Full_cell_const_iterator;
+    typedef typename Base::Full_cell_handle           Full_cell_handle;
+    typedef typename Base::Full_cell_iterator         Full_cell_iterator;
+    typedef typename Base::Full_cell_const_handle     Full_cell_const_handle;
+    typedef typename Base::Full_cell_const_iterator   Full_cell_const_iterator;
     typedef typename Base::Finite_full_cell_const_iterator
                                                     Finite_full_cell_const_iterator;
 
@@ -374,8 +374,8 @@
         CGAL_assertion( 1 == left->index(v) );
         Full_cell_handle right = left->neighbor(0);
 
-        tds().associate_vertex_with_full_cell(left, 1, right->vertex(1));
-        set_neighbors(left, 0, right->neighbor(0), right->mirror_index(0));
+            tds().associate_vertex_with_full_cell(left, 1, right->vertex(1));
+            set_neighbors(left, 0, right->neighbor(0), right->mirror_index(0));
 
         tds().delete_vertex(v);
         tds().delete_full_cell(right);
@@ -465,7 +465,7 @@
             {
                 int v_idx = (*it)->index(v);
                 tds().associate_vertex_with_full_cell(*it, v_idx, infinite_vertex());
-            }
+                }
             // Make the handles to infinite full cells searchable
             infinite_simps.make_searchable();
             // Then, modify the neighboring relation
@@ -731,7 +731,7 @@
             {
                 inf_v_cell->swap_vertices(
                     current_dimension() - 1, current_dimension());
-            }
+    }
             // Otherwise, let's find the right infinite cell
             else
             {
@@ -758,14 +758,9 @@
 {
     // for storing conflicting full_cells.
     typedef std::vector<Full_cell_handle> Full_cell_h_vector;
-<<<<<<< HEAD
     CGAL_STATIC_THREAD_LOCAL_VARIABLE(Full_cell_h_vector,cs,0);
     cs.clear();
 
-=======
-    Full_cell_h_vector cs; // for storing conflicting full_cells.
-    cs.reserve(64);
->>>>>>> 5f47151e
     std::back_insert_iterator<Full_cell_h_vector> out(cs);
     Facet ft = compute_conflict_zone(p, s, out);
     return insert_in_hole(p, cs.begin(), cs.end(), ft);

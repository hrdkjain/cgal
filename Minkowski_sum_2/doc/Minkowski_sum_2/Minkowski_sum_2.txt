namespace CGAL {
/*!

\mainpage User Manual
\anchor Chapter_2D_Minkowski_Sums

\anchor chapterMinkowskisum2

\cgalAutoToc
\authors Ron Wein and Efi Fogel

\section mink_secintro Introduction

Given two sets \f$ A,B \in \mathbb{R}^d\f$, their <I>Minkowski sum</I>,
denoted by \f$ A \oplus B\f$, is their point-wise sum, namely the set
\f$ \left\{ a + b ~|~ a \in A, b \in B \right\}\f$.
Minkowski sums are used in many applications, such as motion planning and
computer-aided design and manufacturing. This package contains functions
that compute the planar Minkowski sums of two simple polygons; namely,
\f$ A\f$ and \f$ B\f$ are two closed polygons in \f$ \mathbb{R}^2\f$)
(see Chapter \ref Chapter_2D_Regularized_Boolean_Set-Operations
"2D Regularized Boolean Set-Operations" for the precise definition of a
simple polygon), and the planar Minkowski sum of a simple polygon and a
disc---an operation also referred to as <I>offsetting</I> or <I>dilating</I>
a polygon).\cgalFootnote{The family of valid types of summands is slightly
broader for certain operations, e.g., a degenerate polygon consisting of
line segments is a valid operand for the approximate-offsetting operation.}
This package, like the \ref Chapter_2D_Regularized_Boolean_Set-Operations
"2D Regularized Boolean Set-Operations" package, is implemented on top of
the arrangement infrastructure provided
by the \ref chapterArrangement_on_surface_2 "2D Arrangements" package.
The two packages are integrated well to
allow mixed operations. For example, it is possible to apply Boolean set
operations on objects that are the result of Minkowski sum
computations.\cgalFootnote{The operands of the Minkowski sum operations
supported by this package must be (linear) polygons, as opposed to the
operands of the Boolean set operations supported by the
\ref Chapter_2D_Regularized_Boolean_Set-Operations
"2D Regularized Boolean Set-Operations" package.
The latter belong to the broader family of general polygons.}

\section mink_secsum_poly Computing the Minkowski Sum of Two Polygons

\cgalFigureBegin{mink_figconvex,ms_convex.png}
\cgalFigureEnd

Computing the Minkowski sum of two convex polygons \f$ P\f$ and \f$ Q\f$ with
\f$ m\f$ and \f$ n\f$ vertices, respectively, is rather easy. Observe that
\f$ P \oplus Q\f$ is a convex polygon bounded by copies of the \f$ m + n\f$
edges ordered according to the angle they form with the \f$ x\f$-axis. As the
two input polygons are convex, their edges are already sorted by the angle
they form with the \f$ x\f$-axis; see the figure above.
The Minkowski sum can therefore be computed using an operation similar to the
merge step of the merge-sort algorithm\cgalFootnote{See, for example,
<a href="http://en.wikipedia.org/wiki/Merge_sort">
http://en.wikipedia.org/wiki/Merge_sort</a>.} in \f$ O(m + n)\f$ time,
starting from two bottommost vertices in \f$ P\f$ and in \f$ Q\f$ and merging
the ordered list of edges.

\cgalFigureBegin{mink_figonecyc,ms_convex_polygon.png,ms_concave_polygon.png,ms_convolution.png}
The convolution of a convex polygon and a non-convex polygon. The convolution
consists of a single self-intersecting cycle, drawn as a sequence of directed
line segments. Each face of the arrangement induced by the segments forming
the cycle contains its winding number. The Minkowski sum of the two polygons
is shaded.
\cgalFigureEnd

If the polygons are not convex, you can utilize either the
<I>Decomposition</I> or the <I>Convolution</I> approaches described below.
Regarding the implementation of the two approaches, applications of
Minkowski sum operations are restricted to polygons that are simple.
Applications of some of the variant operations are also restricted to
polygons that do not contain holes. (Resulting sums may contain holes
though.)

<DL>
<DT><B>Decomposition:</B><DD>
We decompose \f$ P\f$ and \f$ Q\f$ into convex sub-polygons. Namely, we
obtain two sets of convex polygons
\f$ P_1, \ldots, P_k\f$ and \f$ Q_1, \ldots, Q_\ell\f$, such that
\f$ \bigcup_{i = 1}^{k}{P_i} = P\f$ and \f$ \bigcup_{i = j}^{\ell}{Q_j} = Q\f$.
We then calculate the pairwise sums \f$ S_{ij} = P_i \oplus Q_j\f$ using the
simple procedure described above, and finally compute the union
\f$ P \oplus Q = \bigcup_{ij}{S_{ij}}\f$;
see \ref ref_bso_union "Union Functions".

This approach relies on a successful decomposition of the input polygons
into convex pieces, and its performance depends on the quality and performance
of the decomposition. The supplied decomposition methods do not handle point
sets that are not simple.

<DT><B>Convolution:</B><DD>
Let us denote the vertices of the input polygons by
\f$ P = \left( p_0, \ldots, p_{m-1} \right)\f$ and
\f$ Q = \left( q_0, \ldots, q_{n-1} \right)\f$. We assume that both \f$ P\f$ and \f$ Q\f$
have positive orientations (i.e.\ their boundaries wind in a counterclockwise
order around their interiors) and compute the convolution of the two polygon
boundaries. The <I>convolution</I> of these two polygons \cgalCite{grs-kfcg-83},
denoted \f$ P * Q\f$, is a collection of line segments of the form
\f$ [p_i + q_j, p_{i+1} + q_j]\f$, \cgalFootnote{Throughout this chapter, we increment
or decrement an index of a vertex modulo the size of the polygon.}
where the vector \f$ {\mathbf{p_i p_{i+1}}}\f$
lies between \f$ {\mathbf{q_{j-1} q_j}}\f$ and \f$ {\mathbf{q_j
q_{j+1}}}\f$, \cgalFootnote{We say that a vector \f$ {\mathbf v}\f$ lies between
two vectors \f$ {\mathbf u}\f$ and \f$ {\mathbf w}\f$ if we reach \f$ {\mathbf v}\f$ strictly before reaching \f$ {\mathbf w}\f$ if we move all three vectors to the origin and rotate \f$ {\mathbf u}\f$ counterclockwise. Note that this also covers the case where \f$ {\mathbf u}\f$ has the same direction as \f$ {\mathbf v}\f$.} and, symmetrically, of segments of the form \f$ [p_i + q_j, p_i + q_{j+1}]\f$,
where the vector \f$ {\mathbf{q_j q_{j+1}}}\f$ lies between
\f$ {\mathbf{p_{i-1} p_i}}\f$ and \f$ {\mathbf{p_i p_{i+1}}}\f$.

The segments of the convolution form a number of closed (not
necessarily simple) polygonal curves called <I>convolution
cycles</I>. The Minkowski sum \f$ P \oplus Q\f$ is the set of points
having a non-zero winding number with respect to the cycles
of \f$ P * Q\f$. \cgalFootnote{Informally speaking, the winding number of a point \f$ p \in\mathbb{R}^2\f$ with respect to some planar curve \f$ \gamma\f$ is an integer number counting how many times does \f$ \gamma\f$ wind in a counterclockwise direction around \f$ p\f$.} See \cgalFigureRef{mink_figonecyc}
for an illustration.

The number of segments in the convolution of two polygons is usually
smaller than the number of segments that constitute the boundaries of the
sub-sums \f$ S_{ij}\f$ when using the decomposition approach. As both approaches
construct the arrangement of these segments and extract the sum from this
arrangement, computing Minkowski sum using the convolution approach usually
generates a smaller intermediate arrangement, hence it is faster and
consumes less space.
<DT><B>Reduced Convolution:</B><DD>
We can reduce the number of segments in the arrangement even further by
noticing that only convolution segments created by a convex vertex can be part
of the Minkowski sum. In segments of the form \f$ [p_i + q_j, p_{i+1} + q_j]\f$,
the vertex \f$q_j\f$ has to be convex, and in segments of the form \f$
[p_i + q_j, p_i + q_{j+1}]\f$, the vertex \f$p_i\f$ has to be convex. The
collection of the remaining segments is called the <I>reduced convolution</I>
\cgalCite{cgal:bl-frmsurc-11}.

The winding number property can no longer be used here. Instead we define two
different filters to identify holes in the Minkowski sum:
<OL>
<LI>Loops that are on the Minkowski sum's boundary have to be orientable, that
is, all normal directions of its edges have to point either inward or
outward.</LI>
<LI>For any point \f$x\f$ inside of a hole of the Minkowski sum, the following
condition holds: \f$(-P + x) \cap Q = \emptyset\f$. If, on the other hand, the
inversed version of \f$P\f$, translated by \f$x\f$, overlaps \f$Q\f$, the loop
is a <I>false</I> hole and is in the Minkowski sum's interior.</LI>
</OL>

After applying these two filters, only those segments which constitute the
Minkowski sum's boundary remain. In most cases, the reduced convolution
approach is even faster than the full convolution approach, as the induced
arrangement is usually much smaller. However, in degenerated cases with many
holes in the Minkowski sum, the full convolution approach can be preferable to
avoid the costly intersection tests.
</DL>

<<<<<<< HEAD
\subsection mink_ssecsum_conv Computing Minkowski Sum using Convolutions

The function template \link minkowski_sum_2() `minkowski_sum_2(P, Q)`\endlink
accepts two simple polygons \f$ P\f$ and \f$ Q\f$ and computes their
Minkowski sum \f$ S = P \oplus Q\f$ using the convolution method.
The types of the operands are instances of the
\link Polygon_2 `Polygon_2`\endlink class template. As the input polygons
may not be convex, their Minkowski sum may not be simply connected and
contain polygonal holes; see for example \cgalFigureRef{mink_figonecyc}.
The type of the returned object \f$ S \f$ is therefore an instance of the
\link Polygon_with_holes_2 `Polygon_with_holes_2`\endlink class template.
The outer boundary of \f$ S \f$ is a polygon that can be accessed using
`S.outer_boundary()`, and its polygonal holes are given by the range
[`S.holes_begin()`, `S.holes_end()`) (where \f$ S \f$ contains
`S.number_of_holes()` holes in its interior).

\cgalFigureBegin{mink_figsum_tri_sqr,ms_sum_triangle_square.png}
The Minkowski sum of a triangle and a square, as computed by the example
program \ref Minkowski_sum_2/sum_triangle_square.cpp.
\cgalFigureEnd
=======
\subsection mink_ssecsum_conv Computing Minkowski Sum using Convolutions 

The function \link minkowski_sum_2() `minkowski_sum_2(P, Q)`\endlink accepts two simple polygons \f$ P\f$
and \f$ Q\f$, represented using the `Polygon_2<Kernel,Container>`
class-template and uses the reduced convolution method in order to compute and
return their Minkowski sum \f$ S = P \oplus Q\f$. By default, \link minkowski_sum_2()
`minkowski_sum_2(P, Q)`\endlink uses the reduced convolution approach, to explicitly
use the full convolution, use \link minkowski_sum_full_convolution_2()
`minkowski_sum_full_convolution_2(P, Q)`\endlink. To explicitly use the reduced
convolution convolution, use \link minkowski_sum_reduced_convolution_2()
`minkowski_sum_reduced_convolution_2(P, Q)`\endlink.

As the input polygons may not be convex, their Minkowski sum may not be
simply connected and contain polygonal holes; see for example
\cgalFigureRef{mink_figonecyc}. \f$ S\f$ is therefore an instance of the
`Polygon_with_holes_2<Kernel,Container>` class-template, defined in the
Boolean Set-Operations package: The outer boundary of \f$ S\f$ is a polygon that
can be accessed using `S.outer_boundary()`, and its polygonal holes 
are given by the range `[S.holes_begin(), S.holes_end())` (where \f$ S\f$
contains `S.number_of_holes()` holes in its interior).
>>>>>>> fe291a5e

The example program below constructs the Minkowski sum of a triangle and
a square, as depicted in \cgalFigureRef{mink_figsum_tri_sqr}. The result in
this case is a convex hexagon. This program, like other example programs
in this package, includes the header file `bops_linear.h`, which defines
the polygon types.

\cgalExample{Minkowski_sum_2/sum_triangle_square.cpp}

\cgalFigureBegin{mink_figsum_holes,ms_tight.png}
The Minkowski sum of two non-convex polygons \f$ P\f$ and \f$ Q\f$, as
computed by the example programs \ref Minkowski_sum_2/sum_with_holes.cpp
and \ref Minkowski_sum_2/sum_by_decomposition.cpp.
\cgalFigureEnd

The program below computes the Minkowski sum of two polygons that are
read from an input file. In this case the sum may contain holes. The
Minkowski sum, for example, of the polygons described in the default
input file `room_star.dat` is not simple and contains four holes,
as illustrated in Figure \cgalFigureRef{mink_figsum_holes}.

\cgalExample{Minkowski_sum_2/sum_with_holes.cpp}

While in general the convolution approach to computing Minkowski sums
runs faster, we observed that when the proportion of reflex vertices
in both summands is large, the decomposition approach runs faster. In
the following we describe how to employ the decomposition-based
Minkowski sum procedure.

\subsection mink_ssecdecomp Decomposition Strategies

In order to compute Minkowski sums of two polygon \f$ P \f$ and
\f$ Q \f$ using the decomposition method, issue the call
`minkowski_sum_2(P, Q, decomp)`, where `decomp` is an object of a type
that models the concept `PolygonConvexDecomposition`, which in turn
refines a `Functor` concept variant. Namely, it provides a function
operator (`operator()`) that accepts a planar polygon and returns a
range of convex polygons that represents its convex decomposition.

The Minkowski-sum package includes five models of the concept
`PolygonConvexDecomposition_2` as described below. The first three are
class templates that wrap the decomposition functions included in the
\ref Chapter_2D_Polygon "Planar Polygon Partitioning" package.

<UL>
<LI>The `Optimal_convex_decomposition_2<Kernel>` class template uses
the dynamic-programming algorithm of Greene \cgalCite{g-dpcp-83} for
computing an optimal decomposition of a polygon into a minimal number
of convex sub-polygons. While this algorithm results in a small number
of convex polygons, it consumes rather many resources, as it runs in
\f$ O(n^4) \f$ time and \f$ O(n^3) \f$ space in the worst case, where
\f$ n \f$ is the number of vertices in the input polygon.

<LI>The `Hertel_Mehlhorn_convex_decomposition_2<Kernel>` class
template implements the approximation algorithm suggested by Hertel and
Mehlhorn \cgalCite{hm-ftsp-83}, which triangulates the input polygon
and then discards unnecessary triangulation edges. After triangulation
(carried out by the constrained-triangulation procedure of CGAL) the
algorithm runs in \f$ O(n) \f$ time and space, and guarantees that the
number of sub-polygons it generates is not more than four times the
optimum.

<LI>The `Greene_convex_decomposition_2<Kernel>` class template is an
implementation of Greene's approximation algorithm
\cgalCite{g-dpcp-83}, which computes a convex decomposition of the
polygon based on its partitioning into \f$ y\f$-monotone polygons.
This algorithm runs in \f$ O(n \log n)\f$ time and \f$ O(n)\f$ space,
and has the same guarantee on the quality of approximation as Hertel
and Mehlhorn's algorithm.

<LI>The `Small_side_angle_bisector_decomposition_2<Kernel>` class
template is an implementation of a decomposition algorithm introduced
in \cgalCite{cgal:afh-pdecm-02}. It is based on the angle-bisector
decomposition method suggested by Chazelle and Dobkin
\cgalCite{cd-ocd-85}, which runs in \f$ O(n^2)\f$ time. In addition,
it applies a heuristic by Flato that reduces the number of output
polygons in many common cases.  The convex decompositions that it
produces usually yield efficient running times for Minkowski sum
computations. It starts by examining each pair of reflex vertices in
the input polygon, such that the entire interior of the diagonal
connecting these vertices is contained in the polygon. Out of all
available pairs, the vertices \f$ p_i\f$ and \f$ p_j\f$ are selected,
such that the number of reflex vertices encountered when traversing
the boundary of the polygon from \f$ p_i\f$ to \f$ p_j\f$ in clockwise
order is minimal. The polygon is split by the diagonal \f$ p_i
p_j\f$. This process is repeated recursively on both resulting
sub-polygons. In case it is not possible to eliminate two reflex
vertices at once any more, each reflex vertex is eliminated by a
diagonal that is closest to the angle bisector emanating from this
vertex and having rational-coordinate endpoints on both sides.

<LI>The `Polygon_vertical_decomposition_2<Kernel>` class template
uses vertical decomposition to decompose the underlying arrangement;
see \ref chapterArrangement_on_surface_2 "2D Arrangements" package.
An instance of this template can be used to decompose a polygon with
holes. You can pass an instance of this template as the third argument
to call `minkowski_sum_2(P, Q, decomp)` to compute the Minkowski sum
of two polygons with holes, \f$P \f$ and \f$Q \f$.
</UL>

The example below demonstrates the computation of the Minkowski sum of
the same input polygons used in
\ref Minkowski_sum_2/sum_with_holes.cpp (depicted in Figure
\cgalFigureRef{mink_figsum_holes}), using the small-side
angle-bisector decomposition strategy.

\cgalExample{Minkowski_sum_2/sum_by_decomposition.cpp}

\section mink_secoffset Offsetting a Polygon

The operation of computing the Minkowski sum \f$ P \oplus B_r\f$ of a
polygon \f$ P\f$ with a disc \f$ b_r\f$ of radius \f$ r\f$ centered at
the origin is widely known as <I>offsetting</I> the polygon \f$ P\f$ by
a radius \f$ r\f$.

\cgalFigureAnchor{mink_figpgn_offset}
<center>
<table border=0>
<tr>
<td>
\image html ms_offset_convex.png
\image latex ms_offset_convex.png
</td>
<td>
\image html ms_offset_nonconvex.png
\image latex ms_offset_nonconvex.png
</td>
<td>
\image html ms_offset_convolution.png
\image latex ms_offset_convolution.png
</td>
<tr align="center"><td>(a)</td><td>(b)</td><td>(c)</td></tr>
</table>
</center>
\cgalFigureCaptionBegin{mink_figpgn_offset}
(a) The offset of a convex polygon.
(b) The offset of a non-convex polygon as computed by decomposing it into
    two convex sub-polygons.
(c) The offset of a non-convex polygon as computed using the convolution
    approach. The convolution cycle induces an arrangement with three faces,
    whose winding numbers are indicated.
\cgalFigureCaptionEnd

Let \f$ P \f$ be a simple polygon, and let \f$ p_0, \ldots, p_{n - 1} \f$
be the vertices of \f$ P \f$ oriented counterclockwise around the interior
of \f$ P \f$. If \f$ P\f$ is a convex polygon the offset is easily computed
by shifting each polygon edge by \f$ r\f$ away from the polygon, namely to
the right side of the edge. As a result we obtain a collection of
\f$ n\f$ disconnected <I>offset edges</I>. Each pair of adjacent offset
edges, induced by \f$ p_{i-1} p_i\f$ and \f$ p_i p_{i+1}\f$, are connected
by a circular arc of radius \f$ r\f$, whose supporting circle is centered
at \f$ p_i\f$. The angle that defines such a circular arc equals
\f$ 180^{\circ} - \angle (p_{i-1}, p_i, p_{i+1})\f$; see
\cgalFigureRef{mink_figpgn_offset} (a) for an illustration. The running
time of this simple process is naturally linear with respect to the size of
the polygon.

If \f$ P\f$ is not convex, its offset can be obtained by decomposing it
into convex sub-polygons \f$ P_1, \ldots P_m\f$ such that
\f$ \bigcup_{i=1}^{m}{P_i} = P\f$, computing the offset of each
sub-polygon, and finally calculating the union of these offsets
sub-polygons; see \cgalFigureRef{mink_figpgn_offset} (b). However, as
with the case of the Minkowski sum of a pair of polygons, it is also more
efficient to compute the <I>convolution cycle</I> of the polygon and the
disc \f$ B_r\f$, \cgalFootnote{As the disc is convex, it is guaranteed
that the convolution curve comprises a single cycle.} which can be
constructed by applying the process described in the previous
paragraph for convex polygons: The only difference is that a circular arc
induced by a reflex vertex \f$ p_i\f$ is defined by an angle
\f$ 180^{\circ} + \measuredangle p_{i-1} p_i p_{i+1}\f$; see
\cgalFigureRef{mink_figpgn_offset} (c) for an illustration. Recall that
the last step consists of computing the winding numbers of the faces
of the arrangement induced by the convolution cycle and discarding the
faces with zero winding numbers.

\subsection mink_ssecapprox_offset Approximating the Offset with a Guaranteed Error Bound

Let \f$ P \f$ be a counterclockwise-oriented simple polygon all
vertices of which  \f$ p_0, \ldots, p_{n-1} \f$ have rational coordinates,
i.e., for each vertex \f$ p_i = (x_i, y_i)\f$ we have
\f$ x_i, y_i \in {\mathbb Q}\f$. Consider the Minkowski sum of \f$ P \f$
with a disc of radius \f$ r\f$, where \f$ r\f$ is also a rational number.
The boundary of this sum is comprised line segments and circular arcs, where:
<UL>
<LI>Each circular arc is supported by a circle of radius \f$ r\f$ centered
at a polygon vertex \f$ p_i \f$. The equation of this circle,
\f$ (x - x_i)^2 + (y - y_i)^2 = r^2\f$, has only rational coefficients.
<LI>Each line segment is supported by a line parallel to a polygon
edge \f$ p_i p_{i+1}\f$ at distance \f$ r\f$ from this edge. Let
\f$ A, B, C \in {\mathbb Q}\f$ denote the coefficients of the equation
\f$ p_i p_{i+1}\f$ by \f$ Ax + By + C = 0 \f$ of the supporting line of
\f$ p_i p_{i+1} \f$.

The locus of all points that lie at distance \f$r \f$ from the line
\f$ Ax + By + C = 0 \f$ is given by:
\f[ \frac{(Ax + By + C)^2}{A^2 + B^2} = r^2 \ .\f]
Thus, the linear offset edges are segments of an algebraic
curve of degree \f$ 2 \f$ (a conic curve) with rational coefficients.
This curve is actually a pair of the parallel lines
\f$ Ax + By + (C \pm r \cdot \sqrt{A/B+1}) = 0 \f$. The offset edge
is supported by the line \f$ Ax + By + C' = 0 \f$, where
\f$ C' = C + r \cdot \sqrt{A/B+1} \f$ is in general <I>not</I> a
rational number. Therefore, the line segments that compose the offset
boundaries cannot be represented as segments of lines with rational
coefficients.
In Section \ref mink_ssecexact_offset we use the line-pair representation
to construct the offset polygonin an exact manner using the traits class
for conic arcs.
</UL>

\cgalFigureBegin{mink_figapprox_offset,ms_approx_offset.png}
Approximating the offset edge \f$ o_1 o_2\f$ induced by the
polygon edge \f$ p_1 p_2\f$ by two line segments \f$ o'_1 q'\f$ and
\f$ q' o'_2\f$.
\cgalFigureEnd

The class-template `Gps_circle_segment_traits_2<Kernel>`, included in
the Boolean Set-Operations package, is used for representing generalized
polygons the edges of which are circular arcs or line segments, and for
applying Boolean set operations (e.g., intersection and union) on such
generalized polygons. When it is instantiated, the template parameter
'Kernel' must be substituted with a geometric kernel that employs exact
rational arithmetic. The curves that compose the polygon edges should
are then arcs of circles with rational coefficients or segments of lines
with rational coefficients. However, the line segments that result from
the (exact) offsetting operation may be irrational. As we still wish to
use the polygons defined by the `Gps_circle_segment_traits_2` class
template to compute Boolean set operations more efficiently, we apply a
simple approximation scheme such that each irrational line segment is
approximated by two rational segments.

Consider the example depicted in Figure \cgalFigureRef{mink_figapprox_offset},
where the exact offset edge \f$ o_1 o_2\f$ is obtained by shifting the
polygon edge \f$ p_1 p_2\f$ by a vector of length \f$ r\f$ that forms an
angle \f$ \phi\f$ with the \f$ x\f$-axis. We select two points
\f$ o'_1\f$ and \f$ o'_2\f$ with rational coordinates that lie on the two
circles of radius \f$ r \f$ centered at \f$ p_1\f$ and \f$ p_2\f$,
respectively. These points are selected such that
\f$ \phi'_1 < \phi < \phi'_2 \f$, where \f$ \phi'_j, j = 1,2 \f$ is the
angle that the vector \f$ \overrightarrow{p_j o_j} \f$ forms with the
$x$-axis. Then, we construct two tangents to the two circles at \f$ o'_1\f$
and \f$ o'_2\f$, respectively. The tangent lines have rational coefficients.
Finally, we compute the intersection point of the two tangents, denoted by
\f$ q'\f$. The two line segments \f$ o'_1 q'\f$ and \f$ q' o'_2\f$
approximate the original offset edge \f$ o_1 o_2\f$.

The \link approximated_offset_2() `approximated_offset_2(P, r, epsilon)`\endlink
function template accepts a polygon \f$ P\f$ that is either simple or
degenerate (consisting of two points only), an offset radius \f$ r\f$,
and (a floating-point number) \f$ \epsilon > 0 \f$. It constructs an
approximation of the offset of \f$ P\f$ by the radius \f$ r\f$ using the
procedure described above. Furthermore, it is guaranteed that the
approximation error, namely the distance of the point \f$ q'\f$ from
\f$ o_1 o_2\f$, is bounded by \f$ \epsilon \f$. Using this function, it is
possible to use the `Gps_circle_segment_traits_2<Kernel>` class template,
which considerably speeds up the (approximate) construction of the offset
polygon and the application of Boolean set operations on such polygons;
see Section
\ref arr_ssectr_circ_seg "A Traits Class for Circular Arcs and Line Segments"
for the exploitation of the efficient square root extension number type.
The function returns an object of the nested type
`Gps_circle_segment_traits_2::Polygon_with_holes_2` representing
the approximated offset polygon. Recall that if \f$ P\f$ is not convex, its
offset may not be simple and may contain holes, the boundaries of which are
also formed by line segments and circular arcs.

\cgalFigureBegin{mink_figex_offset,ms_exact_offset.png}
The offset computation performed by the example programs
\ref Minkowski_sum_2/approx_offset.cpp and \ref Minkowski_sum_2/exact_offset.cpp.
The input polygon is shaded and the boundary of its
offset is drawn in a thick black line.
\cgalFigureEnd

The example below demonstrates the construction of an approximated
offset of a non-convex polygon, as depicted in Figure
\cgalFigureRef{mink_figex_offset}. The program uses types defined in
the header file `bops_circular.h`, which defines the polygon types.

\cgalExample{Minkowski_sum_2/approx_offset.cpp}

\subsection mink_ssecexact_offset Computing the Exact Offset

As mentioned in the previous section, it is possible to represent
offset polygons in an exact manner if the edges of the polygons are
represented as arcs of conic curves with rational coefficients. The
\link offset_polygon_2() `offset_polygon_2(P, r, traits)`\endlink
function template computes the offset of a given polygon \f$ P\f$
by a rational radius \f$ r\f$ in an exact manner. The input
polygon $P$ must be either simple or degenerate consisting of two
vertices (representing a line segment). The `traits` argument must model
the concept `ArrangementTraits_2` and it should be capable of handling
conic arcs in an exact manner---using an instance of the
`Arr_conic_traits_2` class template with the number
types provided by the <span class="textsc">Core</span> library is the
preferred option; see \ref arr_ssectr_conic "A Traits Class for Conic Arcs"
for more details. The function template returns an object of the nested
type `Gps_traits_2::Polygons_with_holes_2`
(see \ref bso_ssecgeneral_polygon_concept "General Polygon Set Traits Adapter"
for more details on the traits-class adaptor `Gps_traits_2`), which
represents the exact offset polygon.

The following example demonstrates the construction of the offset of
the same polygon that serves as an input for the example program
\ref Minkowski_sum_2/approx_offset.cpp, presented in the previous
subsection (see also \cgalFigureRef{mink_figex_offset}).
Note that the resulting polygon is smaller than the one generated by the approximated-offset function
(recall that each irrational line segment in this case is approximated
by two rational line segments), but the offset computation is
considerably slower:

\cgalExample{Minkowski_sum_2/exact_offset.cpp}

\cgalAdvancedBegin
Both functions templates `approximated_offset_2()` and `offset_polygon_2()`
also have overloaded versions that accept a decomposition strategy
and use the polygon-decomposition approach to compute (or approximate)
the offset. These functions are typically considerably slower than their
counterparts that employ the convolution approach. However, similar to the
functions that compute the general Minkowski sum, they are able to compute
the offset of polygons with holes, given a decomposition strategy that
handles polygons with holes, such as the
'Polygon_vertical_decomposition_2<Kernel>' class template.
\cgalAdvancedEnd

\subsection mink_ssecinner_offset Computing Inner Offsets

An operation closely related to the (outer) offset computation, is
computing the <I>inner offset</I> of a polygon, or <I>insetting</I> it
by a given radius. The inset of a polygon \f$ P\f$ with radius
\f$ r\f$ is the set of points iside \f$ P\f$ the distance of which
from the polygon boundary, denoted \f$ \partial P\f$, is at least \f$ r\f$,
namely: \f$ \{ p \in P \;|\; {\rm dist}(p, \partial P) \geq r \}\f$.
Note that the resulting point set may be dicconnected when \f$ P\f$ is a
non-convex polygon that has some narrow components. In such a case the
resulting set is characterized by a (possibly empty) set of polygons the
edges of which are line segments and circular arcs of radius \f$ r\f$.

The inset can be computed using the convolution method traversing the
polygon in a <I>clockwise</I> order (as oppose to the
<I>counterclockwise</I> order applied in the case of ofsetting a polygon).
As with the (outer) offset functions, the Minkowski-sum package contains two
functions for insetting a simple polygon, namely,
`approximated_inset_2(P, r, eps, oi)` and `inset_polygon_2(P, r, traits, oi)`.

The \link approximated_inset_2() `approximated_inset_2(P, r, eps, oi)`\endlink
function template accepts a polygon \f$ P\f$, an inset radius \f$ r\f$,
(a floating-point number) \f$ \epsilon > 0 \f$, and an output
iterator `oi`, whose value-type must be an instance of the class template
`Gps_circle_segment_traits_2::Polygon_2`. . It constructs an approximation
of the inset of \f$ P\f$ by the radius \f$ r\f$, where the approximation
error is bounded by \f$ \epsilon\f$. The function returns the polygons that
approximate the inset polygon through the output iterator `oi`.

\cgalExample{Minkowski_sum_2/approx_inset.cpp}

Similarly, the function template
\link inset_polygon_2() `inset_polygon_2(P, r, traits, oi)` \endlink
computes the exact inset of \f$ P\f$ with radius \f$ r\f$, and returns
its output through the given output iterator `oi`. The `traits` parameter
must model the concept `ArrangementTraits_2` and it should be capable of
handling conic arcs in an exact manner, whereas the value-type of `oi`
must be an instance of `Gps_traits_2::Polygon_2`.

\cgalExample{Minkowski_sum_2/exact_inset.cpp}

Unlike the functions that compute the offsets, there are no overloaded
versions of the functions that compute the insets and use convex polygon
decomposition, as decomposition approach cannot be easily generalized for
inset computations.

The package also provides overloaded versions of the functions
\link approximated_offset_2() `approximated_offset_2(P, r, eps)`\endlink
 and
\link offset_polygon_2() `offset_polygon_2(P, r, traits)`\endlink
that accept a <I>polygon with holes</I>
<<<<<<< HEAD
\f$ P\f$ and compute its offset. This ofset is obtain by computing the
outer offset of the outer boundary of \f$ P\f$'s, and computing the inner
offsets of the holes of \f$ P\f$. The former polygon defines the output
boundary of \f$ P \oplus B_r\f$, and the latter define the holes within
the result.

\section Minkoski_sum_2Design Design and Implementation History
Eyal flato set the ground for the this package around the end of the previous
millennium with his research work about Minkowski sum construction using the
decomposition approach. However, it was only a few years later when Ron Wein
developed the first version of this package, which was introduced with
release 3.3. The first version of the package contained functionality for
computeing the Minkowski sum of two polygons, computing the offset of
a polygon by a disk, and approximating the offset of a polygon by a disk.
Release 3.4 contained an enhancement of the offset computation, which allowed
for polygon with holes as operands. Release 3.4 also featured new functionality
for computing the inner offset of a polygon and approximating the inner offset.
All this was also developed by Ron Wein. Release 3.7 contained an enhancement
of the offset approximation for degenerate polygons such as line segments. This
enhancement was developed by Efi Fogel, who also developed a new decomposition
strategy, which can handle polygons with holes, essentially enabling the
computation of Minkowski sum of two polygons with holes using the decomposition
approach. The later was introduced with release 4.6. Ron Wein, Efi Fogel,
Ophir Setter, Andreas Fabri, and Laurent Rineau helped maintaining the package
applying bug fixes and other improvements. In particular, Andreas Fabri and
Laurent Rineau helped tracing and solving several bugs in the approximated
offset computation. They have also suggested a few algorithmic improvements
that made their way into version 3.4, yielding a faster approximation scheme.

*/
=======
\f$ P\f$ and computed its offset. This ofset is obtain by taking the outer offset
of \f$ P\f$'s outer boundary, and computing the inner offsets of \f$ P\f$'s holes.
The former polygon defines the output boundary of \f$ P \oplus B_r\f$, and the latter
define the holes within the result.

\section mink_history Design and Implementation History

This package was originally created by Ron Wein for CGAL 3.3.
Andreas Fabri and Laurent Rineau helped tracing and solving several bugs in
the approximated offset function. They have also suggested a few algorithmic
improvements that made their way into version 3.4, yielding a faster approximation
scheme.

During the <I>Google Summer of Code</I> 2014, Sebastian Morr, mentored by
Michael Hemmer, implemented the reduced convolution approach, based on Alon
Baram's 2013 master's thesis.

*/ 
>>>>>>> fe291a5e
} /* namespace CGAL */
<|MERGE_RESOLUTION|>--- conflicted
+++ resolved
@@ -7,7 +7,7 @@
 \anchor chapterMinkowskisum2
 
 \cgalAutoToc
-\authors Ron Wein and Efi Fogel
+\authors Ron Wein, Alon Baram, Efi Fogel, Eyal Flato, Michael Hemmer, and Sebastian Morr
 
 \section mink_secintro Introduction
 
@@ -149,12 +149,17 @@
 avoid the costly intersection tests.
 </DL>
 
-<<<<<<< HEAD
 \subsection mink_ssecsum_conv Computing Minkowski Sum using Convolutions
 
 The function template \link minkowski_sum_2() `minkowski_sum_2(P, Q)`\endlink
 accepts two simple polygons \f$ P\f$ and \f$ Q\f$ and computes their
 Minkowski sum \f$ S = P \oplus Q\f$ using the convolution method.
+\link minkowski_sum_2() `minkowski_sum_2(P, Q)`\endlink defaults to calling the
+function \link minkowski_sum_reduced_convolution_2() `minkowski_sum_reduced_convolution_2(P, Q)`\endlink,
+which applies the reduced convolution aforementioned.
+Explicitly call the function \link minkowski_sum_full_convolution_2()
+`minkowski_sum_full_convolution_2(P, Q)`\endlink to apply
+the full convolution approach.
 The types of the operands are instances of the
 \link Polygon_2 `Polygon_2`\endlink class template. As the input polygons
 may not be convex, their Minkowski sum may not be simply connected and
@@ -170,28 +175,6 @@
 The Minkowski sum of a triangle and a square, as computed by the example
 program \ref Minkowski_sum_2/sum_triangle_square.cpp.
 \cgalFigureEnd
-=======
-\subsection mink_ssecsum_conv Computing Minkowski Sum using Convolutions 
-
-The function \link minkowski_sum_2() `minkowski_sum_2(P, Q)`\endlink accepts two simple polygons \f$ P\f$
-and \f$ Q\f$, represented using the `Polygon_2<Kernel,Container>`
-class-template and uses the reduced convolution method in order to compute and
-return their Minkowski sum \f$ S = P \oplus Q\f$. By default, \link minkowski_sum_2()
-`minkowski_sum_2(P, Q)`\endlink uses the reduced convolution approach, to explicitly
-use the full convolution, use \link minkowski_sum_full_convolution_2()
-`minkowski_sum_full_convolution_2(P, Q)`\endlink. To explicitly use the reduced
-convolution convolution, use \link minkowski_sum_reduced_convolution_2()
-`minkowski_sum_reduced_convolution_2(P, Q)`\endlink.
-
-As the input polygons may not be convex, their Minkowski sum may not be
-simply connected and contain polygonal holes; see for example
-\cgalFigureRef{mink_figonecyc}. \f$ S\f$ is therefore an instance of the
-`Polygon_with_holes_2<Kernel,Container>` class-template, defined in the
-Boolean Set-Operations package: The outer boundary of \f$ S\f$ is a polygon that
-can be accessed using `S.outer_boundary()`, and its polygonal holes 
-are given by the range `[S.holes_begin(), S.holes_end())` (where \f$ S\f$
-contains `S.number_of_holes()` holes in its interior).
->>>>>>> fe291a5e
 
 The example program below constructs the Minkowski sum of a triangle and
 a square, as depicted in \cgalFigureRef{mink_figsum_tri_sqr}. The result in
@@ -567,7 +550,6 @@
  and
 \link offset_polygon_2() `offset_polygon_2(P, r, traits)`\endlink
 that accept a <I>polygon with holes</I>
-<<<<<<< HEAD
 \f$ P\f$ and compute its offset. This ofset is obtain by computing the
 outer offset of the outer boundary of \f$ P\f$'s, and computing the inner
 offsets of the holes of \f$ P\f$. The former polygon defines the output
@@ -596,26 +578,9 @@
 Laurent Rineau helped tracing and solving several bugs in the approximated
 offset computation. They have also suggested a few algorithmic improvements
 that made their way into version 3.4, yielding a faster approximation scheme.
-
-*/
-=======
-\f$ P\f$ and computed its offset. This ofset is obtain by taking the outer offset
-of \f$ P\f$'s outer boundary, and computing the inner offsets of \f$ P\f$'s holes.
-The former polygon defines the output boundary of \f$ P \oplus B_r\f$, and the latter
-define the holes within the result.
-
-\section mink_history Design and Implementation History
-
-This package was originally created by Ron Wein for CGAL 3.3.
-Andreas Fabri and Laurent Rineau helped tracing and solving several bugs in
-the approximated offset function. They have also suggested a few algorithmic
-improvements that made their way into version 3.4, yielding a faster approximation
-scheme.
-
 During the <I>Google Summer of Code</I> 2014, Sebastian Morr, mentored by
 Michael Hemmer, implemented the reduced convolution approach, based on Alon
-Baram's 2013 master's thesis.
-
-*/ 
->>>>>>> fe291a5e
+Baram's~2013 master's thesis.
+
+*/
 } /* namespace CGAL */

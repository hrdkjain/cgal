--- conflicted
+++ resolved
@@ -6,11 +6,8 @@
 
 cmake_minimum_required(VERSION 2.8.10)
 
-<<<<<<< HEAD
-=======
 set(CMAKE_CXX_STANDARD 14)
 
->>>>>>> b330f053
 find_package(CGAL QUIET COMPONENTS Core )
 
 if ( CGAL_FOUND )

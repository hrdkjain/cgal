--- conflicted
+++ resolved
@@ -46,7 +46,6 @@
 #include <tbb/scalable_allocator.h>  
 #endif // CGAL_LINKED_WITH_TBB
 
-<<<<<<< HEAD
 // Class for visualizing selection 
 // provides mouse selection functionality
 using namespace CGAL::Three;
@@ -209,10 +208,7 @@
       }
     return false;
   }
-
-=======
->>>>>>> b02d174e
-
+};
 ///////////////////////////////////////////////////////////////////////////////////////////////////
 
 

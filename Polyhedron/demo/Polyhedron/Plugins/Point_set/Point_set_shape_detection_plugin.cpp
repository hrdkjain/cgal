--- conflicted
+++ resolved
@@ -400,43 +400,28 @@
           ss << "(" << ref << ")_";
           
           if (dialog.generate_alpha ())
-            {
-              // If plane, build alpha shape
-              Scene_surface_mesh_item* sm_item = NULL;
-              sm_item = new Scene_surface_mesh_item;
+          {
+            // If plane, build alpha shape
+            Scene_surface_mesh_item* sm_item = NULL;
+            sm_item = new Scene_surface_mesh_item;
+            
+            
+            build_alpha_shape (*(point_item->point_set()), pshape,
+                               sm_item, dialog.cluster_epsilon());
+            
+            if(sm_item){
+              sm_item->setColor(point_item->color ());
+              sm_item->setName(QString("%1%2_alpha_shape").arg(QString::fromStdString(ss.str()))
+                               .arg (QString::number (shape->indices_of_assigned_points().size())));
+              sm_item->setRenderingMode (Flat);
               
-
-              build_alpha_shape (*(point_item->point_set()), pshape,
-<<<<<<< HEAD
-                                  sm_item, dialog.cluster_epsilon());
-=======
-                                 poly_item, sm_item, dialog.cluster_epsilon());
-          
-              if(poly_item){
-                poly_item->setColor(point_item->color ());
-                poly_item->setName(QString("%1%2_alpha_shape").arg(QString::fromStdString(ss.str()))
-                                   .arg (QString::number (shape->indices_of_assigned_points().size())));
-                poly_item->setRenderingMode (Flat);
-                poly_item->invalidateOpenGLBuffers();
-                scene->addItem(poly_item);
-                if(scene->item_id(groups[0]) == -1)
-                  scene->addItem(groups[0]);
-                scene->changeGroup(poly_item, groups[0]);
-              }
->>>>>>> 636fa74f
-              if(sm_item){
-                sm_item->setColor(point_item->color ());
-                sm_item->setName(QString("%1%2_alpha_shape").arg(QString::fromStdString(ss.str()))
-                                   .arg (QString::number (shape->indices_of_assigned_points().size())));
-                sm_item->setRenderingMode (Flat);
-                
-                scene->addItem(sm_item);
-                if(scene->item_id(groups[0]) == -1)
-                  scene->addItem(groups[0]);
-                scene->changeGroup(sm_item, groups[0]);
-              }
+              scene->addItem(sm_item);
+              if(scene->item_id(groups[0]) == -1)
+                scene->addItem(groups[0]);
+              scene->changeGroup(sm_item, groups[0]);
             }
-        }
+          }
+      }
       else if (dynamic_cast<CGAL::Shape_detection_3::Cone<Traits> *>(shape.get()))
         ss << item->name().toStdString() << "_cone_";
       else if (dynamic_cast<CGAL::Shape_detection_3::Torus<Traits> *>(shape.get()))

--- conflicted
+++ resolved
@@ -40,12 +40,8 @@
                              const double approx,
                              const double tet_sizing,
                              const double tet_shape,
-<<<<<<< HEAD
-                             const bool protect_features,
+                             bool protect_features,
                              const int manifold,
-=======
-                             bool protect_features,
->>>>>>> 778d1acb
                              CGAL::Three::Scene_interface* scene)
 {
   if(!pMesh) return 0;
@@ -177,11 +173,8 @@
                              const double facet_approx,
                              const double tet_sizing,
                              const double tet_shape,
-<<<<<<< HEAD
+                             const bool protect_features,
                              const int manifold,
-=======
-                             const bool protect_features,
->>>>>>> 778d1acb
                              CGAL::Three::Scene_interface* scene)
 {
   if (NULL == pImage) { return NULL; }
@@ -211,8 +204,8 @@
                                 Image_mesh_domain,
                                 Mesh_criteria::Facet_criteria::Visitor>
     Extra_criterion;*/
-  
-  
+
+
   // facet_criteria.add(new Extra_criterion(*p_domain));
 
   Mesh_criteria criteria(edge_criteria, facet_criteria, cell_criteria);

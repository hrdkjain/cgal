#include "Scene_polyhedron_item.h"
#include <CGAL/Three/Viewer_interface.h>
#include <CGAL/AABB_intersections.h>
#include "Kernel_type.h"
#include <CGAL/IO/Polyhedron_iostream.h>
#include <CGAL/IO/File_writer_wavefront.h>
#include <CGAL/IO/generic_copy_OFF.h>

#include <CGAL/AABB_tree.h>
#include <CGAL/AABB_traits.h>
#include <CGAL/Triangulation_vertex_base_with_info_2.h>
#include <CGAL/Triangulation_face_base_with_info_2.h>
#include <CGAL/Constrained_Delaunay_triangulation_2.h>
#include <CGAL/Constrained_triangulation_plus_2.h>
#include <CGAL/Triangulation_2_projection_traits_3.h>
#include <CGAL/Polygon_mesh_processing/compute_normal.h>
#include <CGAL/boost/graph/graph_traits_Polyhedron_3.h>
#include <CGAL/Polygon_mesh_processing/connected_components.h>
#include <CGAL/Polygon_mesh_processing/measure.h>
#include <CGAL/Polygon_mesh_processing/self_intersections.h>
#include <CGAL/Polygon_mesh_processing/repair.h>
#include <CGAL/Polygon_mesh_processing/polygon_soup_to_polygon_mesh.h>
#include <CGAL/Polygon_mesh_processing/orient_polygon_soup.h>
#include <CGAL/property_map.h>
#include <CGAL/statistics_helpers.h>

#include <list>
#include <queue>
#include <iostream>
#include <limits>

#include <QVariant>
#include <QDebug>
#include <QDialog>

#include <boost/foreach.hpp>
#include <boost/container/flat_map.hpp>

namespace PMP = CGAL::Polygon_mesh_processing;
//Used to triangulate the AABB_Tree
class Primitive
{
public:
  // types
  typedef Polyhedron::Facet_iterator Id; // Id type
  typedef Kernel::Point_3 Point; // point type
  typedef Kernel::Triangle_3 Datum; // datum type

private:
  // member data
  Id m_it; // iterator
  Datum m_datum; // 3D triangle

  // constructor
public:
  Primitive() {}
  Primitive(Datum triangle, Id it)
    : m_it(it), m_datum(triangle)
  {
  }
public:
  Id& id() { return m_it; }
  const Id& id() const { return m_it; }
  Datum& datum() { return m_datum; }
  const Datum& datum() const { return m_datum; }

  /// Returns a point on the primitive
  Point reference_point() const { return m_datum.vertex(0); }
};

typedef CGAL::AABB_traits<Kernel, Primitive> AABB_traits;
typedef CGAL::AABB_tree<AABB_traits> Input_facets_AABB_tree;

struct Scene_polyhedron_item_priv{
  typedef std::vector<QColor> Color_vector;
  Scene_polyhedron_item_priv(Scene_polyhedron_item* item)
    : item(item), poly(new Polyhedron)
  {
    init_default_values();
  }
  Scene_polyhedron_item_priv(const Polyhedron& poly_, Scene_polyhedron_item* item)
    : item(item), poly(new Polyhedron(poly_))
  {
    init_default_values();
  }

  Scene_polyhedron_item_priv(Polyhedron* const poly_, Scene_polyhedron_item* item)
    : item(item), poly(poly_)
  {
    init_default_values();
  }

  void init_default_values() {
    show_only_feature_edges_m = false;
    show_feature_edges_m = false;
    facet_picking_m = false;
    erase_next_picked_facet_m = false;
    plugin_has_set_color_vector_m = false;
    nb_facets = 0;
    nb_lines = 0;
    nb_f_lines = 0;
    is_multicolor = false;
    invalidate_stats();
  }


  void compute_normals_and_vertices(const bool colors_only = false) const;
  template<typename FaceNormalPmap, typename VertexNormalPmap>
  void triangulate_facet(Scene_polyhedron_item::Facet_iterator,
                         const FaceNormalPmap&, const VertexNormalPmap&,
                         const bool colors_only) const;
  void init();
  void invalidate_stats();
  void destroy()
  {
    delete poly;
  }
  Color_vector colors_;
  bool show_only_feature_edges_m;
  bool show_feature_edges_m;
  bool facet_picking_m;
  bool erase_next_picked_facet_m;
  //the following variable is used to indicate if the color vector must not be automatically updated.
  bool plugin_has_set_color_vector_m;
  bool is_multicolor;

  Scene_polyhedron_item* item;
  Polyhedron *poly;
  double volume, area;
  QVector<QColor> colors;
  mutable std::vector<float> positions_lines;
  mutable std::vector<float> positions_feature_lines;
  mutable std::vector<float> positions_facets;
  mutable std::vector<float> normals_flat;
  mutable std::vector<float> normals_gouraud;
  mutable std::vector<float> color_lines;
  mutable std::vector<float> color_facets;
  mutable std::size_t nb_facets;
  mutable std::size_t nb_lines;
  mutable std::size_t nb_f_lines;
  mutable QOpenGLShaderProgram *program;
  unsigned int number_of_null_length_edges;
  unsigned int number_of_degenerated_faces;
  bool self_intersect;
  int m_min_patch_id; // the min value of the patch ids initialized in init()
  void initialize_buffers(CGAL::Three::Viewer_interface *viewer = 0) const;
  enum VAOs {
    Facets=0,
    Edges,
    Feature_edges,
    Gouraud_Facets,
    NbOfVaos
  };
  enum VBOs {
    Facets_vertices = 0,
    Facets_normals_flat,
    Facets_color,
    Edges_vertices,
    Feature_edges_vertices,
    Edges_color,
    Facets_normals_gouraud,
    NbOfVbos
  };
  // Initialization
};


const char* aabb_property_name = "Scene_polyhedron_item aabb tree";

typedef Polyhedron::Traits Traits;
typedef Polyhedron::Facet Facet;
typedef CGAL::Triangulation_2_projection_traits_3<Traits>   P_traits;
typedef Polyhedron::Halfedge_handle Halfedge_handle;
struct Face_info {
    Polyhedron::Halfedge_handle e[3];
    bool is_external;
};
typedef CGAL::Triangulation_vertex_base_with_info_2<Halfedge_handle,
P_traits>        Vb;
typedef CGAL::Triangulation_face_base_with_info_2<Face_info,
P_traits>          Fb1;
typedef CGAL::Constrained_triangulation_face_base_2<P_traits, Fb1>   Fb;
typedef CGAL::Triangulation_data_structure_2<Vb,Fb>                  TDS;
typedef CGAL::Exact_predicates_tag                                    Itag;
typedef CGAL::Constrained_Delaunay_triangulation_2<P_traits,
TDS,
Itag>             CDTbase;
typedef CGAL::Constrained_triangulation_plus_2<CDTbase>              CDT;

//Make sure all the facets are triangles
typedef Polyhedron::Traits	    Kernel;
typedef Kernel::Point_3	    Point;
typedef Kernel::Vector_3	    Vector;
typedef Polyhedron::Halfedge_around_facet_circulator HF_circulator;
typedef boost::graph_traits<Polyhedron>::face_descriptor   face_descriptor;
QList<Kernel::Triangle_3> triangulate_primitive(Polyhedron::Facet_iterator fit,
                                                Traits::Vector_3 normal)
{
  //The output list
  QList<Kernel::Triangle_3> res;
  //check if normal contains NaN values
  if (normal.x() != normal.x() || normal.y() != normal.y() || normal.z() != normal.z())
  {
    qDebug()<<"Warning in triangulation of the selection item: normal contains NaN values and is not valid.";
    return QList<Kernel::Triangle_3>();
  }
  P_traits cdt_traits(normal);
  CDT cdt(cdt_traits);

  Facet::Halfedge_around_facet_circulator
      he_circ = fit->facet_begin(),
      he_circ_end(he_circ);

  // Iterates on the vector of facet handles
  typedef boost::graph_traits<Polyhedron>::vertex_descriptor vertex_descriptor;
  boost::container::flat_map<CDT::Vertex_handle, vertex_descriptor> v2v;
  CDT::Vertex_handle previous, first;
  do {
    CDT::Vertex_handle vh = cdt.insert(he_circ->vertex()->point());
    v2v.insert(std::make_pair(vh, he_circ->vertex()));
    if(first == 0) {
      first = vh;
    }
    vh->info() = he_circ;
    if(previous != 0 && previous != vh) {
      cdt.insert_constraint(previous, vh);
    }
    previous = vh;
  } while( ++he_circ != he_circ_end );
  cdt.insert_constraint(previous, first);
  // sets mark is_external
  for(CDT::All_faces_iterator
      fit2 = cdt.all_faces_begin(),
      end = cdt.all_faces_end();
      fit2 != end; ++fit2)
  {
    fit2->info().is_external = false;
  }
  //check if the facet is external or internal
  std::queue<CDT::Face_handle> face_queue;
  face_queue.push(cdt.infinite_vertex()->face());
  while(! face_queue.empty() ) {
    CDT::Face_handle fh = face_queue.front();
    face_queue.pop();
    if(fh->info().is_external) continue;
    fh->info().is_external = true;
    for(int i = 0; i <3; ++i) {
      if(!cdt.is_constrained(std::make_pair(fh, i)))
      {
        face_queue.push(fh->neighbor(i));
      }
    }
  }
  //iterates on the internal faces to add the vertices to the positions
  //and the normals to the appropriate vectors
  for(CDT::Finite_faces_iterator
      ffit = cdt.finite_faces_begin(),
      end = cdt.finite_faces_end();
      ffit != end; ++ffit)
  {
    if(ffit->info().is_external)
      continue;


    res << Kernel::Triangle_3(ffit->vertex(0)->point(),
    ffit->vertex(1)->point(),
    ffit->vertex(2)->point());

  }
  return res;
}



void* Scene_polyhedron_item::get_aabb_tree()
{
  QVariant aabb_tree_property = this->property(aabb_property_name);
  if(aabb_tree_property.isValid()) {
    void* ptr = aabb_tree_property.value<void*>();
    return static_cast<Input_facets_AABB_tree*>(ptr);
  }
  else {
    Polyhedron* poly = this->polyhedron();
    if(poly) {

      Input_facets_AABB_tree* tree =
          new Input_facets_AABB_tree();
      typedef Polyhedron::Traits	    Kernel;
      int index =0;
      Q_FOREACH( Polyhedron::Facet_iterator f, faces(*poly))
      {
        if(!f->is_triangle())
        {
          Traits::Vector_3 normal = f->plane().orthogonal_vector(); //initialized in compute_normals_and_vertices
          index +=3;
          Q_FOREACH(Kernel::Triangle_3 triangle, triangulate_primitive(f,normal))
          {
            Primitive primitive(triangle, f);
            tree->insert(primitive);
          }
        }
        else
        {
          Kernel::Triangle_3 triangle(
                f->halfedge()->vertex()->point(),
                f->halfedge()->next()->vertex()->point(),
                f->halfedge()->next()->next()->vertex()->point()
                );
          Primitive primitive(triangle, f);
          tree->insert(primitive);
        }
      }
      this->setProperty(aabb_property_name,
                        QVariant::fromValue<void*>(tree));
      return tree;
    }
    else return 0;
  }
}

void delete_aabb_tree(Scene_polyhedron_item* item)
{
    QVariant aabb_tree_property = item->property(aabb_property_name);
    if(aabb_tree_property.isValid()) {
        void* ptr = aabb_tree_property.value<void*>();
        Input_facets_AABB_tree* tree = static_cast<Input_facets_AABB_tree*>(ptr);
        if(tree) {
            delete tree;
            tree = 0;
        }
        item->setProperty(aabb_property_name, QVariant());
    }
}

template<typename TypeWithXYZ, typename ContainerWithPushBack>
void push_back_xyz(const TypeWithXYZ& t,
                   ContainerWithPushBack& vector)
{
  vector.push_back(t.x());
  vector.push_back(t.y());
  vector.push_back(t.z());
}


//Make sure all the facets are triangles
template<typename VertexNormalPmap>
void
<<<<<<< HEAD
Scene_polyhedron_item::triangulate_facet(Facet_iterator fit,
                                         const Traits::Vector_3& normal,
=======
Scene_polyhedron_item_priv::triangulate_facet(Polyhedron::Facet_iterator fit,
                                         const FaceNormalPmap& fnmap,
>>>>>>> d7fd2f6d
                                         const VertexNormalPmap& vnmap,
                                         const bool colors_only) const
{
    //check if normal contains NaN values
    if (normal.x() != normal.x() || normal.y() != normal.y() || normal.z() != normal.z())
    {
        qDebug()<<"Warning : normal is not valid. Facet not displayed";
        return;
    }
    P_traits cdt_traits(normal);
    CDT cdt(cdt_traits);

    Facet::Halfedge_around_facet_circulator
            he_circ = fit->facet_begin(),
            he_circ_end(he_circ);

    // Iterates on the vector of facet handles
    typedef boost::graph_traits<Polyhedron>::vertex_descriptor vertex_descriptor;
    boost::container::flat_map<CDT::Vertex_handle, vertex_descriptor> v2v;
    CDT::Vertex_handle previous, first;
    do {
        CDT::Vertex_handle vh = cdt.insert(he_circ->vertex()->point());
        v2v.insert(std::make_pair(vh, he_circ->vertex()));
        if(first == 0) {
            first = vh;
        }
        vh->info() = he_circ;
        if(previous != 0 && previous != vh) {
            cdt.insert_constraint(previous, vh);
        }
        previous = vh;
    } while( ++he_circ != he_circ_end );
    cdt.insert_constraint(previous, first);
    // sets mark is_external
    for(CDT::All_faces_iterator
        fit2 = cdt.all_faces_begin(),
        end = cdt.all_faces_end();
        fit2 != end; ++fit2)
    {
        fit2->info().is_external = false;
    }
    //check if the facet is external or internal
    std::queue<CDT::Face_handle> face_queue;
    face_queue.push(cdt.infinite_vertex()->face());
    while(! face_queue.empty() ) {
        CDT::Face_handle fh = face_queue.front();
        face_queue.pop();
        if(fh->info().is_external) continue;
        fh->info().is_external = true;
        for(int i = 0; i <3; ++i) {
            if(!cdt.is_constrained(std::make_pair(fh, i)))
            {
                face_queue.push(fh->neighbor(i));
            }
        }
    }
    //iterates on the internal faces to add the vertices to the positions
    //and the normals to the appropriate vectors
    const int this_patch_id = fit->patch_id();
    for(CDT::Finite_faces_iterator
        ffit = cdt.finite_faces_begin(),
        end = cdt.finite_faces_end();
        ffit != end; ++ffit)
    {
        if(ffit->info().is_external)
            continue;

        if (item->isItemMulticolor())
        {
          for (int i = 0; i<3; ++i)
          {
            color_facets.push_back(colors_[this_patch_id-m_min_patch_id].redF());
            color_facets.push_back(colors_[this_patch_id-m_min_patch_id].greenF());
            color_facets.push_back(colors_[this_patch_id-m_min_patch_id].blueF());

            color_facets.push_back(colors_[this_patch_id-m_min_patch_id].redF());
            color_facets.push_back(colors_[this_patch_id-m_min_patch_id].greenF());
            color_facets.push_back(colors_[this_patch_id-m_min_patch_id].blueF());
          }
        }
        if (colors_only)
          continue;

        push_back_xyz(ffit->vertex(0)->point(), positions_facets);
        positions_facets.push_back(1.0);

        push_back_xyz(ffit->vertex(1)->point(), positions_facets);
        positions_facets.push_back(1.0);

        push_back_xyz(ffit->vertex(2)->point(), positions_facets);
        positions_facets.push_back(1.0);

        push_back_xyz(normal, normals_flat);
        push_back_xyz(normal, normals_flat);
        push_back_xyz(normal, normals_flat);

        Traits::Vector_3 ng = get(vnmap, v2v[ffit->vertex(0)]);
        push_back_xyz(ng, normals_gouraud);

        ng = get(vnmap, v2v[ffit->vertex(1)]);
        push_back_xyz(ng, normals_gouraud);

        ng = get(vnmap, v2v[ffit->vertex(2)]);
        push_back_xyz(ng, normals_gouraud);
    }
}


#include <QObject>
#include <QMenu>
#include <QAction>


void
Scene_polyhedron_item_priv::initialize_buffers(CGAL::Three::Viewer_interface* viewer) const
{
    //vao containing the data for the facets
    {
        program = item->getShaderProgram(Scene_polyhedron_item::PROGRAM_WITH_LIGHT, viewer);
        program->bind();
        //flat
        item->vaos[Facets]->bind();
        item->buffers[Facets_vertices].bind();
        item->buffers[Facets_vertices].allocate(positions_facets.data(),
                            static_cast<int>(positions_facets.size()*sizeof(float)));
        program->enableAttributeArray("vertex");
        program->setAttributeBuffer("vertex",GL_FLOAT,0,4);
        item->buffers[Facets_vertices].release();



        item->buffers[Facets_normals_flat].bind();
        item->buffers[Facets_normals_flat].allocate(normals_flat.data(),
                            static_cast<int>(normals_flat.size()*sizeof(float)));
        program->enableAttributeArray("normals");
        program->setAttributeBuffer("normals",GL_FLOAT,0,3);
        item->buffers[Facets_normals_flat].release();

        if(is_multicolor)
        {
            item->buffers[Facets_color].bind();
            item->buffers[Facets_color].allocate(color_facets.data(),
                                static_cast<int>(color_facets.size()*sizeof(float)));
            program->enableAttributeArray("colors");
            program->setAttributeBuffer("colors",GL_FLOAT,0,3);
            item->buffers[Facets_color].release();
        }
        else
        {
          program->disableAttributeArray("colors");
        }
        item->vaos[Facets]->release();
        //gouraud
        item->vaos[Gouraud_Facets]->bind();
        item->buffers[Facets_vertices].bind();
        program->enableAttributeArray("vertex");
        program->setAttributeBuffer("vertex",GL_FLOAT,0,4);
        item->buffers[Facets_vertices].release();

        item->buffers[Facets_normals_gouraud].bind();
        item->buffers[Facets_normals_gouraud].allocate(normals_gouraud.data(),
                            static_cast<int>(normals_gouraud.size()*sizeof(float)));
        program->enableAttributeArray("normals");
        program->setAttributeBuffer("normals",GL_FLOAT,0,3);
        item->buffers[Facets_normals_gouraud].release();
        if(is_multicolor)
        {
            item->buffers[Facets_color].bind();
            program->enableAttributeArray("colors");
            program->setAttributeBuffer("colors",GL_FLOAT,0,3);
            item->buffers[Facets_color].release();
        }
        else
        {
            program->disableAttributeArray("colors");
        }
        item->vaos[Gouraud_Facets]->release();

        program->release();

    }
    //vao containing the data for the lines
    {
        program = item->getShaderProgram(Scene_polyhedron_item::PROGRAM_WITHOUT_LIGHT, viewer);
        program->bind();
        item->vaos[Edges]->bind();

        item->buffers[Edges_vertices].bind();
        item->buffers[Edges_vertices].allocate(positions_lines.data(),
                            static_cast<int>(positions_lines.size()*sizeof(float)));
        program->enableAttributeArray("vertex");
        program->setAttributeBuffer("vertex",GL_FLOAT,0,4);
        item->buffers[Edges_vertices].release();

        item->buffers[Edges_color].bind();
        item->buffers[Edges_color].allocate(color_lines.data(),
                            static_cast<int>(color_lines.size()*sizeof(float)));
       if(is_multicolor)
       {
           program->enableAttributeArray("colors");
           program->setAttributeBuffer("colors",GL_FLOAT,0,3);
           item->buffers[Edges_color].release();
       }
       else
       {
           program->disableAttributeArray("colors");
       }
        program->release();

        item->vaos[Edges]->release();

    }
  //vao containing the data for the feature_edges
  {
      program = item->getShaderProgram(Scene_polyhedron_item::PROGRAM_NO_SELECTION, viewer);
      program->bind();
      item->vaos[Feature_edges]->bind();

      item->buffers[Feature_edges_vertices].bind();
      item->buffers[Feature_edges_vertices].allocate(positions_feature_lines.data(),
                          static_cast<int>(positions_feature_lines.size()*sizeof(float)));
      program->enableAttributeArray("vertex");
      program->setAttributeBuffer("vertex",GL_FLOAT,0,4);
      item->buffers[Feature_edges_vertices].release();
      program->disableAttributeArray("colors");
      program->release();

      item->vaos[Feature_edges]->release();

  }
    nb_f_lines = positions_feature_lines.size();
    positions_feature_lines.resize(0);
    std::vector<float>(positions_feature_lines).swap(positions_feature_lines);
    nb_lines = positions_lines.size();
    positions_lines.resize(0);
    std::vector<float>(positions_lines).swap(positions_lines);
    nb_facets = positions_facets.size();
    positions_facets.resize(0);
    std::vector<float>(positions_facets).swap(positions_facets);


    color_lines.resize(0);
    std::vector<float>(color_lines).swap(color_lines);
    color_facets.resize(0);
    std::vector<float>(color_facets).swap(color_facets);
    normals_flat.resize(0);
    std::vector<float>(normals_flat).swap(normals_flat);
    normals_gouraud.resize(0);
    std::vector<float>(normals_gouraud).swap(normals_gouraud);
    item->are_buffers_filled = true;
}

void
Scene_polyhedron_item_priv::compute_normals_and_vertices(const bool colors_only) const
{
    positions_facets.resize(0);
    positions_lines.resize(0);
    positions_feature_lines.resize(0);
    normals_flat.resize(0);
    normals_gouraud.resize(0);
    color_lines.resize(0);
    color_facets.resize(0);

    //Facets
    typedef Polyhedron::Traits	    Kernel;
    typedef Kernel::Point_3	    Point;
    typedef Kernel::Vector_3	    Vector;
    typedef Polyhedron::Facet_iterator Facet_iterator;
    typedef Polyhedron::Halfedge_around_facet_circulator HF_circulator;
    typedef boost::graph_traits<Polyhedron>::face_descriptor   face_descriptor;
    typedef boost::graph_traits<Polyhedron>::vertex_descriptor vertex_descriptor;

    boost::container::flat_map<face_descriptor, Vector> face_normals_map;
    boost::associative_property_map< boost::container::flat_map<face_descriptor, Vector> >
      nf_pmap(face_normals_map);
    boost::container::flat_map<vertex_descriptor, Vector> vertex_normals_map;
    boost::associative_property_map< boost::container::flat_map<vertex_descriptor, Vector> >
      nv_pmap(vertex_normals_map);

    PMP::compute_normals(*poly, nv_pmap, nf_pmap);

    Facet_iterator f = poly->facets_begin();
    for(f = poly->facets_begin();
        f != poly->facets_end();
        f++)
    {
      if (f == boost::graph_traits<Polyhedron>::null_face())
        continue;
      Vector nf = get(nf_pmap, f);
      f->plane() = Kernel::Plane_3(f->halfedge()->vertex()->point(), nf);
      if(is_triangle(f->halfedge(),*poly))
      {
          const int this_patch_id = f->patch_id();
          HF_circulator he = f->facet_begin();
          HF_circulator end = he;
          CGAL_For_all(he,end)
          {
            if (item->isItemMulticolor())
            {
              color_facets.push_back(colors_[this_patch_id-m_min_patch_id].redF());
              color_facets.push_back(colors_[this_patch_id-m_min_patch_id].greenF());
              color_facets.push_back(colors_[this_patch_id-m_min_patch_id].blueF());
            }
            if (colors_only)
              continue;

            // If Flat shading:1 normal per polygon added once per vertex
            push_back_xyz(nf, normals_flat);

            //// If Gouraud shading: 1 normal per vertex
            Vector nv = get(nv_pmap, he->vertex());
            push_back_xyz(nv, normals_gouraud);

            //position
            const Point& p = he->vertex()->point();
            push_back_xyz(p, positions_facets);
            positions_facets.push_back(1.0);
         }
      }
      else if (is_quad(f->halfedge(), *poly))
      {
        if (!item->isItemMulticolor())
        {
          const int this_patch_id = f->patch_id();
          for (unsigned int i = 0; i < 6; ++i)
          { //6 "halfedges" for the quad, because it is 2 triangles
            color_facets.push_back(colors_[this_patch_id-m_min_patch_id].redF());
            color_facets.push_back(colors_[this_patch_id-m_min_patch_id].greenF());
            color_facets.push_back(colors_[this_patch_id-m_min_patch_id].blueF());
          }
        }
        if (colors_only)
          continue;

        //1st half-quad
        Point p0 = f->halfedge()->vertex()->point();
        Point p1 = f->halfedge()->next()->vertex()->point();
        Point p2 = f->halfedge()->next()->next()->vertex()->point();

        push_back_xyz(p0, positions_facets);
        positions_facets.push_back(1.0);

        push_back_xyz(p1, positions_facets);
        positions_facets.push_back(1.0);

        push_back_xyz(p2, positions_facets);
        positions_facets.push_back(1.0);

        push_back_xyz(nf, normals_flat);
        push_back_xyz(nf, normals_flat);
        push_back_xyz(nf, normals_flat);

        Vector nv = get(nv_pmap, f->halfedge()->vertex());
        push_back_xyz(nv, normals_gouraud);

        nv = get(nv_pmap, f->halfedge()->next()->vertex());
        push_back_xyz(nv, normals_gouraud);

        nv = get(nv_pmap, f->halfedge()->next()->next()->vertex());
        push_back_xyz(nv, normals_gouraud);

        //2nd half-quad
        p0 = f->halfedge()->next()->next()->vertex()->point();
        p1 = f->halfedge()->prev()->vertex()->point();
        p2 = f->halfedge()->vertex()->point();

        push_back_xyz(p0, positions_facets);
        positions_facets.push_back(1.0);

        push_back_xyz(p1, positions_facets);
        positions_facets.push_back(1.0);

        push_back_xyz(p2, positions_facets);
        positions_facets.push_back(1.0);

        push_back_xyz(nf, normals_flat);
        push_back_xyz(nf, normals_flat);
        push_back_xyz(nf, normals_flat);

        nv = get(nv_pmap, f->halfedge()->next()->next()->vertex());
        push_back_xyz(nv, normals_gouraud);

        nv = get(nv_pmap, f->halfedge()->prev()->vertex());
        push_back_xyz(nv, normals_gouraud);

        nv = get(nv_pmap, f->halfedge()->vertex());
        push_back_xyz(nv, normals_gouraud);
      }
      else
      {
        triangulate_facet(f, nf, nv_pmap, colors_only);
      }

    }
    //Lines
    typedef Kernel::Point_3		Point;
    typedef Polyhedron::Edge_iterator	Edge_iterator;
    Edge_iterator he;
    for(he = poly->edges_begin();
        he != poly->edges_end();
        he++)
    {
        const Point& a = he->vertex()->point();
        const Point& b = he->opposite()->vertex()->point();
        if ( he->is_feature_edge())
        {
          if (colors_only)
            continue;

          push_back_xyz(a, positions_feature_lines);
          positions_feature_lines.push_back(1.0);

          push_back_xyz(b, positions_feature_lines);
          positions_feature_lines.push_back(1.0);
        }
        else
        {
          if (!item->isItemMulticolor())
          {
            color_lines.push_back(item->color().lighter(50).redF());
            color_lines.push_back(item->color().lighter(50).greenF());
            color_lines.push_back(item->color().lighter(50).blueF());

            color_lines.push_back(item->color().lighter(50).redF());
            color_lines.push_back(item->color().lighter(50).greenF());
            color_lines.push_back(item->color().lighter(50).blueF());
          }
          if (colors_only)
            continue;

          push_back_xyz(a, positions_lines);
          positions_lines.push_back(1.0);

          push_back_xyz(b, positions_lines);
          positions_lines.push_back(1.0);
        }
    }
}

Scene_polyhedron_item::Scene_polyhedron_item()
    : Scene_item(Scene_polyhedron_item_priv::NbOfVbos,Scene_polyhedron_item_priv::NbOfVaos),
      d(new Scene_polyhedron_item_priv(this))
{
    cur_shading=FlatPlusEdges;
    is_selected = true;
<<<<<<< HEAD
    nb_facets = 0;
    nb_lines = 0;
    nb_f_lines = 0;
    invalidate_stats();
    init();
=======
>>>>>>> d7fd2f6d
}

Scene_polyhedron_item::Scene_polyhedron_item(Polyhedron* const p)
    : Scene_item(Scene_polyhedron_item_priv::NbOfVbos,Scene_polyhedron_item_priv::NbOfVaos),
      d(new Scene_polyhedron_item_priv(p,this))
{
    cur_shading=FlatPlusEdges;
    is_selected = true;
}

Scene_polyhedron_item::Scene_polyhedron_item(const Polyhedron& p)
    : Scene_item(Scene_polyhedron_item_priv::NbOfVbos,Scene_polyhedron_item_priv::NbOfVaos),
      d(new Scene_polyhedron_item_priv(p,this))
{
    //setItemIsMulticolor(true);
    cur_shading=FlatPlusEdges;
    is_selected=true;
}

Scene_polyhedron_item::~Scene_polyhedron_item()
{
    delete_aabb_tree(this);
    d->destroy();
    delete d;
}

#include "Color_map.h"

void
Scene_polyhedron_item_priv::
init()
{
  typedef Polyhedron::Facet_iterator Facet_iterator;

  if ( !plugin_has_set_color_vector_m )
  {
    // Fill indices map and get max subdomain value
    int max = 0;
    int min = (std::numeric_limits<int>::max)();
    for(Facet_iterator fit = poly->facets_begin(), end = poly->facets_end() ;
        fit != end; ++fit)
    {
      max = (std::max)(max, fit->patch_id());
      min = (std::min)(min, fit->patch_id());
    }
    
    colors_.clear();
    compute_color_map(item->color(), (std::max)(0, max + 1 - min),
                      std::back_inserter(colors_));
    m_min_patch_id=min;
  }
  invalidate_stats();
}

void
Scene_polyhedron_item_priv::
invalidate_stats()
{
  number_of_degenerated_faces = (unsigned int)(-1);
  number_of_null_length_edges = (unsigned int)(-1);
  volume = -std::numeric_limits<double>::infinity();
  area = -std::numeric_limits<double>::infinity();
  self_intersect = false;

}

Scene_polyhedron_item*
Scene_polyhedron_item::clone() const {
    return new Scene_polyhedron_item(*(d->poly));}

// Load polyhedron from .OFF file
bool
Scene_polyhedron_item::load(std::istream& in)
{


    in >> *(d->poly);

    if ( in && !isEmpty() )
    {
        invalidateOpenGLBuffers();
        return true;
    }
    return false;
}
// Load polyhedron from .obj file
bool
Scene_polyhedron_item::load_obj(std::istream& in)
{
  typedef Polyhedron::Vertex::Point Point;
  std::vector<Point> points;
  std::vector<std::vector<std::size_t> > faces;
  
  Point p;
  std::string line;
  std::size_t i, j, k;
  bool failed = false;
  while(getline(in, line)){
    if(line[0] == 'v'){
      std::istringstream iss(line.substr(1));
      iss >> p;
      if(! iss) failed = true;
      points.push_back(p);
    } else if(line[0] == 'f'){
      std::istringstream iss(line.substr(1));
      iss >> i >> j >> k;
      if(! iss) failed = true;
      std::vector<std::size_t> face;
      face.push_back(i-1);
      face.push_back(j-1);
      face.push_back(k-1);
      faces.push_back(face);
    }
  }
  if(CGAL::Polygon_mesh_processing::orient_polygon_soup(points,faces)){
    CGAL::Polygon_mesh_processing::polygon_soup_to_polygon_mesh( points,faces,*(d->poly));
  }else{
    std::cerr << "not orientable"<< std::endl;
    return false;
  }
    if ( (! failed) && !isEmpty() )
    {
        invalidateOpenGLBuffers();
        return true;
    }
    return false;
}

// Write polyhedron to .OFF file
bool
Scene_polyhedron_item::save(std::ostream& out) const
{
  out.precision(17);
    out << *(d->poly);
    return (bool) out;
}

bool
Scene_polyhedron_item::save_obj(std::ostream& out) const
{
  CGAL::File_writer_wavefront  writer;
  CGAL::generic_print_polyhedron(out, *(d->poly), writer);
  return out.good();
}


QString
Scene_polyhedron_item::toolTip() const
{
    if(!d->poly)
        return QString();

  QString str =
         QObject::tr("<p>Polyhedron <b>%1</b> (mode: %5, color: %6)</p>"
                       "<p>Number of vertices: %2<br />"
                       "Number of edges: %3<br />"
                     "Number of facets: %4")
            .arg(this->name())
            .arg(d->poly->size_of_vertices())
            .arg(d->poly->size_of_halfedges()/2)
            .arg(d->poly->size_of_facets())
            .arg(this->renderingModeName())
            .arg(this->color().name());
  str += QString("<br />Number of isolated vertices : %1<br />").arg(getNbIsolatedvertices());
  return str;
}

QMenu* Scene_polyhedron_item::contextMenu()
{
  const char* prop_name = "Menu modified by Scene_polyhedron_item.";

  QMenu* menu = Scene_item::contextMenu();

  // Use dynamic properties:
  // http://doc.qt.io/qt-5/qobject.html#property
  bool menuChanged = menu->property(prop_name).toBool();

  if(!menuChanged) {

    QAction* actionShowOnlyFeatureEdges =
        menu->addAction(tr("Show Only &Feature Edges"));
    actionShowOnlyFeatureEdges->setCheckable(true);
    actionShowOnlyFeatureEdges->setChecked(d->show_only_feature_edges_m);
    actionShowOnlyFeatureEdges->setObjectName("actionShowOnlyFeatureEdges");
    connect(actionShowOnlyFeatureEdges, SIGNAL(toggled(bool)),
            this, SLOT(show_only_feature_edges(bool)));

    QAction* actionShowFeatureEdges =
        menu->addAction(tr("Show Feature Edges"));
    actionShowFeatureEdges->setCheckable(true);
    actionShowFeatureEdges->setChecked(d->show_feature_edges_m);
    actionShowFeatureEdges->setObjectName("actionShowFeatureEdges");
    connect(actionShowFeatureEdges, SIGNAL(toggled(bool)),
            this, SLOT(show_feature_edges(bool)));

    QAction* actionPickFacets =
        menu->addAction(tr("Facets Picking"));
    actionPickFacets->setCheckable(true);
    actionPickFacets->setObjectName("actionPickFacets");
    connect(actionPickFacets, SIGNAL(toggled(bool)),
            this, SLOT(enable_facets_picking(bool)));

    QAction* actionEraseNextFacet =
        menu->addAction(tr("Erase Next Picked Facet"));
    actionEraseNextFacet->setCheckable(true);
    actionEraseNextFacet->setObjectName("actionEraseNextFacet");
    connect(actionEraseNextFacet, SIGNAL(toggled(bool)),
            this, SLOT(set_erase_next_picked_facet(bool)));
    menu->setProperty(prop_name, true);
  }

  QAction* action = menu->findChild<QAction*>("actionShowOnlyFeatureEdges");
  if(action) action->setChecked(d->show_only_feature_edges_m);
  action = menu->findChild<QAction*>("actionShowFeatureEdges");
  if(action) action->setChecked(d->show_feature_edges_m);
  action = menu->findChild<QAction*>("actionPickFacets");
  if(action) action->setChecked(d->facet_picking_m);
  action = menu->findChild<QAction*>("actionEraseNextFacet");
  if(action) action->setChecked(d->erase_next_picked_facet_m);
  return menu;
}

void Scene_polyhedron_item::show_only_feature_edges(bool b)
{
    d->show_only_feature_edges_m = b;
    invalidateOpenGLBuffers();
    Q_EMIT itemChanged();
}

void Scene_polyhedron_item::show_feature_edges(bool b)
{
  d->show_feature_edges_m = b;
  invalidateOpenGLBuffers();
  Q_EMIT itemChanged();
}

void Scene_polyhedron_item::enable_facets_picking(bool b)
{
    d->facet_picking_m = b;
}

void Scene_polyhedron_item::set_erase_next_picked_facet(bool b)
{
    if(b) { d->facet_picking_m = true; } // automatically activate facet_picking
    d->erase_next_picked_facet_m = b;
}

void Scene_polyhedron_item::draw(CGAL::Three::Viewer_interface* viewer) const {
    if(!are_buffers_filled)
    {
        d->compute_normals_and_vertices();
        d->initialize_buffers(viewer);
        compute_bbox();
    }

    if(renderingMode() == Flat || renderingMode() == FlatPlusEdges)
        vaos[Scene_polyhedron_item_priv::Facets]->bind();
    else
    {
        vaos[Scene_polyhedron_item_priv::Gouraud_Facets]->bind();
    }
    attribBuffers(viewer, PROGRAM_WITH_LIGHT);
    d->program = getShaderProgram(PROGRAM_WITH_LIGHT);
    d->program->bind();
    if(!d->is_multicolor)
    {
            d->program->setAttributeValue("colors", this->color());
    }
    if(is_selected)
            d->program->setUniformValue("is_selected", true);
    else
            d->program->setUniformValue("is_selected", false);
    viewer->glDrawArrays(GL_TRIANGLES, 0, static_cast<GLsizei>(d->nb_facets/4));
    d->program->release();
    if(renderingMode() == Flat || renderingMode() == FlatPlusEdges)
        vaos[Scene_polyhedron_item_priv::Facets]->release();
    else
        vaos[Scene_polyhedron_item_priv::Gouraud_Facets]->release();
}

// Points/Wireframe/Flat/Gouraud OpenGL drawing in a display list
void Scene_polyhedron_item::drawEdges(CGAL::Three::Viewer_interface* viewer) const
{
    if (!are_buffers_filled)
    {
        d->compute_normals_and_vertices();
        d->initialize_buffers(viewer);
        compute_bbox();
    }

    if(!d->show_only_feature_edges_m)
    {
        vaos[Scene_polyhedron_item_priv::Edges]->bind();

        attribBuffers(viewer, PROGRAM_WITHOUT_LIGHT);
        d->program = getShaderProgram(PROGRAM_WITHOUT_LIGHT);
        d->program->bind();
        //draw the edges
        if(!d->is_multicolor)
        {
            d->program->setAttributeValue("colors", this->color().lighter(50));
            if(is_selected)
                d->program->setUniformValue("is_selected", true);
            else
                d->program->setUniformValue("is_selected", false);
        }
        viewer->glDrawArrays(GL_LINES, 0, static_cast<GLsizei>(d->nb_lines/4));
        d->program->release();
        vaos[Scene_polyhedron_item_priv::Edges]->release();
    }

    //draw the feature edges
    vaos[Scene_polyhedron_item_priv::Feature_edges]->bind();
    attribBuffers(viewer, PROGRAM_NO_SELECTION);
    d->program = getShaderProgram(PROGRAM_NO_SELECTION);
    d->program->bind();
    if(d->show_feature_edges_m || d->show_only_feature_edges_m)
        d->program->setAttributeValue("colors", Qt::red);
    else
    {
        if(!is_selected)
            d->program->setAttributeValue("colors", this->color().lighter(50));
        else
            d->program->setAttributeValue("colors",QColor(0,0,0));
    }
    viewer->glDrawArrays(GL_LINES, 0, static_cast<GLsizei>(d->nb_f_lines/4));
    d->program->release();
    vaos[Scene_polyhedron_item_priv::Feature_edges]->release();
    }

void
Scene_polyhedron_item::drawPoints(CGAL::Three::Viewer_interface* viewer) const {
    if(!are_buffers_filled)
    {
        d->compute_normals_and_vertices();
        d->initialize_buffers(viewer);
        compute_bbox();
    }

    vaos[Scene_polyhedron_item_priv::Edges]->bind();
    attribBuffers(viewer, PROGRAM_WITHOUT_LIGHT);
    d->program = getShaderProgram(PROGRAM_WITHOUT_LIGHT);
    d->program->bind();
    //draw the points
    viewer->glDrawArrays(GL_POINTS, 0, static_cast<GLsizei>(d->nb_lines/4));
    // Clean-up
    d->program->release();
    vaos[Scene_polyhedron_item_priv::Edges]->release();
}

Polyhedron*
Scene_polyhedron_item::polyhedron()       { return d->poly; }
const Polyhedron*
Scene_polyhedron_item::polyhedron() const { return d->poly; }

bool
Scene_polyhedron_item::isEmpty() const {
    return (d->poly == 0) || d->poly->empty();
}

void Scene_polyhedron_item::compute_bbox() const {
    const Kernel::Point_3& p = *(d->poly->points_begin());
    CGAL::Bbox_3 bbox(p.x(), p.y(), p.z(), p.x(), p.y(), p.z());
    for(Polyhedron::Point_iterator it = d->poly->points_begin();
        it != d->poly->points_end();
        ++it) {
        bbox = bbox + it->bbox();
    }
    _bbox = Bbox(bbox.xmin(),bbox.ymin(),bbox.zmin(),
                bbox.xmax(),bbox.ymax(),bbox.zmax());
}


void
Scene_polyhedron_item::
invalidateOpenGLBuffers()
{
  Q_EMIT item_is_about_to_be_changed();
    delete_aabb_tree(this);
    d->init();
    Base::invalidateOpenGLBuffers();
    are_buffers_filled = false;

    d->invalidate_stats();
}

void
Scene_polyhedron_item::selection_changed(bool p_is_selected)
{
    if(p_is_selected != is_selected)
    {
        is_selected = p_is_selected;
    }

}

void
Scene_polyhedron_item::setColor(QColor c)
{
  // reset patch ids
  if (d->colors_.size()>2 || d->plugin_has_set_color_vector_m)
  {
    d->colors_.clear();
    d->is_multicolor = false;
  }
  Scene_item::setColor(c);
  if(d->is_multicolor)
    invalidateOpenGLBuffers();
}

void
Scene_polyhedron_item::select(double orig_x,
                              double orig_y,
                              double orig_z,
                              double dir_x,
                              double dir_y,
                              double dir_z)
{
<<<<<<< HEAD
  void* vertex_to_emit = 0;
  if(facet_picking_m) {
    typedef Input_facets_AABB_tree Tree;


    Tree* aabb_tree = static_cast<Input_facets_AABB_tree*>(get_aabb_tree());
    if(aabb_tree) {
      const Kernel::Point_3 ray_origin(orig_x, orig_y, orig_z);
      const Kernel::Vector_3 ray_dir(dir_x, dir_y, dir_z);
      const Kernel::Ray_3 ray(ray_origin, ray_dir);
      const boost::optional< Tree::Intersection_and_primitive_id<Kernel::Ray_3>::Type >
      variant = aabb_tree->first_intersection(ray);
      if(variant)
      {
        const Kernel::Point_3* closest_point = boost::get<Kernel::Point_3>( &variant->first );
        if(closest_point) {
          Polyhedron::Facet_handle selected_fh = variant->second;
          // The computation of the nearest vertex may be costly.  Only
          // do it if some objects are connected to the signal
          // 'selected_vertex'.
          if(QObject::receivers(SIGNAL(selected_vertex(void*))) > 0)
          {
            Polyhedron::Halfedge_around_facet_circulator
                he_it = selected_fh->facet_begin(),
                around_end = he_it;

            Polyhedron::Vertex_handle v = he_it->vertex(), nearest_v = v;

            Kernel::FT sq_dist = CGAL::squared_distance(*closest_point,
                                                        v->point());
            while(++he_it != around_end) {
              v = he_it->vertex();
              Kernel::FT new_sq_dist = CGAL::squared_distance(*closest_point,
                                                              v->point());
              if(new_sq_dist < sq_dist) {
                sq_dist = new_sq_dist;
                nearest_v = v;
              }
            }
          vertex_to_emit = (void*)(&*nearest_v);
          }

          if(QObject::receivers(SIGNAL(selected_edge(void*))) > 0
=======
    if(d->facet_picking_m) {
        typedef Input_facets_AABB_tree Tree;
        typedef Tree::Object_and_primitive_id Object_and_primitive_id;

        Tree* aabb_tree = get_aabb_tree(this);
        if(aabb_tree) {
            const Kernel::Point_3 ray_origin(orig_x, orig_y, orig_z);
            const Kernel::Vector_3 ray_dir(dir_x, dir_y, dir_z);
            const Kernel::Ray_3 ray(ray_origin, ray_dir);
            typedef std::list<Object_and_primitive_id> Intersections;
            Intersections intersections;
            aabb_tree->all_intersections(ray, std::back_inserter(intersections));
            Intersections::iterator closest = intersections.begin();
            if(closest != intersections.end()) {
                const Kernel::Point_3* closest_point =
                        CGAL::object_cast<Kernel::Point_3>(&closest->first);
                for(Intersections::iterator
                    it = boost::next(intersections.begin()),
                    end = intersections.end();
                    it != end; ++it)
                {
                    if(! closest_point) {
                        closest = it;
                    }
                    else {
                        const Kernel::Point_3* it_point =
                                CGAL::object_cast<Kernel::Point_3>(&it->first);
                        if(it_point &&
                                (ray_dir * (*it_point - *closest_point)) < 0)
                        {
                            closest = it;
                            closest_point = it_point;
                        }
                    }
                }
                if(closest_point) {
                    Polyhedron::Facet_handle selected_fh = closest->second;

                    // The computation of the nearest vertex may be costly.  Only
                    // do it if some objects are connected to the signal
                    // 'selected_vertex'.
                    if(QObject::receivers(SIGNAL(selected_vertex(void*))) > 0)
                    {
                        Polyhedron::Halfedge_around_facet_circulator
                                he_it = selected_fh->facet_begin(),
                                around_end = he_it;

                        Polyhedron::Vertex_handle v = he_it->vertex(), nearest_v = v;

                        Kernel::FT sq_dist = CGAL::squared_distance(*closest_point,
                                                                    v->point());
                        while(++he_it != around_end) {
                            v = he_it->vertex();
                            Kernel::FT new_sq_dist = CGAL::squared_distance(*closest_point,
                                                                            v->point());
                            if(new_sq_dist < sq_dist) {
                                sq_dist = new_sq_dist;
                                nearest_v = v;
                            }
                        }
                        //bottleneck
            Q_EMIT selected_vertex((void*)(&*nearest_v));
                    }

                    if(QObject::receivers(SIGNAL(selected_edge(void*))) > 0
>>>>>>> d7fd2f6d
                            || QObject::receivers(SIGNAL(selected_halfedge(void*))) > 0)
          {
            Polyhedron::Halfedge_around_facet_circulator
                he_it = selected_fh->facet_begin(),
                around_end = he_it;

            Polyhedron::Halfedge_handle nearest_h = he_it;
            Kernel::FT sq_dist = CGAL::squared_distance(*closest_point,
                                                        Kernel::Segment_3(he_it->vertex()->point(),
                                                                          he_it->opposite()->
                                                                          vertex()->
                                                                          point()));

            while(++he_it != around_end)
            {
              Kernel::FT new_sq_dist = CGAL::squared_distance(*closest_point,
                                                              Kernel::Segment_3(he_it->vertex()->point(),
                                                                                he_it->opposite()->
                                                                                vertex()->
                                                                                point()));
              if(new_sq_dist < sq_dist) {
                sq_dist = new_sq_dist;
                nearest_h = he_it;
              }
            }

            Q_EMIT selected_halfedge((void*)(&*nearest_h));
            Q_EMIT selected_edge((void*)(std::min)(&*nearest_h, &*nearest_h->opposite()));
          }
            Q_EMIT selected_vertex(vertex_to_emit);
          Q_EMIT selected_facet((void*)(&*selected_fh));
<<<<<<< HEAD

          if(erase_next_picked_facet_m) {
            polyhedron()->erase_facet(selected_fh->halfedge());
            polyhedron()->normalize_border();
            //set_erase_next_picked_facet(false);
            invalidateOpenGLBuffers();
=======
                    if(d->erase_next_picked_facet_m) {
                        polyhedron()->erase_facet(selected_fh->halfedge());
                        polyhedron()->normalize_border();
                        //set_erase_next_picked_facet(false);
                        invalidateOpenGLBuffers();
>>>>>>> d7fd2f6d
            Q_EMIT itemChanged();
          }
        }
      }
    }
  }
  Base::select(orig_x, orig_y, orig_z, dir_x, dir_y, dir_z);
  Q_EMIT selection_done();
}

void Scene_polyhedron_item::update_vertex_indices()
{
    std::size_t id=0;
    for (Polyhedron::Vertex_iterator vit = polyhedron()->vertices_begin(),
         vit_end = polyhedron()->vertices_end(); vit != vit_end; ++vit)
    {
        vit->id()=id++;
    }
}
void Scene_polyhedron_item::update_facet_indices()
{
    std::size_t id=0;
    for (Polyhedron::Facet_iterator  fit = polyhedron()->facets_begin(),
         fit_end = polyhedron()->facets_end(); fit != fit_end; ++fit)
    {
        fit->id()=id++;
    }
}
void Scene_polyhedron_item::update_halfedge_indices()
{
    std::size_t id=0;
    for (Polyhedron::Halfedge_iterator hit = polyhedron()->halfedges_begin(),
         hit_end = polyhedron()->halfedges_end(); hit != hit_end; ++hit)
    {
        hit->id()=id++;
    }
}
void Scene_polyhedron_item::invalidate_aabb_tree()
{
  delete_aabb_tree(this);
}
QString Scene_polyhedron_item::computeStats(int type)
{
  double minl, maxl, meanl, midl;
  switch (type)
  {
  case MIN_LENGTH:
  case MAX_LENGTH:
  case MID_LENGTH:
  case MEAN_LENGTH:
  case NB_NULL_LENGTH:
    d->poly->normalize_border();
    edges_length(d->poly, minl, maxl, meanl, midl, d->number_of_null_length_edges);
  }

  double mini, maxi, ave;
  switch (type)
  {
  case MIN_ANGLE:
  case MAX_ANGLE:
  case MEAN_ANGLE:
    angles(d->poly, mini, maxi, ave);
  }

  switch(type)
  {
  case NB_VERTICES:
    return QString::number(d->poly->size_of_vertices());

  case NB_FACETS:
    return QString::number(d->poly->size_of_facets());
  
  case NB_CONNECTED_COMPOS:
  {
    typedef boost::graph_traits<Polyhedron>::face_descriptor face_descriptor;
    int i = 0;
    BOOST_FOREACH(face_descriptor f, faces(*(d->poly))){
      f->id() = i++;
    }
    boost::vector_property_map<int,
      boost::property_map<Polyhedron, boost::face_index_t>::type>
      fccmap(get(boost::face_index, *(d->poly)));
    return QString::number(PMP::connected_components(*(d->poly), fccmap));
  }
  case NB_BORDER_EDGES:
    d->poly->normalize_border();
    return QString::number(d->poly->size_of_border_halfedges());

  case NB_EDGES:
    return QString::number(d->poly->size_of_halfedges() / 2);

  case NB_DEGENERATED_FACES:
  {
    if (d->poly->is_pure_triangle())
    {
      if (d->number_of_degenerated_faces == (unsigned int)(-1))
        d->number_of_degenerated_faces = nb_degenerate_faces(d->poly, get(CGAL::vertex_point, *(d->poly)));
      return QString::number(d->number_of_degenerated_faces);
    }
    else
      return QString("n/a");
  }
  case AREA:
  {
    if (d->poly->is_pure_triangle())
    {
      if(d->area == -std::numeric_limits<double>::infinity())
        d->area = CGAL::Polygon_mesh_processing::area(*(d->poly));
      return QString::number(d->area);
    }
    else
      return QString("n/a");
  }
  case VOLUME:
  {
    if (d->poly->is_pure_triangle() && d->poly->is_closed())
    {
      if (d->volume == -std::numeric_limits<double>::infinity())
        d->volume = CGAL::Polygon_mesh_processing::volume(*(d->poly));
      return QString::number(d->volume);
    }
    else
      return QString("n/a");
  }
  case SELFINTER:
  {
    //todo : add a test about cache validity
    if (d->poly->is_pure_triangle())
      d->self_intersect = CGAL::Polygon_mesh_processing::does_self_intersect(*(d->poly));
    if (d->self_intersect)
      return QString("Yes");
    else if (d->poly->is_pure_triangle())
      return QString("No");
    else
      return QString("n/a");
  }
  case MIN_LENGTH:
    return QString::number(minl);
  case MAX_LENGTH:
    return QString::number(maxl);
  case MID_LENGTH:
    return QString::number(midl);
  case MEAN_LENGTH:
    return QString::number(meanl);
  case NB_NULL_LENGTH:
    return QString::number(d->number_of_null_length_edges);

  case MIN_ANGLE:
    return QString::number(mini);
  case MAX_ANGLE:
    return QString::number(maxi);
  case MEAN_ANGLE:
    return QString::number(ave);

  case HOLES:
    return QString::number(nb_holes(d->poly));
  }
  return QString();
}

CGAL::Three::Scene_item::Header_data Scene_polyhedron_item::header() const
{
  CGAL::Three::Scene_item::Header_data data;
  //categories
  data.categories.append(std::pair<QString,int>(QString("Properties"),9));
  data.categories.append(std::pair<QString,int>(QString("Edges"),6));
  data.categories.append(std::pair<QString,int>(QString("Angles"),3));


  //titles
  data.titles.append(QString("#Vertices"));
  data.titles.append(QString("#Facets"));
  data.titles.append(QString("#Connected Components"));
  data.titles.append(QString("#Border Edges"));
  data.titles.append(QString("#Degenerated Faces"));
  data.titles.append(QString("Connected Components of the Boundary"));
  data.titles.append(QString("Area"));
  data.titles.append(QString("Volume"));
  data.titles.append(QString("Self-Intersecting"));
  data.titles.append(QString("#Edges"));
  data.titles.append(QString("Minimum Length"));
  data.titles.append(QString("Maximum Length"));
  data.titles.append(QString("Median Length"));
  data.titles.append(QString("Mean Length"));
  data.titles.append(QString("#Null Length"));
  data.titles.append(QString("Minimum"));
  data.titles.append(QString("Maximum"));
  data.titles.append(QString("Average"));
  return data;
}

std::vector<QColor>& Scene_polyhedron_item::color_vector() {return d->colors_;}
void Scene_polyhedron_item::set_color_vector_read_only(bool on_off) {d->plugin_has_set_color_vector_m=on_off;}
int Scene_polyhedron_item::getNumberOfNullLengthEdges(){return d->number_of_null_length_edges;}
int Scene_polyhedron_item::getNumberOfDegeneratedFaces(){return d->number_of_degenerated_faces;}
bool Scene_polyhedron_item::triangulated(){return d->poly->is_pure_triangle();}
bool Scene_polyhedron_item::self_intersected(){return !(d->self_intersect);}
void Scene_polyhedron_item::setItemIsMulticolor(bool b){ d->is_multicolor = b;}
bool Scene_polyhedron_item::isItemMulticolor(){ return d->is_multicolor;}<|MERGE_RESOLUTION|>--- conflicted
+++ resolved
@@ -37,6 +37,32 @@
 #include <boost/container/flat_map.hpp>
 
 namespace PMP = CGAL::Polygon_mesh_processing;
+typedef Polyhedron::Traits Traits;
+typedef Polyhedron::Facet Facet;
+typedef CGAL::Triangulation_2_projection_traits_3<Traits>   P_traits;
+typedef Polyhedron::Halfedge_handle Halfedge_handle;
+struct Face_info {
+    Polyhedron::Halfedge_handle e[3];
+    bool is_external;
+};
+typedef CGAL::Triangulation_vertex_base_with_info_2<Halfedge_handle,
+P_traits>        Vb;
+typedef CGAL::Triangulation_face_base_with_info_2<Face_info,
+P_traits>          Fb1;
+typedef CGAL::Constrained_triangulation_face_base_2<P_traits, Fb1>   Fb;
+typedef CGAL::Triangulation_data_structure_2<Vb,Fb>                  TDS;
+typedef CGAL::Exact_predicates_tag                                    Itag;
+typedef CGAL::Constrained_Delaunay_triangulation_2<P_traits,
+TDS,
+Itag>             CDTbase;
+typedef CGAL::Constrained_triangulation_plus_2<CDTbase>              CDT;
+
+//Make sure all the facets are triangles
+typedef Polyhedron::Traits	    Kernel;
+typedef Kernel::Point_3	    Point;
+typedef Kernel::Vector_3	    Vector;
+typedef Polyhedron::Halfedge_around_facet_circulator HF_circulator;
+typedef boost::graph_traits<Polyhedron>::face_descriptor   face_descriptor;
 //Used to triangulate the AABB_Tree
 class Primitive
 {
@@ -105,9 +131,10 @@
 
 
   void compute_normals_and_vertices(const bool colors_only = false) const;
-  template<typename FaceNormalPmap, typename VertexNormalPmap>
+  template<typename VertexNormalPmap>
   void triangulate_facet(Scene_polyhedron_item::Facet_iterator,
-                         const FaceNormalPmap&, const VertexNormalPmap&,
+                         const Traits::Vector_3& normal,
+                         const VertexNormalPmap&,
                          const bool colors_only) const;
   void init();
   void invalidate_stats();
@@ -115,6 +142,7 @@
   {
     delete poly;
   }
+  void* get_aabb_tree();
   Color_vector colors_;
   bool show_only_feature_edges_m;
   bool show_feature_edges_m;
@@ -167,32 +195,7 @@
 
 const char* aabb_property_name = "Scene_polyhedron_item aabb tree";
 
-typedef Polyhedron::Traits Traits;
-typedef Polyhedron::Facet Facet;
-typedef CGAL::Triangulation_2_projection_traits_3<Traits>   P_traits;
-typedef Polyhedron::Halfedge_handle Halfedge_handle;
-struct Face_info {
-    Polyhedron::Halfedge_handle e[3];
-    bool is_external;
-};
-typedef CGAL::Triangulation_vertex_base_with_info_2<Halfedge_handle,
-P_traits>        Vb;
-typedef CGAL::Triangulation_face_base_with_info_2<Face_info,
-P_traits>          Fb1;
-typedef CGAL::Constrained_triangulation_face_base_2<P_traits, Fb1>   Fb;
-typedef CGAL::Triangulation_data_structure_2<Vb,Fb>                  TDS;
-typedef CGAL::Exact_predicates_tag                                    Itag;
-typedef CGAL::Constrained_Delaunay_triangulation_2<P_traits,
-TDS,
-Itag>             CDTbase;
-typedef CGAL::Constrained_triangulation_plus_2<CDTbase>              CDT;
-
-//Make sure all the facets are triangles
-typedef Polyhedron::Traits	    Kernel;
-typedef Kernel::Point_3	    Point;
-typedef Kernel::Vector_3	    Vector;
-typedef Polyhedron::Halfedge_around_facet_circulator HF_circulator;
-typedef boost::graph_traits<Polyhedron>::face_descriptor   face_descriptor;
+
 QList<Kernel::Triangle_3> triangulate_primitive(Polyhedron::Facet_iterator fit,
                                                 Traits::Vector_3 normal)
 {
@@ -272,15 +275,15 @@
 
 
 
-void* Scene_polyhedron_item::get_aabb_tree()
-{
-  QVariant aabb_tree_property = this->property(aabb_property_name);
+void* Scene_polyhedron_item_priv::get_aabb_tree()
+{
+  QVariant aabb_tree_property = item->property(aabb_property_name);
   if(aabb_tree_property.isValid()) {
     void* ptr = aabb_tree_property.value<void*>();
     return static_cast<Input_facets_AABB_tree*>(ptr);
   }
   else {
-    Polyhedron* poly = this->polyhedron();
+    Polyhedron* poly = item->polyhedron();
     if(poly) {
 
       Input_facets_AABB_tree* tree =
@@ -310,7 +313,7 @@
           tree->insert(primitive);
         }
       }
-      this->setProperty(aabb_property_name,
+      item->setProperty(aabb_property_name,
                         QVariant::fromValue<void*>(tree));
       return tree;
     }
@@ -345,13 +348,8 @@
 //Make sure all the facets are triangles
 template<typename VertexNormalPmap>
 void
-<<<<<<< HEAD
-Scene_polyhedron_item::triangulate_facet(Facet_iterator fit,
+Scene_polyhedron_item_priv::triangulate_facet(Scene_polyhedron_item::Facet_iterator fit,
                                          const Traits::Vector_3& normal,
-=======
-Scene_polyhedron_item_priv::triangulate_facet(Polyhedron::Facet_iterator fit,
-                                         const FaceNormalPmap& fnmap,
->>>>>>> d7fd2f6d
                                          const VertexNormalPmap& vnmap,
                                          const bool colors_only) const
 {
@@ -797,14 +795,6 @@
 {
     cur_shading=FlatPlusEdges;
     is_selected = true;
-<<<<<<< HEAD
-    nb_facets = 0;
-    nb_lines = 0;
-    nb_f_lines = 0;
-    invalidate_stats();
-    init();
-=======
->>>>>>> d7fd2f6d
 }
 
 Scene_polyhedron_item::Scene_polyhedron_item(Polyhedron* const p)
@@ -1223,57 +1213,16 @@
                               double dir_y,
                               double dir_z)
 {
-<<<<<<< HEAD
-  void* vertex_to_emit = 0;
-  if(facet_picking_m) {
-    typedef Input_facets_AABB_tree Tree;
-
-
-    Tree* aabb_tree = static_cast<Input_facets_AABB_tree*>(get_aabb_tree());
-    if(aabb_tree) {
-      const Kernel::Point_3 ray_origin(orig_x, orig_y, orig_z);
-      const Kernel::Vector_3 ray_dir(dir_x, dir_y, dir_z);
-      const Kernel::Ray_3 ray(ray_origin, ray_dir);
-      const boost::optional< Tree::Intersection_and_primitive_id<Kernel::Ray_3>::Type >
-      variant = aabb_tree->first_intersection(ray);
-      if(variant)
-      {
-        const Kernel::Point_3* closest_point = boost::get<Kernel::Point_3>( &variant->first );
-        if(closest_point) {
-          Polyhedron::Facet_handle selected_fh = variant->second;
-          // The computation of the nearest vertex may be costly.  Only
-          // do it if some objects are connected to the signal
-          // 'selected_vertex'.
-          if(QObject::receivers(SIGNAL(selected_vertex(void*))) > 0)
-          {
-            Polyhedron::Halfedge_around_facet_circulator
-                he_it = selected_fh->facet_begin(),
-                around_end = he_it;
-
-            Polyhedron::Vertex_handle v = he_it->vertex(), nearest_v = v;
-
-            Kernel::FT sq_dist = CGAL::squared_distance(*closest_point,
-                                                        v->point());
-            while(++he_it != around_end) {
-              v = he_it->vertex();
-              Kernel::FT new_sq_dist = CGAL::squared_distance(*closest_point,
-                                                              v->point());
-              if(new_sq_dist < sq_dist) {
-                sq_dist = new_sq_dist;
-                nearest_v = v;
-              }
-            }
-          vertex_to_emit = (void*)(&*nearest_v);
-          }
-
-          if(QObject::receivers(SIGNAL(selected_edge(void*))) > 0
-=======
-    if(d->facet_picking_m) {
+
+    void* vertex_to_emit = 0;
+    if(d->facet_picking_m)
+    {
         typedef Input_facets_AABB_tree Tree;
         typedef Tree::Object_and_primitive_id Object_and_primitive_id;
 
-        Tree* aabb_tree = get_aabb_tree(this);
-        if(aabb_tree) {
+        Tree* aabb_tree = static_cast<Input_facets_AABB_tree*>(d->get_aabb_tree());
+        if(aabb_tree)
+        {
             const Kernel::Point_3 ray_origin(orig_x, orig_y, orig_z);
             const Kernel::Vector_3 ray_dir(dir_x, dir_y, dir_z);
             const Kernel::Ray_3 ray(ray_origin, ray_dir);
@@ -1281,7 +1230,8 @@
             Intersections intersections;
             aabb_tree->all_intersections(ray, std::back_inserter(intersections));
             Intersections::iterator closest = intersections.begin();
-            if(closest != intersections.end()) {
+            if(closest != intersections.end())
+            {
                 const Kernel::Point_3* closest_point =
                         CGAL::object_cast<Kernel::Point_3>(&closest->first);
                 for(Intersections::iterator
@@ -1329,64 +1279,57 @@
                             }
                         }
                         //bottleneck
-            Q_EMIT selected_vertex((void*)(&*nearest_v));
+                        vertex_to_emit = (void*)(&*nearest_v);
                     }
 
                     if(QObject::receivers(SIGNAL(selected_edge(void*))) > 0
->>>>>>> d7fd2f6d
                             || QObject::receivers(SIGNAL(selected_halfedge(void*))) > 0)
-          {
-            Polyhedron::Halfedge_around_facet_circulator
-                he_it = selected_fh->facet_begin(),
-                around_end = he_it;
-
-            Polyhedron::Halfedge_handle nearest_h = he_it;
-            Kernel::FT sq_dist = CGAL::squared_distance(*closest_point,
-                                                        Kernel::Segment_3(he_it->vertex()->point(),
-                                                                          he_it->opposite()->
-                                                                          vertex()->
-                                                                          point()));
-
-            while(++he_it != around_end)
-            {
-              Kernel::FT new_sq_dist = CGAL::squared_distance(*closest_point,
-                                                              Kernel::Segment_3(he_it->vertex()->point(),
-                                                                                he_it->opposite()->
-                                                                                vertex()->
-                                                                                point()));
-              if(new_sq_dist < sq_dist) {
-                sq_dist = new_sq_dist;
-                nearest_h = he_it;
-              }
-            }
-
-            Q_EMIT selected_halfedge((void*)(&*nearest_h));
-            Q_EMIT selected_edge((void*)(std::min)(&*nearest_h, &*nearest_h->opposite()));
-          }
-            Q_EMIT selected_vertex(vertex_to_emit);
-          Q_EMIT selected_facet((void*)(&*selected_fh));
-<<<<<<< HEAD
-
-          if(erase_next_picked_facet_m) {
-            polyhedron()->erase_facet(selected_fh->halfedge());
-            polyhedron()->normalize_border();
-            //set_erase_next_picked_facet(false);
-            invalidateOpenGLBuffers();
-=======
+                    {
+                        Polyhedron::Halfedge_around_facet_circulator
+                                he_it = selected_fh->facet_begin(),
+                                around_end = he_it;
+
+                        Polyhedron::Halfedge_handle nearest_h = he_it;
+                        Kernel::FT sq_dist =
+                                CGAL::squared_distance(*closest_point,
+                                                       Kernel::Segment_3(he_it->vertex()->point(),
+                                                                         he_it->opposite()->
+                                                                         vertex()->
+                                                                         point()));
+
+                        while(++he_it != around_end)
+                        {
+                            Kernel::FT new_sq_dist =
+                                    CGAL::squared_distance(*closest_point,
+                                                           Kernel::Segment_3(he_it->vertex()->point(),
+                                                                             he_it->opposite()->
+                                                                             vertex()->
+                                                                             point()));
+                            if(new_sq_dist < sq_dist) {
+                                sq_dist = new_sq_dist;
+                                nearest_h = he_it;
+                            }
+                        }
+
+                        Q_EMIT selected_halfedge((void*)(&*nearest_h));
+                        Q_EMIT selected_edge((void*)(std::min)(&*nearest_h, &*nearest_h->opposite()));
+                    }
+                    Q_EMIT selected_vertex(vertex_to_emit);
+                    Q_EMIT selected_facet((void*)(&*selected_fh));
                     if(d->erase_next_picked_facet_m) {
                         polyhedron()->erase_facet(selected_fh->halfedge());
                         polyhedron()->normalize_border();
                         //set_erase_next_picked_facet(false);
                         invalidateOpenGLBuffers();
->>>>>>> d7fd2f6d
-            Q_EMIT itemChanged();
-          }
+
+                        Q_EMIT itemChanged();
+                    }
+                }
+            }
         }
-      }
-    }
-  }
-  Base::select(orig_x, orig_y, orig_z, dir_x, dir_y, dir_z);
-  Q_EMIT selection_done();
+    }
+    Base::select(orig_x, orig_y, orig_z, dir_x, dir_y, dir_z);
+    Q_EMIT selection_done();
 }
 
 void Scene_polyhedron_item::update_vertex_indices()

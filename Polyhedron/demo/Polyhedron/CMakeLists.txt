--- conflicted
+++ resolved
@@ -355,16 +355,10 @@
   target_link_libraries(pca_plugin scene_polyhedron_item scene_basic_objects)
 
   if(EIGEN3_FOUND)
-<<<<<<< HEAD
-=======
     qt4_wrap_ui( scale_spaceUI_FILES Polyhedron_demo_scale_space_reconstruction_plugin.ui)
     polyhedron_demo_plugin(scale_space_reconstruction_plugin Polyhedron_demo_scale_space_reconstruction_plugin ${scale_spaceUI_FILES})
     target_link_libraries(scale_space_reconstruction_plugin scene_polygon_soup_item scene_polyhedron_item scene_points_with_normal_item)
-  endif()
-
-
-  if(EIGEN3_FOUND OR TAUCS_FOUND)
->>>>>>> 7c145e35
+
     polyhedron_demo_plugin(parameterization_plugin Polyhedron_demo_parameterization_plugin)
     target_link_libraries(parameterization_plugin scene_polyhedron_item scene_textured_polyhedron_item )
 
@@ -391,6 +385,7 @@
     message(STATUS "NOTICE: Eigen 3.1 (or greater) was not found. Smoothing plugin will not be available.")
     message(STATUS "NOTICE: Eigen 3.1 (or greater) was not found. Average spacing plugin will not be available.")
     message(STATUS "NOTICE: Eigen 3.1 (or greater) was not found. Jet fitting plugin will not be available.")
+    message(STATUS "NOTICE: Eigen 3.1 (or greater) was not found. Scale space reconstruction plugin will not be available.")
   endif(EIGEN3_FOUND)
 
   polyhedron_demo_plugin(self_intersection_plugin Polyhedron_demo_self_intersection_plugin)

# This is the CMake script for compiling the CGAL Polyhedron demo.

project( Polyhedron )

cmake_minimum_required(VERSION 2.6.2)
if("${CMAKE_MAJOR_VERSION}.${CMAKE_MINOR_VERSION}.${CMAKE_PATCH_VERSION}" VERSION_GREATER 2.8.3)
  cmake_policy(VERSION 2.8.4)
else()
  cmake_policy(VERSION 2.6)
endif()

#option(POLYHEDRON_DEMO_ENABLE_FORWARD_DECL "In the Polyhedron demo, enable " OFF)
#mark_as_advanced(POLYHEDRON_DEMO_ENABLE_FORWARD_DECL)

# Let plugins be compiled in the same directory as the executable.
set(CMAKE_LIBRARY_OUTPUT_DIRECTORY "${CMAKE_RUNTIME_OUTPUT_DIRECTORY}")

# Use packages improved since CGAL 3.4
foreach(DEP_PKG AABB_tree STL_Extension GraphicsView Surface_mesher Filtered_kernel Profiling_tools Mesh_3 Triangulation_3 )
  foreach(CGAL_SVN_TRUNK ../../../ ../../trunk ..)
    if(EXISTS "${CMAKE_CURRENT_SOURCE_DIR}/${CGAL_SVN_TRUNK}/${DEP_PKG}/include")
      include_directories (BEFORE "${CMAKE_CURRENT_SOURCE_DIR}/${CGAL_SVN_TRUNK}/${DEP_PKG}/include")
      if(COMMAND break)
        break()
      endif()
    endif()
  endforeach()
endforeach()

# Include this package's headers first
include_directories( BEFORE ./ ./include ../../include ./CGAL_demo)

add_subdirectory( implicit_functions )

# Find CGAL and CGAL Qt4
find_package(CGAL COMPONENTS Qt4)
include( ${CGAL_USE_FILE} )

option( POLYHEDRON_QTSCRIPT_DEBUGGER 
  "Activate the use of Qt Script Debugger in Polyhedron_3 demo" OFF)

# Find Qt4 itself
set( QT_USE_QTXML    TRUE )
set( QT_USE_QTMAIN   TRUE )
set( QT_USE_QTSCRIPT  TRUE )
set( QT_USE_QTOPENGL  TRUE )
if( POLYHEDRON_QTSCRIPT_DEBUGGER)
  set( QT_USE_QTSCRIPTTOOLS  TRUE )
endif()
find_package(Qt4)

# Find OpenGL
find_package(OpenGL)

# Find QGLViewer
if(QT4_FOUND)
  include(${QT_USE_FILE})
  include_directories( ${QT_INCLUDE_DIR}/QtScriptTools )
  find_package(QGLViewer )
endif(QT4_FOUND)



# Eigen is now used by default
find_package(Eigen3 3.1.0) #(requires 3.1.0 or greater)
if (NOT EIGEN3_FOUND)
  # Find LAPACK (optional), for curvatures estimation
  find_package(LAPACK)
  if(LAPACK_FOUND)
    include( ${LAPACK_USE_FILE} )
  endif(LAPACK_FOUND)

  # Find TAUCS (optionnal), for parametrization
  find_package(TAUCS)
  if(TAUCS_FOUND)
    include( ${TAUCS_USE_FILE} )
  endif(TAUCS_FOUND)
else()
  include( ${EIGEN3_USE_FILE} )
endif()


if(CGAL_Qt4_FOUND AND QT4_FOUND AND OPENGL_FOUND AND QGLVIEWER_FOUND)

  set(Boost_USE_MULTITHREADED      ON)
  find_package(Boost COMPONENTS thread system)

  include_directories ( ${QGLVIEWER_INCLUDE_DIR} )

  # Parameterization needs Eigen3 or TAUCS
  if(NOT EIGEN3_FOUND AND NOT TAUCS_FOUND)
    message(STATUS "NOTICE: Eigen 3.1 (or greater) and TAUCS is not found. parametrization will not be available.")
  endif(NOT EIGEN3_FOUND AND NOT TAUCS_FOUND)
  
  if(EIGEN3_FOUND)
    find_package(SuperLU)
    if(SUPERLU_FOUND)
      include( ${SUPERLU_USE_FILE} )
    else()
      message(STATUS "NOTICE: SuperLU is not found, Surface deformation plugin will not be available.")
    endif()
  endif()

  # Curvature estimation needs Eigen3 or LAPACK
  if(NOT EIGEN3_FOUND AND NOT LAPACK_FOUND)
    message(STATUS "NOTICE: Eigen 3.1 (or greater) and LAPACK is not found. curvatures estimation will not be available.")
  endif(NOT EIGEN3_FOUND AND NOT LAPACK_FOUND)

  qt4_wrap_ui( MainWindowUI_files MainWindow.ui )
  qt4_wrap_ui( FileLoaderDialogUI_files FileLoaderDialog.ui )
  qt4_wrap_ui( Show_point_dialogUI_FILES Show_point_dialog.ui )
  qt4_wrap_ui( remeshingUI_FILES  Remeshing_dialog.ui)
  qt4_wrap_ui( meshingUI_FILES  Meshing_dialog.ui Meshing_pause_widget.ui )
<<<<<<< HEAD
  qt4_wrap_ui( cameraUI_FILES   Camera_positions_list.ui )
  qt4_wrap_ui( PreferencesUI_FILES   Preferences.ui )
=======
  qt4_wrap_ui( editionUI_FILES Deform_mesh.ui )
>>>>>>> d0d69847

  qt4_wrap_ui( funcUI_FILES Function_dialog.ui )

  qt4_generate_moc( "MainWindow.h" "${CMAKE_CURRENT_BINARY_DIR}/MainWindow_moc.cpp" )
  qt4_generate_moc( "File_loader_dialog.h" "${CMAKE_CURRENT_BINARY_DIR}/File_loader_dialog_moc.cpp" )
  add_file_dependencies( MainWindow_moc.cpp "${CMAKE_CURRENT_SOURCE_DIR}/MainWindow.h" )
  add_file_dependencies( File_loader_dialog_moc_moc.cpp "${CMAKE_CURRENT_SOURCE_DIR}/File_loader_dialog.h" )

  qt4_generate_moc( "Viewer.h" "${CMAKE_CURRENT_BINARY_DIR}/Viewer_moc.cpp" )
  add_file_dependencies( Viewer_moc.cpp "${CMAKE_CURRENT_SOURCE_DIR}/Viewer.h" )

  qt4_generate_moc( "Polyhedron_demo_remeshing_plugin_cgal_code.cpp" "${CMAKE_CURRENT_BINARY_DIR}/Polyhedron_demo_remeshing_plugin_cgal_code.moc" )

  include( ${CMAKE_CURRENT_SOURCE_DIR}/polyhedron_demo_macros.cmake )

  qt4_add_resources ( RESOURCE_FILES Polyhedron_3.qrc )

  qt4_generate_moc( "CGAL_demo/Viewer_interface.h" "${CMAKE_CURRENT_BINARY_DIR}/Viewer_interface_moc.cpp" )

  qt4_automoc(Scene.cpp
              Scene_item.cpp
              Scene_plane_item.cpp
              Scene_combinatorial_map_item.cpp
              Scene_polygon_soup_item.cpp
              Scene_polyhedron_item.cpp
              Scene_polyhedron_transform_item.cpp
              Scene_polylines_item.cpp
              Scene_edit_polyhedron_item.cpp
              Scene_textured_polyhedron_item.cpp
              Scene_c2t3_item.cpp
              Scene_nef_polyhedron_item.cpp
              Show_point_dialog.cpp
              Camera_positions_list.cpp
              Scene_points_with_normal_item.cpp
              )
  qt4_automoc( Scene_implicit_function_item.cpp )


  # AUXILIARY LIBRARIES

  # put plugins (which are shared libraries) at the same location as
  # executable files
  set(CGAL_POLYHEDRON_DEMO_PLUGINS_DIR "${RUNTIME_OUTPUT_PATH}")
  set(LIBRARY_OUTPUT_PATH "${CGAL_POLYHEDRON_DEMO_PLUGINS_DIR}")

  add_library(demo_framework SHARED
    Scene.cpp
    Viewer.cpp Viewer_moc.cpp Viewer_interface_moc.cpp
    Scene_item.cpp Scene_item.moc
    Scene_item_with_display_list.cpp
    Polyhedron_demo_plugin_helper.cpp)

  target_link_libraries(demo_framework
    ${QGLVIEWER_LIBRARIES}
    ${QT_LIBRARIES}
    ${OPENGL_gl_LIBRARY}
    ${OPENGL_glu_LIBRARY}
    )

  add_library(scene_basic_objects SHARED
    Scene_plane_item.cpp Scene_plane_item.moc)
  target_link_libraries(scene_basic_objects 
    demo_framework
    ${CGAL_LIBRARIES}
    ${QGLVIEWER_LIBRARIES}
    ${QT_LIBRARIES}
    ${OPENGL_gl_LIBRARY}
    ${OPENGL_glu_LIBRARY}
    )

  add_library(point_dialog SHARED Show_point_dialog.cpp Show_point_dialog.ui ${Show_point_dialogUI_FILES})
  target_link_libraries(point_dialog ${QT_LIBRARIES})

  macro(add_item item_name)
    add_library(${item_name} SHARED ${ARGN})
    target_link_libraries(${item_name} demo_framework ${QT_LIBRARIES} ${CGAL_LIBRARIES} ${Boost_LIBRARIES})
  endmacro(add_item)

  add_item(scene_c2t3_item Scene_c2t3_item.cpp Scene_c2t3_item.moc)
  add_item(scene_polyhedron_item Scene_polyhedron_item.cpp Scene_polyhedron_item.moc)
  add_item(scene_polyhedron_transform_item Scene_polyhedron_transform_item.cpp Scene_polyhedron_transform_item.moc)
  # special
  target_link_libraries(scene_polyhedron_transform_item scene_polyhedron_item)

  add_item(scene_combinatorial_map_item Scene_combinatorial_map_item.cpp Scene_combinatorial_map_item.moc)
  # special
  target_link_libraries(scene_combinatorial_map_item scene_polyhedron_item)

  add_item(scene_polylines_item Scene_polylines_item.cpp Scene_polylines_item.moc)

  add_item(scene_edit_polyhedron_item Scene_edit_polyhedron_item.cpp Scene_edit_polyhedron_item.moc)
  # special
  target_link_libraries(scene_edit_polyhedron_item scene_polyhedron_item)

  if(EIGEN3_FOUND OR TAUCS_FOUND)
    add_item(scene_textured_polyhedron_item Scene_textured_polyhedron_item.cpp texture.cpp Scene_textured_polyhedron_item.moc)
  endif(EIGEN3_FOUND OR TAUCS_FOUND)

  add_item(scene_implicit_function_item Scene_implicit_function_item.cpp Scene_implicit_function_item.moc Color_ramp.cpp)

  add_item(scene_polygon_soup_item Scene_polygon_soup_item.cpp Scene_polygon_soup_item.moc)
  target_link_libraries(scene_polygon_soup_item scene_polyhedron_item)
  add_item(scene_nef_polyhedron_item Scene_nef_polyhedron_item.cpp Scene_nef_polyhedron_item.moc
    Scene_nef_rendering.cpp)
  target_link_libraries(scene_nef_polyhedron_item scene_polyhedron_item)
  add_item(scene_points_with_normal_item Scene_points_with_normal_item.cpp Scene_points_with_normal_item.moc)

  foreach( lib 
      demo_framework
      scene_basic_objects
      scene_polyhedron_item
      scene_polygon_soup_item
      scene_nef_polyhedron_item )
    add_to_cached_list( CGAL_EXECUTABLE_TARGETS ${lib} )
  endforeach()

  add_definitions(-DQT_STATICPLUGIN)
#  if(POLYHEDRON_DEMO_ENABLE_FORWARD_DECL)
    set(CGAL_POLYHEDRON_DEMO_DEFINITIONS "-DUSE_FORWARD_DECL")
    add_definitions(${CGAL_POLYHEDRON_DEMO_DEFINITIONS})
    add_executable  ( Polyhedron_3 MainWindow.cpp
      Polyhedron_3.cpp
#      Viewer.cpp
#      Scene.cpp
#      MainWindow_curvature_estimation.cpp
      MainWindow_moc.cpp
      File_loader_dialog_moc.cpp
#      Viewer_moc.cpp
       ${FileLoaderDialogUI_files} ${MainWindowUI_files} ${PreferencesUI_FILES} ${RESOURCE_FILES} )
    add_to_cached_list( CGAL_EXECUTABLE_TARGETS Polyhedron_3 )
    if(EIGEN3_FOUND OR TAUCS_FOUND)
#      add_executable( Polyhedron_3 Scene_tex_rendering.cpp Scene_tex_polyhedron_operations.cpp )
    endif()
#  else(POLYHEDRON_DEMO_ENABLE_FORWARD_DECL)
#    add_file_dependencies( Polyhedron_3.cpp "${CMAKE_CURRENT_BINARY_DIR}/MainWindow_moc.cpp"
#                                            "${CMAKE_CURRENT_BINARY_DIR}/Scene_moc.cpp"
#                                            "${CMAKE_CURRENT_BINARY_DIR}/File_loader_dialog_moc.cpp"
#					    "${CMAKE_CURRENT_BINARY_DIR}/Viewer_moc.cpp" )
#    add_executable  ( Polyhedron_3 Polyhedron_3.cpp ${UI_FILES} ${RESOURCE_FILES} )
#  endif(POLYHEDRON_DEMO_ENABLE_FORWARD_DECL)


  # Link with Qt libraries
  if( POLYHEDRON_QTSCRIPT_DEBUGGER )
    add_definitions( -DQT_SCRIPTTOOLS_LIB )
    target_link_libraries( Polyhedron_3 QtScriptTools )
  endif()
  target_link_libraries( Polyhedron_3 ${QT_LIBRARIES} )
  target_link_libraries( Polyhedron_3 demo_framework )
  target_link_libraries( Polyhedron_3 point_dialog )

  # Link with CGAL
  target_link_libraries( Polyhedron_3 ${CGAL_LIBRARIES} ${CGAL_3RD_PARTY_LIBRARIES} )

  # Link with libQGLViewer, OpenGL
  target_link_libraries( Polyhedron_3 ${QGLVIEWER_LIBRARIES} ${OPENGL_gl_LIBRARY} ${OPENGL_glu_LIBRARY} )

  add_to_cached_list( CGAL_EXECUTABLE_TARGETS Polyhedron_3 )


  ###########
  # PLUGINS #
  ###########
  remove_definitions(-DQT_STATICPLUGIN)

  polyhedron_demo_plugin(remeshing_plugin Polyhedron_demo_remeshing_plugin Polyhedron_demo_remeshing_plugin_cgal_code.cpp Polyhedron_demo_remeshing_plugin_cgal_code.moc ${remeshingUI_FILES})
  target_link_libraries(remeshing_plugin scene_polyhedron_item scene_polygon_soup_item scene_c2t3_item)

  polyhedron_demo_plugin(camera_positions_plugin 
    Polyhedron_demo_camera_positions_plugin
    Camera_positions_list 
    Camera_positions_list.moc
    ${cameraUI_FILES})

  target_link_libraries( camera_positions_plugin ${QGLVIEWER_LIBRARIES} )

  if ( Boost_VERSION GREATER 103400 )
    qt4_generate_moc( "Polyhedron_demo_mesh_3_plugin_cgal_code.cpp" "${CMAKE_CURRENT_BINARY_DIR}/Scene_c3t3_item.moc" )

    polyhedron_demo_plugin(mesh_3_plugin Polyhedron_demo_mesh_3_plugin 
      Polyhedron_demo_mesh_3_plugin_cgal_code.cpp Scene_c3t3_item.moc)
    target_link_libraries(mesh_3_plugin scene_polyhedron_item ${QGLVIEWER_LIBRARIES} ${OPENGL_gl_LIBRARY} ${OPENGL_glu_LIBRARY})
  else( Boost_VERSION GREATER 103400 )
    message(STATUS "warning: the plugin mesh_3_plugin requires Boost>=1.34.1 and will not be compiled.")
  endif( Boost_VERSION GREATER 103400 )

  polyhedron_demo_plugin(inside_out_plugin Polyhedron_demo_inside_out_plugin)
  target_link_libraries(inside_out_plugin scene_polyhedron_item scene_polygon_soup_item)

  polyhedron_demo_plugin(off_plugin Polyhedron_demo_off_plugin)
  target_link_libraries(off_plugin scene_polyhedron_item scene_polygon_soup_item)

  polyhedron_demo_plugin(nef_io_plugin Polyhedron_demo_io_nef_plugin)
  target_link_libraries(nef_io_plugin  scene_nef_polyhedron_item)

  polyhedron_demo_plugin(polylines_io_plugin Polyhedron_demo_polylines_io_plugin)
  target_link_libraries(polylines_io_plugin scene_polylines_item)

  polyhedron_demo_plugin(io_implicit_function_plugin Io_implicit_function_plugin ${funcUI_FILES})
  target_link_libraries(io_implicit_function_plugin scene_implicit_function_item)

  polyhedron_demo_plugin(gocad_plugin Polyhedron_demo_gocad_plugin)
  target_link_libraries(gocad_plugin scene_polyhedron_item)

  polyhedron_demo_plugin(stl_plugin Polyhedron_demo_stl_plugin)
  target_link_libraries(stl_plugin scene_polyhedron_item)

  polyhedron_demo_plugin(xyz_plugin Polyhedron_demo_xyz_plugin)
  target_link_libraries(xyz_plugin scene_points_with_normal_item)

  polyhedron_demo_plugin(orient_soup_plugin Polyhedron_demo_orient_soup_plugin)
  target_link_libraries(orient_soup_plugin scene_polygon_soup_item scene_polyhedron_item)

  polyhedron_demo_plugin(triangulate_facets_plugin Polyhedron_demo_triangulate_facets_plugin)
  target_link_libraries(triangulate_facets_plugin scene_polyhedron_item)

  polyhedron_demo_plugin(off_to_nef_plugin Polyhedron_demo_off_to_nef_plugin)
  target_link_libraries(off_to_nef_plugin scene_nef_polyhedron_item)

  polyhedron_demo_plugin(off_to_xyz_plugin Polyhedron_demo_off_to_xyz_plugin)
  target_link_libraries(off_to_xyz_plugin scene_points_with_normal_item)

  polyhedron_demo_plugin(convex_hull_plugin Polyhedron_demo_convex_hull_plugin)
  target_link_libraries(convex_hull_plugin scene_polyhedron_item scene_points_with_normal_item scene_polylines_item)

  polyhedron_demo_plugin(kernel_plugin Polyhedron_demo_kernel_plugin)
  target_link_libraries(kernel_plugin scene_polyhedron_item)

  polyhedron_demo_plugin(pca_plugin Polyhedron_demo_pca_plugin)
  target_link_libraries(pca_plugin scene_polyhedron_item scene_basic_objects)

  if(EIGEN3_FOUND OR TAUCS_FOUND)
    polyhedron_demo_plugin(parameterization_plugin Polyhedron_demo_parameterization_plugin)
    target_link_libraries(parameterization_plugin scene_polyhedron_item scene_textured_polyhedron_item )
  else(EIGEN3_FOUND OR TAUCS_FOUND)
    message(STATUS "NOTICE: Neither TAUCS nor Eigen 3.1 (or greater) libraries have been found. Parameterization will not be available.")
  endif(EIGEN3_FOUND OR TAUCS_FOUND)
  
  if(TAUCS_FOUND OR EIGEN3_FOUND)
    qt4_wrap_ui( poissonUI_FILES Polyhedron_demo_poisson_plugin.ui)
    polyhedron_demo_plugin(poisson_plugin Polyhedron_demo_poisson_plugin Polyhedron_demo_poisson_plugin_impl.cpp ${poissonUI_FILES})
    target_link_libraries(poisson_plugin scene_polyhedron_item scene_points_with_normal_item)
  else(TAUCS_FOUND OR EIGEN3_FOUND)
    message(STATUS "NOTICE: Neither TAUCS nor Eigen 3.1 (or greater) libraries have been found. Poisson reconstruction will not be available.")
  endif(TAUCS_FOUND OR EIGEN3_FOUND)
  
  
  # Link with BLAS and LAPACK only (optional), for Jet Fitting
  if (NOT EIGEN3_FOUND AND LAPACK_FOUND)
    include( ${LAPACK_USE_FILE} )
  endif()
  
  if(EIGEN3_FOUND OR LAPACK_FOUND)
    qt4_wrap_ui( normal_estimationUI_FILES Polyhedron_demo_normal_estimation_plugin.ui)
    polyhedron_demo_plugin(normal_estimation_plugin Polyhedron_demo_normal_estimation_plugin ${normal_estimationUI_FILES})
    target_link_libraries(normal_estimation_plugin scene_points_with_normal_item)
    
    polyhedron_demo_plugin(point_set_smoothing_plugin Polyhedron_demo_point_set_smoothing_plugin)
    target_link_libraries(point_set_smoothing_plugin scene_points_with_normal_item)

    polyhedron_demo_plugin(point_set_average_spacing_plugin Polyhedron_demo_point_set_average_spacing_plugin)
    target_link_libraries(point_set_average_spacing_plugin scene_points_with_normal_item)
    
  else(EIGEN3_FOUND OR LAPACK_FOUND)
    message(STATUS "NOTICE: Nor Eigen 3.1 (or greater) nor LAPACK library were found. Normal estimation and smoothing will not be available.")
  endif(EIGEN3_FOUND OR LAPACK_FOUND)

  polyhedron_demo_plugin(self_intersection_plugin Polyhedron_demo_self_intersection_plugin)
  target_link_libraries(self_intersection_plugin scene_polyhedron_item)

  polyhedron_demo_plugin(subdivision_methods_plugin Polyhedron_demo_subdivision_methods_plugin)
  target_link_libraries(subdivision_methods_plugin scene_polyhedron_item)

  polyhedron_demo_plugin(mesh_simplification_plugin Polyhedron_demo_mesh_simplification_plugin)
  target_link_libraries(mesh_simplification_plugin scene_polyhedron_item)

  polyhedron_demo_plugin(nef_plugin Polyhedron_demo_nef_plugin)
  target_link_libraries(nef_plugin scene_nef_polyhedron_item)

  polyhedron_demo_plugin(intersection_plugin Polyhedron_demo_intersection_plugin)
  target_link_libraries(intersection_plugin  scene_polyhedron_item scene_polylines_item)

  polyhedron_demo_plugin(transform_polyhedron_plugin Polyhedron_demo_transform_polyhedron_plugin)
  target_link_libraries(transform_polyhedron_plugin  scene_polyhedron_item scene_polyhedron_transform_item)

  polyhedron_demo_plugin(corefinement_plugin Polyhedron_demo_corefinement_plugin)
  target_link_libraries(corefinement_plugin  scene_polyhedron_item scene_combinatorial_map_item scene_polylines_item)

  polyhedron_demo_plugin(trivial_plugin Polyhedron_demo_trivial_plugin)

  if(TAUCS_FOUND OR ( EIGEN3_FOUND AND SUPERLU_FOUND ) )
    polyhedron_demo_plugin(edit_polyhedron_plugin Polyhedron_demo_edit_polyhedron_plugin ${editionUI_FILES})
    target_link_libraries(edit_polyhedron_plugin scene_polyhedron_item scene_edit_polyhedron_item)
  endif()

  polyhedron_demo_plugin(cut_plugin Polyhedron_demo_cut_plugin)
  target_link_libraries(cut_plugin scene_polyhedron_item scene_basic_objects)
  
  qt4_wrap_ui(point_set_simplificationUI_FILES Polyhedron_demo_point_set_simplification_plugin.ui)
  polyhedron_demo_plugin(point_set_simplification_plugin Polyhedron_demo_point_set_simplification_plugin ${point_set_simplificationUI_FILES})
  target_link_libraries(point_set_simplification_plugin scene_points_with_normal_item)

  qt4_wrap_ui( ps_outliers_removal_UI_FILES Polyhedron_demo_point_set_outliers_removal_plugin.ui)
  polyhedron_demo_plugin(point_set_outliers_removal_plugin Polyhedron_demo_point_set_outliers_removal_plugin ${ps_outliers_removal_UI_FILES}) 
  target_link_libraries(point_set_outliers_removal_plugin scene_points_with_normal_item)

#
# Exporting
#
  if(TARGET CGAL_Qt4)
    export(TARGETS CGAL_Qt4 FILE polyhedron_demo_targets.cmake NAMESPACE Polyhedron_)
  else()
    export(TARGETS FILE polyhedron_demo_targets.cmake)
  endif()
  export(
    TARGETS
    demo_framework
    scene_polyhedron_item
    scene_points_with_normal_item
    scene_implicit_function_item
    scene_polylines_item
    NAMESPACE Polyhedron_
    APPEND FILE polyhedron_demo_targets.cmake)

  configure_file(CGAL_polyhedron_demoConfig.cmake.in  CGAL_polyhedron_demoConfig.cmake)

else (CGAL_Qt4_FOUND AND QT4_FOUND AND OPENGL_FOUND AND QGLVIEWER_FOUND)

  set(POLYHEDRON_MISSING_DEPS "")

  if(NOT CGAL_Qt4_FOUND)
    set(POLYHEDRON_MISSING_DEPS "the CGAL Qt4 library, ${POLYHEDRON_MISSING_DEPS}")
  endif()

  if(NOT QT4_FOUND)
    set(POLYHEDRON_MISSING_DEPS "Qt4, ${POLYHEDRON_MISSING_DEPS}")
  endif()

  if(NOT OPENGL_FOUND)
    set(POLYHEDRON_MISSING_DEPS "OpenGL, ${POLYHEDRON_MISSING_DEPS}")
  endif()

  if(NOT QGLVIEWER_FOUND)
    set(POLYHEDRON_MISSING_DEPS "QGLViewer, ${POLYHEDRON_MISSING_DEPS}")
  endif()

  message(STATUS "NOTICE: This demo requires ${POLYHEDRON_MISSING_DEPS}and will not be compiled.")

endif (CGAL_Qt4_FOUND AND QT4_FOUND AND OPENGL_FOUND AND QGLVIEWER_FOUND)<|MERGE_RESOLUTION|>--- conflicted
+++ resolved
@@ -111,12 +111,9 @@
   qt4_wrap_ui( Show_point_dialogUI_FILES Show_point_dialog.ui )
   qt4_wrap_ui( remeshingUI_FILES  Remeshing_dialog.ui)
   qt4_wrap_ui( meshingUI_FILES  Meshing_dialog.ui Meshing_pause_widget.ui )
-<<<<<<< HEAD
   qt4_wrap_ui( cameraUI_FILES   Camera_positions_list.ui )
   qt4_wrap_ui( PreferencesUI_FILES   Preferences.ui )
-=======
   qt4_wrap_ui( editionUI_FILES Deform_mesh.ui )
->>>>>>> d0d69847
 
   qt4_wrap_ui( funcUI_FILES Function_dialog.ui )
 

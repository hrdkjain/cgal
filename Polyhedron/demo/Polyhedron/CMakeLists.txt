# This is the CMake script for compiling the CGAL Polyhedron demo.

project( Polyhedron_Demo )

cmake_minimum_required(VERSION 3.1)
if(NOT POLICY CMP0070 AND POLICY CMP0053)
  # Only set CMP0053 to OLD with CMake<3.10, otherwise there is a warning.
  cmake_policy(SET CMP0053 OLD)
endif()
if(POLICY CMP0071)
  cmake_policy(SET CMP0071 NEW)
endif()
if(POLICY CMP0072)
  # About the use of OpenGL
  cmake_policy(SET CMP0072 NEW)
endif()

if(POLICY CMP0074)
  cmake_policy(SET CMP0074 NEW)
endif()


# Find includes in corresponding build directories
set(CMAKE_INCLUDE_CURRENT_DIR ON)

# Instruct CMake to run moc automatically when needed.
set(CMAKE_AUTOMOC ON)

list(FIND CMAKE_CXX_COMPILE_FEATURES cxx_generalized_initializers has_cpp11)
if(has_cpp11 LESS 0)
  message(STATUS "NOTICE: This demo requires a C++11 compiler and will not be compiled.")
  return()
endif()

# Use C++11 for this directory and its sub-directories.
set(CMAKE_CXX_STANDARD 11)
set(CMAKE_CXX_STANDARD_REQUIRED TRUE)

#Defines flags to emulate windows behavior for linking error generation
if(CMAKE_CXX_COMPILER_ID EQUAL Clang OR CMAKE_COMPILER_IS_GNUCC  OR CMAKE_COMPILER_IS_GNUCXX)
  if(UNIX OR APPLE)
    SET( CMAKE_CXX_FLAGS  "${CMAKE_CXX_FLAGS} -fvisibility=hidden" )
  endif()
  if(UNIX AND NOT APPLE)
    SET( CMAKE_EXE_LINKER_FLAGS  "${CMAKE_EXE_LINKER_FLAGS} -z defs")
    SET( CMAKE_MODULE_LINKER_FLAGS  "${CMAKE_MODULE_LINKER_FLAGS} -z defs")
    SET( CMAKE_SHARED_LINKER_FLAGS  "${CMAKE_SHARED_LINKER_FLAGS} -z defs")
  endif()
endif()
# Let plugins be compiled in the same directory as the executable.
set(CMAKE_LIBRARY_OUTPUT_DIRECTORY "${CMAKE_RUNTIME_OUTPUT_DIRECTORY}")

# Include this package's headers first
include_directories( BEFORE ./ ./include ./CGAL_demo )
list(INSERT CMAKE_MODULE_PATH 0 "${CMAKE_CURRENT_SOURCE_DIR}")

# Find CGAL

option( POLYHEDRON_QTSCRIPT_DEBUGGER 
  "Activate the use of Qt Script Debugger in Polyhedron_3 demo" OFF)

# Find Qt5 itself
find_package(CGAL COMPONENTS Qt5 ImageIO)
include(${CGAL_USE_FILE})

find_package(Qt5
             QUIET
             COMPONENTS            OpenGL Script
             OPTIONAL_COMPONENTS   ScriptTools)

# Find OpenGL
find_package(OpenGL)

if(Qt5_FOUND)

  add_definitions(-DQT_NO_KEYWORDS)
  add_definitions(-DSCENE_IMAGE_GL_BUFFERS_AVAILABLE)
endif(Qt5_FOUND)

find_package(Eigen3 3.2.0) #(requires 3.2.0 or greater)
if (EIGEN3_FOUND)
  include( ${EIGEN3_USE_FILE} )
endif(EIGEN3_FOUND)

find_package( METIS )

if( METIS_FOUND )
  include_directories(${METIS_INCLUDE_DIRS} )
endif()

# Activate concurrency?
option(POLYHEDRON_DEMO_ACTIVATE_CONCURRENCY
  "Enable concurrency"
  ON)

if( POLYHEDRON_DEMO_ACTIVATE_CONCURRENCY )
  find_package( TBB )
  if( NOT TBB_FOUND )
    message( STATUS "NOTICE: Intel TBB was not found. Bilateral smoothing and WLOP plugins are faster if TBB is linked." )
  endif()
endif()


# Activate concurrency ? (turned OFF by default)
option(CGAL_ACTIVATE_CONCURRENT_MESH_3
  "Activate parallelism in Mesh_3"
  OFF)

# And add -DCGAL_CONCURRENT_MESH_3 if that option is ON
if( CGAL_ACTIVATE_CONCURRENT_MESH_3 OR ENV{CGAL_ACTIVATE_CONCURRENT_MESH_3} )
  add_definitions( -DCGAL_CONCURRENT_MESH_3 )
  if(NOT TBB_FOUND)
    find_package( TBB REQUIRED )
    if( NOT TBB_FOUND )
      message(STATUS "NOTICE: Intel TBB was not found. Mesh_3 is faster if TBB is linked.")
    endif()
  endif()

else( CGAL_ACTIVATE_CONCURRENT_MESH_3 OR ENV{CGAL_ACTIVATE_CONCURRENT_MESH_3} )
  option( LINK_WITH_TBB
    "Link with TBB anyway so we can use TBB timers for profiling"
    ON)
  if( LINK_WITH_TBB )
    find_package( TBB )
  endif( LINK_WITH_TBB )
endif()




if(CGAL_Qt5_FOUND AND Qt5_FOUND AND OPENGL_FOUND )
  include(${CGAL_USE_FILE})

  qt5_wrap_ui( MainWindowUI_files MainWindow.ui)
  qt5_wrap_ui( statisticsUI_FILES Statistics_on_item_dialog.ui)
  qt5_wrap_ui( FileLoaderDialogUI_files FileLoaderDialog.ui )
  qt5_wrap_ui( Show_point_dialogUI_FILES Show_point_dialog.ui )
  qt5_wrap_ui( PreferencesUI_FILES   Preferences.ui Details.ui)
  qt5_wrap_ui( Show_point_dialogUI_FILES Show_point_dialog.ui )
  qt5_wrap_ui( ViewerUI_FILES  LightingDialog.ui)
  qt5_generate_moc( "File_loader_dialog.h" "${CMAKE_CURRENT_BINARY_DIR}/File_loader_dialog_moc.cpp" )

  include( ${CMAKE_CURRENT_SOURCE_DIR}/polyhedron_demo_macros.cmake )


  qt5_add_resources ( CGAL_Qt5_RESOURCE_FILES Polyhedron_3.qrc )
  find_path(CGAL_THREE_HEADERS_PATH
    NAMES CGAL/Three/Scene_item.h
    HINTS ${CGAL_INCLUDE_DIRS}
    NO_DEFAULT_PATH
    NO_CMAKE_FIND_ROOT_PATH
    DOC "Path to CGAL/Three/Scene_item.h")
  
  if(CGAL_THREE_HEADERS_PATH)
    qt5_generate_moc( "${CGAL_THREE_HEADERS_PATH}/CGAL/Three/Viewer_interface.h"
      "${CMAKE_CURRENT_BINARY_DIR}/Viewer_interface_moc.cpp" )
    qt5_generate_moc( "${CGAL_THREE_HEADERS_PATH}/CGAL/Three/Scene_item.h"
      "${CMAKE_CURRENT_BINARY_DIR}/Scene_item_moc.cpp" )
    qt5_generate_moc( "${CGAL_THREE_HEADERS_PATH}/CGAL/Three/Scene_group_item.h"
      "${CMAKE_CURRENT_BINARY_DIR}/Scene_group_item_moc.cpp" )
    qt5_generate_moc( "${CGAL_THREE_HEADERS_PATH}/CGAL/Three/Scene_item_rendering_helper.h"
         "${CMAKE_CURRENT_BINARY_DIR}/Scene_item_rendering_helper_moc.cpp" )
    qt5_generate_moc( "${CGAL_THREE_HEADERS_PATH}/CGAL/Three/TextRenderer.h"
      "${CMAKE_CURRENT_BINARY_DIR}/TextRenderer_moc.cpp" )
  else()
    message(FATAL_ERROR "Cannot find <CGAL/Three/Scene_item.h>")
  endif()

  unset(CGAL_THREE_HEADERS_PATH CACHE)

# AUXILIARY LIBRARIES

  # put s (which are shared libraries) at the same location as
  # executable files
  set(CGAL_POLYHEDRON_DEMO_PLUGINS_DIR "${RUNTIME_OUTPUT_PATH}")
  set(LIBRARY_OUTPUT_PATH "${CGAL_POLYHEDRON_DEMO_PLUGINS_DIR}")

  add_library(demo_framework SHARED
    Scene.cpp
    Viewer.cpp
    Three.cpp
    ${ViewerUI_FILES}
    ${CGAL_Qt5_RESOURCE_FILES} ${CGAL_Qt5_MOC_FILES}
    Viewer_interface_moc.cpp
    Scene_item_moc.cpp
    Scene_item.cpp
    Triangle_container.cpp
    Edge_container.cpp
    Point_container.cpp
    Scene_group_item.cpp
    Scene_group_item_moc.cpp
    TextRenderer.cpp
    TextRenderer_moc.cpp
    Scene_item_rendering_helper.cpp
    Scene_item_rendering_helper_moc.cpp
    Primitive_container.cpp
    Polyhedron_demo_plugin_helper.cpp)
  target_link_libraries(demo_framework
    PUBLIC Qt5::OpenGL Qt5::Widgets Qt5::Gui Qt5::Script
    )
  cgal_add_compilation_test(demo_framework)
  # Let's define `three_EXPORT` during the compilation of `demo_framework`,
  # in addition of `demo_framework_EXPORT` (defined automatically by
  # CMake). That is to deal with the visibility of symbols of
  # `Three.h`/`Three.cpp`.
  target_compile_definitions(demo_framework PRIVATE three_EXPORTS=1)
  if(CGAL_HEADER_ONLY)
    target_compile_definitions(demo_framework PRIVATE -DCGAL_USE_Qt5_RESOURCES)
  endif()

  add_library(scene_basic_objects SHARED
    Scene_plane_item.cpp
    Scene_spheres_item.cpp
    )
  target_link_libraries(scene_basic_objects
    PUBLIC
    demo_framework
    ${CGAL_LIBRARIES}
    Qt5::OpenGL Qt5::Gui Qt5::Script Qt5::Widgets)
  add_library(scene_color_ramp SHARED Color_ramp.cpp)
  target_link_libraries(scene_color_ramp PRIVATE Qt5::Core)

  add_library(scene_callback_signaler SHARED Callback_signaler.cpp)
  target_link_libraries(scene_callback_signaler PRIVATE Qt5::Core)

  add_library(point_dialog SHARED Show_point_dialog.cpp Show_point_dialog.ui ${Show_point_dialogUI_FILES})
  target_link_libraries(point_dialog
    PUBLIC Qt5::OpenGL Qt5::Gui Qt5::Script Qt5::Widgets)

  if(BUILD_TESTING)
    add_custom_target(test_items)
    cgal_add_compilation_test(test_items)
    set_property(TEST compilation_of__test_items
      APPEND PROPERTY DEPENDS compilation_of__demo_framework)
    set_property(TEST compilation_of__test_items
      APPEND PROPERTY TIMEOUT 1700)
  endif(BUILD_TESTING)

  macro(add_item item_name)
    add_library(${item_name} SHARED ${ARGN})
    target_link_libraries(${item_name}
      PUBLIC demo_framework ${CGAL_LIBRARIES}
      Qt5::OpenGL Qt5::Gui Qt5::Script Qt5::Widgets)
<<<<<<< HEAD
    cgal_add_compilation_test(${item_name})
=======
    if(BUILD_TESTING)
      add_dependencies(test_items ${item_name})
    endif()
>>>>>>> d0036943
    add_to_cached_list( CGAL_EXECUTABLE_TARGETS ${item_name} )
  endmacro(add_item)

  add_item(scene_c3t3_item Scene_c3t3_item.cpp)
  target_link_libraries(scene_c3t3_item PUBLIC scene_surface_mesh_item scene_polygon_soup_item scene_basic_objects ${TBB_LIBRARIES})
  if(TBB_FOUND)
    CGAL_target_use_TBB(scene_c3t3_item)
  endif()
  add_item(scene_transform_item Plugins/PCA/Scene_facegraph_transform_item.cpp )
  add_item(scene_edit_box_item Plugins/PCA/Scene_edit_box_item.cpp )
  add_item(scene_image_item Scene_image_item.cpp)
  add_item(scene_surface_mesh_item Scene_surface_mesh_item.cpp)

  # special

  add_item(scene_polylines_item Scene_polylines_item.cpp)
  target_link_libraries(scene_polylines_item PUBLIC scene_basic_objects)

  add_item(scene_item_decorator Scene_polyhedron_item_decorator.cpp )
  target_link_libraries(scene_item_decorator PUBLIC scene_surface_mesh_item)
 
  add_item(scene_k_ring_selection Plugins/PMP/Scene_facegraph_item_k_ring_selection.cpp)
  target_link_libraries(scene_k_ring_selection PUBLIC scene_surface_mesh_item)

  add_item(scene_selection_item Scene_polyhedron_selection_item.cpp)
  target_link_libraries(scene_selection_item PUBLIC scene_item_decorator  scene_k_ring_selection)

  add_item(scene_shortest_path_item Plugins/Surface_mesh/Scene_polyhedron_shortest_path_item.cpp)
  target_link_libraries(scene_shortest_path_item PUBLIC scene_item_decorator scene_surface_mesh_item scene_polylines_item)

  add_item(scene_movable_sm_item Plugins/AABB_tree/Scene_movable_sm_item.cpp)
  
  if(EIGEN3_FOUND )
    add_item(scene_textured_item Scene_textured_surface_mesh_item.cpp texture.cpp)
    qt5_wrap_ui( editionUI_FILES Plugins/Surface_mesh_deformation/Deform_mesh.ui )
    add_item(scene_edit_item Plugins/Surface_mesh_deformation/Scene_edit_polyhedron_item.cpp
      ${editionUI_FILES})
    target_link_libraries(scene_edit_item PUBLIC scene_surface_mesh_item scene_k_ring_selection
      scene_basic_objects)
    add_item(scene_mcf_item Plugins/PMP/Scene_mcf_item.cpp)
  endif()

  add_item(scene_implicit_function_item Scene_implicit_function_item.cpp )
  target_link_libraries(scene_implicit_function_item PUBLIC scene_color_ramp)

  add_item(scene_polygon_soup_item Scene_polygon_soup_item.cpp)
  target_link_libraries(scene_polygon_soup_item PUBLIC scene_surface_mesh_item)

  add_item(scene_nef_polyhedron_item Scene_nef_polyhedron_item.cpp)
  target_link_libraries(scene_nef_polyhedron_item PUBLIC scene_surface_mesh_item)
  
  find_package(LASLIB)
  if (LASLIB_FOUND)
    include(${LASLIB_USE_FILE})
    include_directories(${LASLIB_INCLUDE_DIR})
    include_directories(${LASZIP_INCLUDE_DIR})
    add_item(scene_points_with_normal_item Scene_points_with_normal_item.cpp)
    if (MSVC)
      target_compile_definitions( scene_points_with_normal_item PUBLIC "-D_CRT_SECURE_NO_DEPRECATE -D_CRT_SECURE_NO_WARNINGS")
    endif()
    target_link_libraries( scene_points_with_normal_item PUBLIC ${LASLIB_LIBRARIES})
  else()
    add_item(scene_points_with_normal_item Scene_points_with_normal_item.cpp)
  endif()
  if(TBB_FOUND)
    CGAL_target_use_TBB(scene_points_with_normal_item)
  endif()

  foreach( lib 
      demo_framework
      scene_basic_objects
      scene_color_ramp
      scene_polygon_soup_item
      scene_nef_polyhedron_item)
    add_to_cached_list( CGAL_EXECUTABLE_TARGETS ${lib} )
  endforeach()

  add_definitions( -DUSE_FORWARD_DECL)
  add_library(polyhedron_demo SHARED
    MainWindow.cpp
    Polyhedron_demo.cpp
    File_loader_dialog_moc.cpp
    ${CGAL_Qt5_RESOURCE_FILES} ${CGAL_Qt5_MOC_FILES}
    ${FileLoaderDialogUI_files} ${MainWindowUI_files} ${PreferencesUI_FILES} ${statisticsUI_FILES})
  target_link_libraries(polyhedron_demo PUBLIC
    demo_framework point_dialog Qt5::Gui Qt5::OpenGL Qt5::Widgets Qt5::Script)
  add_executable  ( Polyhedron_3 Polyhedron_3.cpp )
  target_link_libraries( Polyhedron_3 PRIVATE polyhedron_demo )
  add_to_cached_list( CGAL_EXECUTABLE_TARGETS Polyhedron_3 )

  if( POLYHEDRON_QTSCRIPT_DEBUGGER )
    if(TARGET Qt5::ScriptTools)
      target_link_libraries(polyhedron_demo PUBLIC Qt5::ScriptTools)
    else()
      message(STATUS "POLYHEDRON_QTSCRIPT_DEBUGGER is set to TRUE but the Qt5 ScriptTools library was not found.")
    endif()
  endif()
  target_link_libraries( Polyhedron_3 PRIVATE demo_framework )

  # Link with CGAL
  target_link_libraries( Polyhedron_3 PUBLIC ${CGAL_LIBRARIES} ${CGAL_3RD_PARTY_LIBRARIES} )

  add_to_cached_list( CGAL_EXECUTABLE_TARGETS Polyhedron_3 )


  ###########
  # PLUGINS #
  ###########


  file(GLOB DEMO_PLUGINS RELATIVE "${CMAKE_CURRENT_SOURCE_DIR}/Plugins/" "${CMAKE_CURRENT_SOURCE_DIR}/Plugins/*")
  FOREACH(SUB_DIR ${DEMO_PLUGINS})
      add_subdirectory("${CMAKE_CURRENT_SOURCE_DIR}/Plugins/${SUB_DIR}")
  ENDFOREACH()

  add_subdirectory( implicit_functions )

#
# EXECUTABLES
#
add_executable  ( CGAL_Mesh_3 Mesh_3.cpp )
add_dependencies(CGAL_Mesh_3 Mesh_3)
target_link_libraries( CGAL_Mesh_3 PRIVATE polyhedron_demo )
add_to_cached_list( CGAL_EXECUTABLE_TARGETS CGAL_Mesh_3 )

add_executable  ( CGAL_Classification Classification.cpp )
add_dependencies(CGAL_Classification Classification)
target_link_libraries( CGAL_Classification PRIVATE polyhedron_demo )
add_to_cached_list( CGAL_EXECUTABLE_TARGETS CGAL_Classification )
#
# Exporting
#
  if(TARGET CGAL_Qt5)
    export(TARGETS CGAL CGAL_Qt5 CGAL_ImageIO FILE polyhedron_demo_targets.cmake NAMESPACE Polyhedron_)
  endif()
  if(TARGET CGAL_Qt5_moc_and_resources)
    export(
      TARGETS CGAL_Qt5_moc_and_resources
      NAMESPACE Polyhedron_
      APPEND FILE polyhedron_demo_targets.cmake)
  endif()
  export(
    TARGETS
    demo_framework
    scene_surface_mesh_item
    scene_points_with_normal_item
    scene_color_ramp
    scene_implicit_function_item
    scene_polylines_item
    scene_basic_objects
    scene_selection_item
    scene_item_decorator
    scene_k_ring_selection
    NAMESPACE Polyhedron_
    APPEND FILE polyhedron_demo_targets.cmake)

  configure_file(CGAL_polyhedron_demoConfig.cmake.in  CGAL_polyhedron_demoConfig.cmake)
#TO DO script the activation of all the plugins.

else (CGAL_Qt5_FOUND AND Qt5_FOUND AND OPENGL_FOUND )

  set(POLYHEDRON_MISSING_DEPS "")

  if(NOT CGAL_Qt5_FOUND)
    set(POLYHEDRON_MISSING_DEPS "the CGAL Qt5 library, ${POLYHEDRON_MISSING_DEPS}")
  endif()

  if(NOT Qt5_FOUND)
    set(POLYHEDRON_MISSING_DEPS "Qt5, ${POLYHEDRON_MISSING_DEPS}")
  endif()

  if(NOT OPENGL_FOUND)
    set(POLYHEDRON_MISSING_DEPS "OpenGL, ${POLYHEDRON_MISSING_DEPS}")
  endif()

  message(STATUS "NOTICE: This demo requires ${POLYHEDRON_MISSING_DEPS}and will not be compiled.")


endif (CGAL_Qt5_FOUND AND Qt5_FOUND AND OPENGL_FOUND )<|MERGE_RESOLUTION|>--- conflicted
+++ resolved
@@ -241,13 +241,9 @@
     target_link_libraries(${item_name}
       PUBLIC demo_framework ${CGAL_LIBRARIES}
       Qt5::OpenGL Qt5::Gui Qt5::Script Qt5::Widgets)
-<<<<<<< HEAD
-    cgal_add_compilation_test(${item_name})
-=======
     if(BUILD_TESTING)
       add_dependencies(test_items ${item_name})
     endif()
->>>>>>> d0036943
     add_to_cached_list( CGAL_EXECUTABLE_TARGETS ${item_name} )
   endmacro(add_item)
 

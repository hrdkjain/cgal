--- conflicted
+++ resolved
@@ -271,16 +271,6 @@
   #endif
 
 public:
-<<<<<<< HEAD
-  void init(QMainWindow* mainWindow, Scene_interface* scene_interface);
-  QList<QAction*> actions() const { 
-    return QList<QAction*>() << actionBbox; 
-  }
-
-  bool applicable(QAction*) const { 
-    return true;
-  }
-=======
     void init(QMainWindow* mainWindow, Scene_interface* scene_interface);
     QList<QAction*> actions() const {
         return QList<QAction*>() << actionBbox;
@@ -289,7 +279,6 @@
     bool applicable(QAction*) const {
         return true;
     }
->>>>>>> f44c8242
 public slots:
 
     void bbox();

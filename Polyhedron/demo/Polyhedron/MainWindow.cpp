--- conflicted
+++ resolved
@@ -2033,7 +2033,6 @@
   else
     set_face_graph_default_type(SURFACE_MESH);
 }
-<<<<<<< HEAD
 
 void MainWindow::exportStatistics()
 {
@@ -2084,6 +2083,4 @@
   QTextStream outStream(&output);
   outStream << str;
   output.close();
-}
-=======
->>>>>>> b0f13388
+}
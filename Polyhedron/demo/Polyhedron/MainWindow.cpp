#include <cmath>

#include "config.h"
#include "MainWindow.h"
#include "Scene.h"
#include <CGAL/Three/Scene_item.h>
#include <CGAL/Three/TextRenderer.h>
#include <CGAL/Three/exceptions.h>
#include <CGAL/Qt/debug.h>

#include <QJsonArray>
#include <QtDebug>
#include <QFileDialog>
#include <QFileInfo>
#include <QHeaderView>
#include <QMenu>
#include <QMenuBar>
#include <QChar>
#include <QAction>
#include <QShortcut>
#include <QKeySequence>
#include <QLibrary>
#include <QPluginLoader>
#include <QMessageBox>
#include <QScrollBar>
#include <QColor>
#include <QColorDialog>
#include <QClipboard>
#include <QCloseEvent>
#include <QInputDialog>
#include <QTreeView>
#include <QSortFilterProxyModel>
#include <QStandardItemModel>
#include <QStandardItem>
#include <QTreeWidgetItem>
#include <QTreeWidget>
#include <QDockWidget>
#include <QSpinBox>
#include <stdexcept>
#include <fstream>
#include <QTime>
#include <QWidgetAction>
<<<<<<< HEAD
#include <QJsonArray>
=======

>>>>>>> 50bd428e
#ifdef QT_SCRIPT_LIB
#  include <QScriptValue>
#  ifdef QT_SCRIPTTOOLS_LIB
#    include <QScriptEngineDebugger>
#  endif
#endif

#include <CGAL/Three/Three.h>
#include <CGAL/Three/Polyhedron_demo_plugin_interface.h>
#include <CGAL/Three/Polyhedron_demo_io_plugin_interface.h>
#include <CGAL/Three/Scene_item_with_properties.h>
#include "ui_SubViewer.h"
#include "ui_MainWindow.h"
#include "ui_Preferences.h"
#include "ui_Details.h"
#include "ui_Statistics_on_item_dialog.h"
#include "Show_point_dialog.h"
#include "File_loader_dialog.h"
#include "Viewer.h"

#include <CGAL/Qt/manipulatedCameraFrame.h>
#include <CGAL/Qt/manipulatedFrame.h>

#ifdef QT_SCRIPT_LIB
#  include <QScriptEngine>
#  include <QScriptValue>
#include "Color_map.h"
using namespace CGAL::Three;
QScriptValue
myScene_itemToScriptValue(QScriptEngine *engine,
                          CGAL::Three::Scene_item* const &in)
{
  return engine->newQObject(in);
}

void myScene_itemFromScriptValue(const QScriptValue &object,
                                 CGAL::Three::Scene_item* &out)
{
  out = qobject_cast<CGAL::Three::Scene_item*>(object.toQObject());
}
#endif // QT_SCRIPT_LIB

#ifdef QT_SCRIPT_LIB
#  ifdef QT_SCRIPTTOOLS_LIB

const QScriptEngineDebugger::DebuggerWidget debug_widgets[9] = {
  QScriptEngineDebugger::ConsoleWidget,
  QScriptEngineDebugger::StackWidget,
  QScriptEngineDebugger::ScriptsWidget,
  QScriptEngineDebugger::LocalsWidget,
  QScriptEngineDebugger::CodeWidget,
  QScriptEngineDebugger::CodeFinderWidget,
  QScriptEngineDebugger::BreakpointsWidget,
  QScriptEngineDebugger::DebugOutputWidget,
  QScriptEngineDebugger::ErrorLogWidget
};
const QString debug_widgets_names[9] = {
  "Script console",
  "Stack",
  "Scripts",
  "Locals",
  "Code",
  "CodeFinder",
  "Breakpoints",
  "DebugOutput",
  "ErrorLog"
};

#  endif
#endif

QScriptValue myPrintFunction(QScriptContext *context, QScriptEngine *engine)
{
  MainWindow* mw = qobject_cast<MainWindow*>(engine->parent());
  QString result;
  for (int i = 0; i < context->argumentCount(); ++i) {
    if (i > 0)
      result.append(" ");
    result.append(context->argument(i).toString());
  }

  if(mw) mw->message(QString("QtScript: ") + result, "");
  QTextStream (stdout) << (QString("QtScript: ") + result) << "\n";

  return engine->undefinedValue();
}

MainWindow::~MainWindow()
{
  searchAction->deleteLater();
  delete ui;
  delete statistics_ui;
}
MainWindow::MainWindow(const QStringList &keywords, bool verbose, QWidget* parent)
  : CGAL::Qt::DemosMainWindow(parent),
    accepted_keywords(keywords)
{
  bbox_need_update = true;
  ui = new Ui::MainWindow;
  ui->setupUi(this);
  menuBar()->setNativeMenuBar(false);
  searchAction = new QWidgetAction(0);
  CGAL::Three::Three::s_mainwindow = this;
  menu_map[ui->menuOperations->title()] = ui->menuOperations;
  this->verbose = verbose;
  // remove the Load Script menu entry, when the demo has not been compiled with QT_SCRIPT_LIB
#if !defined(QT_SCRIPT_LIB)
  ui->menuBar->removeAction(ui->actionLoadScript);
#endif
  // Save some pointers from ui, for latter use.
  sceneView = ui->sceneView;
  viewer_window = new SubViewer(ui->mdiArea, this, nullptr);
  viewer = viewer_window->viewer;
  CGAL::Three::Three::s_mainviewer = viewer;
  viewer->setObjectName("mainViewer");
  viewer_window->showMaximized();
  viewer_window->setWindowFlags( 
        Qt::SubWindow
        | Qt::CustomizeWindowHint 
        | Qt::WindowMaximizeButtonHint
        | Qt::WindowSystemMenuHint
        | Qt::WindowTitleHint
        );
  viewer_window->setWindowTitle("Main Viewer");
  // setup scene
  scene = new Scene(this);
  CGAL::Three::Three::s_scene = scene;
  CGAL::Three::Three::s_connectable_scene = scene;
  {
    QShortcut* shortcut = new QShortcut(QKeySequence(Qt::ALT+Qt::Key_Q), this);
    connect(shortcut, SIGNAL(activated()),
            this, SLOT(setFocusToQuickSearch()));
    shortcut = new QShortcut(QKeySequence(Qt::Key_F5), this);
    connect(shortcut, SIGNAL(activated()),
            this, SLOT(reloadItem()));
    shortcut = new QShortcut(QKeySequence(Qt::Key_F11), this);
    connect(shortcut, SIGNAL(activated()),
            this, SLOT(toggleFullScreen()));
  }

  proxyModel = new QSortFilterProxyModel(this);
  proxyModel->setSourceModel(scene);
  SceneDelegate *delegate = new SceneDelegate(this);
  delegate->setProxy(proxyModel);
  delegate->setScene(scene);


  connect(ui->searchEdit, SIGNAL(textChanged(QString)),
          proxyModel, SLOT(setFilterFixedString(QString)));
  sceneView->setModel(proxyModel);

  // setup the sceneview: delegation and columns sizing...
  sceneView->setItemDelegate(delegate);
  resetHeader();

  // setup connections
  connect(scene, SIGNAL(dataChanged(const QModelIndex &, const QModelIndex & )),
          this, SLOT(updateInfo()));

  connect(scene, SIGNAL(dataChanged(const QModelIndex &, const QModelIndex & )),
          this, SLOT(updateDisplayInfo()));

  connect(viewer, &Viewer::needNewContext,
          [this](){create();});


  connect(scene, SIGNAL(updated()),
          this, SLOT(selectionChanged()));

  connect(scene, SIGNAL(itemAboutToBeDestroyed(CGAL::Three::Scene_item*)),
          this, SLOT(removeManipulatedFrame(CGAL::Three::Scene_item*)));

  connect(scene, SIGNAL(updated_bbox(bool)),
<<<<<<< HEAD
          this, SLOT(updateViewersBboxes(bool)));
=======
          this, SLOT(invalidate_bbox(bool)));
>>>>>>> 50bd428e

  connect(scene, SIGNAL(selectionChanged(int)),
          this, SLOT(selectSceneItem(int)));
  connect(scene, SIGNAL(selectionChanged(QList<int>)),
          this, SLOT(selectSceneItems(QList<int>)));

  connect(scene, SIGNAL(itemPicked(const QModelIndex &)),
          this, SLOT(recenterSceneView(const QModelIndex &)));

  connect(sceneView->selectionModel(),
          SIGNAL(selectionChanged ( const QItemSelection & , const QItemSelection & ) ),
          this, SLOT(updateInfo()));

  connect(sceneView->selectionModel(),
          SIGNAL(selectionChanged ( const QItemSelection & , const QItemSelection & ) ),
          this, SLOT(updateDisplayInfo()));

  connect(sceneView->selectionModel(),
          SIGNAL(selectionChanged ( const QItemSelection & , const QItemSelection & ) ),
          this, SLOT(selectionChanged()));

  sceneView->setContextMenuPolicy(Qt::CustomContextMenu);
  connect(sceneView, SIGNAL(customContextMenuRequested(const QPoint & )),
          this, SLOT(showSceneContextMenu(const QPoint &)));

  connect(sceneView, SIGNAL(expanded(QModelIndex)),
          this, SLOT(setExpanded(QModelIndex)));

  connect(sceneView, SIGNAL(collapsed(QModelIndex)),
          this, SLOT(setCollapsed(QModelIndex)));
  connect(this, SIGNAL(collapsed(QModelIndex)),
          scene, SLOT(setCollapsed(QModelIndex)));
  connect(this, SIGNAL(expanded(QModelIndex)),
          scene, SLOT(setExpanded(QModelIndex)));

  connect(scene, SIGNAL(restoreCollapsedState()),
          this, SLOT(restoreCollapseState()));

  setupViewer(viewer, viewer_window);

  // add the "About CGAL..." and "About demo..." entries
  this->addAboutCGAL();
  this->addAboutDemo(":/cgal/Polyhedron_3/about.html");

  // Connect the button "addButton" with actionLoad
  ui->addButton->setDefaultAction(ui->actionLoad);
  // Same with "removeButton" and "duplicateButton"
  ui->removeButton->setDefaultAction(ui->actionErase);
  ui->duplicateButton->setDefaultAction(ui->actionDuplicate);

  // Connect actionQuit (Ctrl+Q) and qApp->quit()
  connect(ui->actionQuit, SIGNAL(triggered()),
          this, SLOT(quit()));
  // Connect "Select all items"
  connect(ui->actionSelectAllItems, SIGNAL(triggered()),
          this, SLOT(selectAll()));

  connect(ui->actionColorItems, SIGNAL(triggered()),
          this, SLOT(colorItems()));

  // Recent files menu
  this->addRecentFiles(ui->menuFile, ui->actionQuit);
  connect(this, SIGNAL(openRecentFile(QString)),
          this, SLOT(open(QString)));

  // Reset the "Operation menu"
  clearMenu(ui->menuOperations);

#ifdef QT_SCRIPT_LIB
  std::cerr << "Enable scripts.\n";
  script_engine = new QScriptEngine(this);
  qScriptRegisterMetaType<CGAL::Three::Scene_item*>(script_engine,
                                                    myScene_itemToScriptValue,
                                                    myScene_itemFromScriptValue);
#  ifdef QT_SCRIPTTOOLS_LIB
  QScriptEngineDebugger* debugger = new QScriptEngineDebugger(this);
  debugger->setObjectName("qt script debugger");
  QAction* debuggerMenuAction =
      menuBar()->addMenu(debugger->createStandardMenu());
  debuggerMenuAction->setText(tr("Qt Script &Debug"));
  for(unsigned int i = 0; i < 9; ++i)
  {
    QDockWidget* dock = new QDockWidget(debug_widgets_names[i], this);
    dock->setObjectName(debug_widgets_names[i]);
    dock->setWidget(debugger->widget(debug_widgets[i]));
    this->QMainWindow::addDockWidget(Qt::BottomDockWidgetArea, dock);
    dock->hide();
  }
  debugger->setAutoShowStandardWindow(false);
  debugger->attachTo(script_engine);
#  endif // QT_SCRIPTTOOLS_LIB
  QScriptValue fun = script_engine->newFunction(myPrintFunction);
  script_engine->globalObject().setProperty("print", fun);

  //  evaluate_script("print('hello', 'world', 'from QtScript!')");
  QScriptValue mainWindowObjectValue = script_engine->newQObject(this);
  script_engine->globalObject().setProperty("main_window", mainWindowObjectValue);

  QScriptValue sceneObjectValue = script_engine->newQObject(scene);
  mainWindowObjectValue.setProperty("scene", sceneObjectValue);
  script_engine->globalObject().setProperty("scene", sceneObjectValue);

  QScriptValue viewerObjectValue = script_engine->newQObject(viewer);
  mainWindowObjectValue.setProperty("viewer", viewerObjectValue);
  script_engine->globalObject().setProperty("viewer", viewerObjectValue);

  QScriptValue cameraObjectValue = script_engine->newQObject(viewer->camera());
  viewerObjectValue.setProperty("camera", cameraObjectValue);
  script_engine->globalObject().setProperty("camera", cameraObjectValue);

  evaluate_script("var plugins = new Array();");
#  ifdef QT_SCRIPTTOOLS_LIB
  QScriptValue debuggerObjectValue = script_engine->newQObject(debugger);
  script_engine->globalObject().setProperty("debugger", debuggerObjectValue);
#  endif
#endif

  readSettings(); // Among other things, the column widths are stored.

  // Load plugins, and re-enable actions that need it.
  operationSearchBar.setPlaceholderText("Filter...");
  searchAction->setDefaultWidget(&operationSearchBar);  
  connect(&operationSearchBar, &QLineEdit::textChanged,
          this, &MainWindow::filterOperations);
  loadPlugins();

  // Setup the submenu of the View menu that can toggle the dockwidgets
  Q_FOREACH(QDockWidget* widget, findChildren<QDockWidget*>()) {
    ui->menuDockWindows->addAction(widget->toggleViewAction());
  }
  ui->menuDockWindows->removeAction(ui->dummyAction);


  this->readState("MainWindow", Size|State);

  //Manages the group_item creation
  actionAddToGroup= new QAction("Add New Group", this);

  if(actionAddToGroup) {
    connect(actionAddToGroup, SIGNAL(triggered()),
            this, SLOT(makeNewGroup()));
  }

  QMenu* menuFile = findChild<QMenu*>("menuFile");
  insertActionBeforeLoadPlugin(menuFile, actionAddToGroup);
  statistics_dlg = NULL;
  statistics_ui = new Ui::Statistics_on_item_dialog();

  actionResetDefaultLoaders = new QAction("Reset Default Loaders",this);

#ifdef QT_SCRIPT_LIB
  // evaluate_script("print(plugins);");
  Q_FOREACH(QAction* action, findChildren<QAction*>()) {
    if(action->objectName() != "") {
      QScriptValue objectValue = script_engine->newQObject(action);
      script_engine->globalObject().setProperty(action->objectName(),
                                                objectValue);
    }
  }
  // debugger->action(QScriptEngineDebugger::InterruptAction)->trigger();
#endif

  // setup menu filtering
  connect(ui->menuOperations, SIGNAL(aboutToShow()), this, SLOT(filterOperations()));
}

//Recursive function that do a pass over a menu and its sub-menus(etc.) and hide them when they are empty
void filterMenuOperations(QMenu* menu, QString filter, bool keep_from_here)
{
  QList<QAction*> buffer;
  Q_FOREACH(QAction* action, menu->actions())
    buffer.append(action);
  while(!buffer.isEmpty()){
    
    Q_FOREACH(QAction* action, buffer) {
      if(QMenu* submenu = action->menu())
      {
        bool keep = true;
        if(!keep_from_here){
          keep = submenu->menuAction()->text().contains(filter, Qt::CaseInsensitive);
          if(!keep)
          {
            Q_FOREACH(QAction* subaction, submenu->actions())
            {
              submenu->removeAction(subaction);
              buffer.append(subaction);
            }
          }
          else
          {
            menu->addAction(submenu->menuAction());
          }
        }
        filterMenuOperations(submenu, filter, keep);
        action->setVisible(!(submenu->isEmpty()));
      }
      else if(action->text().contains(filter, Qt::CaseInsensitive)){
        menu->addAction(action);
      }
      buffer.removeAll(action);
    }
  }
}

void MainWindow::filterOperations()
{
  //return actions to their true menu
  Q_FOREACH(QMenu* menu, action_menu_map.values())
  {
    Q_FOREACH(QAction* action, menu->actions())
    {
      if(action != searchAction)
        menu->removeAction(action);
    }
  }
  Q_FOREACH(QAction* action, action_menu_map.keys())
  {
    action_menu_map[action]->addAction(action);
  }
  QString filter=operationSearchBar.text();
  Q_FOREACH(const PluginNamePair& p, plugins) {
    Q_FOREACH(QAction* action, p.first->actions()) {
      action->setVisible( p.first->applicable(action) 
                          && (action->text().contains(filter, Qt::CaseInsensitive)
                              || action->property("subMenuName")
                              .toString().contains(filter, Qt::CaseInsensitive)));
    }
  }
  // do a pass over all menus in Operations and their sub-menus(etc.) and hide them when they are empty
  filterMenuOperations(ui->menuOperations, filter, false);
  operationSearchBar.setFocus();
}

#include <CGAL/Three/exceptions.h>

void MainWindow::evaluate_script(QString script,
                                 const QString& filename,
                                 const bool quiet) {
  QScriptContext* context = script_engine->currentContext();
  QScriptValue object = context->activationObject();
  QScriptValue former_current_filename = object.property("current_filename");;
  object.setProperty("current_filename", filename);

  QScriptValue value = script_engine->evaluate(script, filename);
  if(script_engine->hasUncaughtException()) {
    QScriptValue js_exception = script_engine->uncaughtException();
    QScriptValue js_bt =js_exception.property("backtrace");
    QStringList bt = script_engine->uncaughtExceptionBacktrace();
    if(js_bt.isValid()) {
      QStringList other_bt;
      qScriptValueToSequence(js_bt, other_bt);
      if(!other_bt.isEmpty()) bt = other_bt;
    }
    if(!quiet) {
      QTextStream err(stderr);
      err << "Qt Script exception:\n"
          << js_exception.toString()
          << "\nBacktrace:\n";
      Q_FOREACH(QString line, bt) {
        err << "  " << line << "\n";
      }
    }
    throw CGAL::Three::Script_exception
        (script_engine->uncaughtException().toString(), bt);
  }
  else if(!quiet && !value.isNull() && !value.isUndefined()) {
    QTextStream(stderr) << "Qt Script evaluated to \""
                        << value.toString() << "\"\n";
  }

  object.setProperty("current_filename", former_current_filename);
}

void MainWindow::evaluate_script_quiet(QString script,
                                       const QString& filename)
{
  evaluate_script(script, filename, true);
}

void MainWindow::enableScriptDebugger(bool b /* = true */)
{
  Q_UNUSED(b);
#ifdef QT_SCRIPT_LIB
#  ifdef QT_SCRIPTTOOLS_LIB
  QScriptEngineDebugger* debugger =
      findChild<QScriptEngineDebugger*>("qt script debugger");
  if(debugger) {
    if(b) {
      debugger->action(QScriptEngineDebugger::InterruptAction)->trigger();
    }
    else {
      std::cerr << "Detach the script debugger\n";
      debugger->detach();
    }
  }
  return;
#  endif
#endif
  // If we are here, then the debugger is not available
  this->error(tr("Your version of Qt is too old, and for that reason "
                 "the Qt Script Debugger is not available."));
}

namespace {
bool actionsByName(QAction* x, QAction* y) {
  return x->text() < y->text();
}
}

//Recursively creates all subMenus containing an action.
// In the current implementation, there is a bug if a menu
// and a submenu have the same name (cf map menu_map).
void MainWindow::setMenus(QString name, QString parentName, QAction* a )
{
  QString menuName, subMenuName;
  if (name.isNull())
    return;
  int slash_index = name.indexOf('/');

  if(slash_index==-1)
    menuName= name; // no extra sub-menu
  else
  {
    int l = name.length();
    menuName=name.mid(0,slash_index);
    subMenuName=name.mid(slash_index+1,l-slash_index-1);
    // recursively create sub-menus
    setMenus(subMenuName, menuName, a);
  }

  //Create the menu if it does not already exist
  if(!menu_map.contains(menuName))
    menu_map[menuName] = new QMenu(menuName, this);

  //Create the parent menu if it does not already exist
  if(!menu_map.contains(parentName))
    menu_map[parentName] = new QMenu(parentName, this);
  // add the submenu in the menu
  menu_map[parentName]->addMenu(menu_map[menuName]);
  action_menu_map[menu_map[menuName]->menuAction()] = menu_map[parentName];

  // only add the action in the last submenu
  if(slash_index==-1)
  {
    ui->menuOperations->removeAction(a);
    menu_map[menuName]->addAction(a);
    action_menu_map[a] = menu_map[menuName];
  }
}

bool MainWindow::load_plugin(QString fileName, bool blacklisted)
{
<<<<<<< HEAD
  if(fileName.contains("plugin") && QLibrary::isLibrary(fileName)) {
    //set plugin name
    QFileInfo fileinfo(fileName);
    //set plugin name
    QString name = fileinfo.fileName();
    name.remove(QRegExp("^lib"));
    name.remove(QRegExp("\\..*"));
    //do not load it if it is in the blacklist
    if(blacklisted)
    {
      if ( plugin_blacklist.contains(name) ){
        pluginsStatus_map[name] = QString("Blacklisted.");
        ignored_map[name] = true;
        //qDebug("### Ignoring plugin \"%s\".", qPrintable(fileName));
        PathNames_map[name].push_back(fileinfo.absoluteDir().absolutePath());
        return true;
      }
    }
    QDebug qdebug = qDebug();
    if(verbose)
      qdebug << "### Loading \"" << fileName.toUtf8().data() << "\"... ";
    QPluginLoader loader;
    loader.setFileName(fileinfo.absoluteFilePath());
    QJsonArray keywords = loader.metaData().value("MetaData").toObject().value("Keywords").toArray();
    QString date = loader.metaData().value("MetaData").toObject().value("ConfigDate").toString();
    QStringList s_keywords;
    for(int i = 0; i < keywords.size(); ++i)
    {
      s_keywords.append(keywords[i].toString());
    }
    plugin_metadata_map[name] = qMakePair(s_keywords, date);
    QObject *obj = loader.instance();
    bool do_load = accepted_keywords.empty();
    if(!do_load)
    {
      Q_FOREACH(QString k, s_keywords)
      {
        if(accepted_keywords.contains(k))
=======
    if(fileName.contains("plugin") && QLibrary::isLibrary(fileName)) {
      //set plugin name
      QFileInfo fileinfo(fileName);
      //set plugin name
      QString name = fileinfo.fileName();
      name.remove(QRegExp("^lib"));
      name.remove(QRegExp("\\..*"));
      //do not load it if it is in the blacklist
      if(blacklisted)
      {
        if ( plugin_blacklist.contains(name) ){
          pluginsStatus_map[name] = QString("Blacklisted.");
          ignored_map[name] = true;
          //qDebug("### Ignoring plugin \"%s\".", qPrintable(fileName));
          PathNames_map[name].push_back(fileinfo.absoluteDir().absolutePath());
          return true;
        }
      }
      QDebug qdebug = qDebug();
      if(verbose)
        qdebug << "### Loading \"" << fileName.toUtf8().data() << "\"... ";
      QPluginLoader loader;
      loader.setFileName(fileinfo.absoluteFilePath());
      QJsonArray keywords = loader.metaData().value("MetaData").toObject().value("Keywords").toArray();
      QString date = loader.metaData().value("MetaData").toObject().value("ConfigDate").toString();
      QStringList s_keywords;
      for(int i = 0; i < keywords.size(); ++i)
      {
        s_keywords.append(keywords[i].toString());
      }
      plugin_metadata_map[name] = qMakePair(s_keywords, date);
      QObject *obj = loader.instance();
      bool do_load = accepted_keywords.empty();
      if(!do_load)
      {
        Q_FOREACH(QString k, s_keywords)
        {
          if(accepted_keywords.contains(k))
          {
            do_load = true;
            break;
          }
        }
      }
      if(do_load && obj) {
        obj->setObjectName(name);
        bool init1 = initPlugin(obj);
        bool init2 = initIOPlugin(obj);
        if (!init1 && !init2)
>>>>>>> 50bd428e
        {
          do_load = true;
          break;
        }
      }
<<<<<<< HEAD
    }
    if(do_load && obj) {
      obj->setObjectName(name);
      bool init1 = initPlugin(obj);
      bool init2 = initIOPlugin(obj);
      if (!init1 && !init2)
      {
        //qdebug << "not for this program";
        pluginsStatus_map[name] = QString("Not for this program.");
      }
      else
        //qdebug << "success";
        pluginsStatus_map[name] = QString("success");
=======
      else if(!do_load)
      {
        pluginsStatus_map[name]="Wrong Keywords.";
        ignored_map[name] = true;
      }
      else{
        //qdebug << "error: " << qPrintable(loader.errorString());
        pluginsStatus_map[name] = loader.errorString();

      }
      PathNames_map[name].push_back(fileinfo.absoluteDir().absolutePath());
      return true;
>>>>>>> 50bd428e
    }
    else if(!do_load)
    {
      pluginsStatus_map[name]="Wrong Keywords.";
      ignored_map[name] = true;
    }
    else{
      //qdebug << "error: " << qPrintable(loader.errorString());
      pluginsStatus_map[name] = loader.errorString();
      
    }
    PathNames_map[name].push_back(fileinfo.absoluteDir().absolutePath());
    return true;
  }
  return false;
}

void MainWindow::loadPlugins()
{
  Q_FOREACH(QObject *obj, QPluginLoader::staticInstances())
  {
    initPlugin(obj);
    initIOPlugin(obj);
  }

  QList<QDir> plugins_directories;
  QString dirPath = qApp->applicationDirPath();
  plugins_directories<<dirPath;
  QDir msvc_dir(dirPath);
  QString build_dir_name = msvc_dir.dirName();//Debug or Release for msvc
  msvc_dir.cdUp();

  QFileInfoList filist = QDir(dirPath).entryInfoList();
  filist << msvc_dir.entryInfoList();

  Q_FOREACH(QFileInfo fileinfo, filist)
  {
    //checks if the path leads to a directory
    if(fileinfo.baseName().contains("Plugins"))
    {
      QString plugins_dir = fileinfo.absolutePath();
      plugins_dir.append("/").append(fileinfo.baseName());

      Q_FOREACH(QString package_dir,
                QDir(plugins_dir).entryList(QDir::Dirs))
      {
        QString package_dir_path(plugins_dir);
        package_dir_path.append("/").append(package_dir);

        QString libdir_path(package_dir_path);
        libdir_path.append("/").append(build_dir_name);

        if (QDir(libdir_path).exists())
          plugins_directories << QDir(libdir_path);
        else
          plugins_directories << QDir(package_dir_path);
      }
    }
  }
  QString env_path = qgetenv("POLYHEDRON_DEMO_PLUGINS_PATH");
#if (QT_VERSION >= QT_VERSION_CHECK(5, 6, 0))
  QChar separator = QDir::listSeparator();
#else
#if defined(_WIN32)
  QChar separator = ';';
#else
  QChar separator = ':';
#endif
#endif
  if(!env_path.isEmpty()) {
#if defined(_WIN32)
    QString path = qgetenv("PATH");
    QByteArray new_path = path.append(env_path.prepend(separator)).toUtf8();
    qputenv("PATH", new_path);
#endif
    Q_FOREACH (QString pluginsDir,
               env_path.split(separator, QString::SkipEmptyParts)) {
      QDir dir(pluginsDir);
      if(dir.isReadable())
        plugins_directories << dir;
    }
  }

  QSet<QString> loaded;
  Q_FOREACH (QDir pluginsDir, plugins_directories) {
    if(verbose)
      qDebug("# Looking for plugins in directory \"%s\"...",
             qPrintable(pluginsDir.absolutePath()));
    Q_FOREACH(QString fileName, pluginsDir.entryList(QDir::Files))
    {
      QString abs_name = pluginsDir.absoluteFilePath(fileName);
      if(loaded.find(abs_name) == loaded.end())
      {
        if(load_plugin(abs_name, true))
        {
          loaded.insert(abs_name);
        }
      }
    }
  }
  updateMenus();
}
//Creates sub-Menus for operations.
void MainWindow::updateMenus()
{
  QList<QAction*> as = ui->menuOperations->actions();
  Q_FOREACH(QAction* a, as)
  {
    QString menuPath = a->property("subMenuName").toString();
    setMenus(menuPath, ui->menuOperations->title(), a);
  }
  // sort the operations menu by name
  as = ui->menuOperations->actions();
  qSort(as.begin(), as.end(), actionsByName);
  ui->menuOperations->clear();
  ui->menuOperations->addAction(searchAction);
  ui->menuOperations->addActions(as);
  operationSearchBar.setFocus();
}

bool MainWindow::hasPlugin(const QString& pluginName) const
{
  Q_FOREACH(const PluginNamePair& p, plugins) {
    if(p.second == pluginName) return true;
  }
  return false;
}

bool MainWindow::initPlugin(QObject* obj)
{
  QObjectList childs = this->children();
  CGAL::Three::Polyhedron_demo_plugin_interface* plugin =
      qobject_cast<CGAL::Three::Polyhedron_demo_plugin_interface*>(obj);
  if(plugin) {
    // Call plugin's init() method
    obj->setParent(this);
    plugin->init(this, this->scene, this);
    plugins << qMakePair(plugin, obj->objectName());
#ifdef QT_SCRIPT_LIB
    QScriptValue objectValue =
        script_engine->newQObject(obj);
    script_engine->globalObject().setProperty(obj->objectName(), objectValue);
    evaluate_script_quiet(QString("plugins.push(%1);").arg(obj->objectName()));
#endif

    Q_FOREACH(QAction* action, plugin->actions()) {
      // If action does not belong to the menus, add it to "Operations" menu
      if(!childs.contains(action)) {
        ui->menuOperations->addAction(action);
        action_menu_map[action] = ui->menuOperations;
      }
      // Show and enable menu item
      addAction(action);
    }
    return true;
  }
  else
    return false;
}

bool MainWindow::initIOPlugin(QObject* obj)
{
  CGAL::Three::Polyhedron_demo_io_plugin_interface* plugin =
      qobject_cast<CGAL::Three::Polyhedron_demo_io_plugin_interface*>(obj);
  if(plugin) {
    io_plugins << plugin;
    return true;
  }
  else
    return false;
}

void MainWindow::clearMenu(QMenu* menu)
{
  Q_FOREACH(QAction* action, menu->actions())
  {
    QMenu* menu = action->menu();
    if(menu) {
      clearMenu(menu);
    }
    action->setVisible(false);
  }
  menu->menuAction()->setEnabled(false);
}

void MainWindow::addAction(QAction* action)
{
  if(!action) return;

  action->setVisible(true);
  action->setEnabled(true);
  Q_FOREACH(QWidget* widget, action->associatedWidgets())
  {
    //     qDebug() << QString("%1 (%2)\n")
    //       .arg(widget->objectName())
    //       .arg(widget->metaObject()->className());
    QMenu* menu = qobject_cast<QMenu*>(widget);
    if(menu)
    {
      addAction(menu->menuAction());
    }
  }
}

void MainWindow::addAction(QString actionName,
                           QString actionText,
                           QString menuName) {
  QMenu* menu = 0;
  Q_FOREACH(QAction* action, findChildren<QAction*>()) {
    if(!action->menu()) continue;
    QString menuText = action->menu()->title();
    if(menuText != menuName) continue;
    menu = action->menu();
  }
  if(menu == 0) {
    menu = new QMenu(menuName, this);
    menuBar()->insertMenu(ui->menuView->menuAction(), menu);
  }
  QAction* action = new QAction(actionText, this);
  action->setObjectName(actionName);
  menu->addAction(action);
#ifdef QT_SCRIPT_LIB
  QScriptValue objectValue = script_engine->newQObject(action);
  script_engine->globalObject().setProperty(action->objectName(),
                                            objectValue);
#endif
}

void MainWindow::viewerShow(float xmin,
                            float ymin,
                            float zmin,
                            float xmax,
                            float ymax,
                            float zmax)
{
  CGAL::qglviewer::Vec
      min_(xmin, ymin, zmin),
      max_(xmax, ymax, zmax);

  if(min_ == max_) return viewerShow(viewer, xmin, ymin, zmin);

  viewer->camera()->setPivotPoint((min_+max_)*0.5);

  CGAL::qglviewer::ManipulatedCameraFrame backup_frame(*viewer->camera()->frame());
  viewer->camera()->fitBoundingBox(min_, max_);
  CGAL::qglviewer::ManipulatedCameraFrame new_frame(*viewer->camera()->frame());
  *viewer->camera()->frame() = backup_frame;
  viewer->camera()->interpolateTo(new_frame, 1.f);
  viewer->setVisualHintsMask(1);
}

void MainWindow::viewerShow(Viewer_interface* vi, float x, float y, float z) {
  
  CGAL::qglviewer::ManipulatedCameraFrame backup_frame(*vi->camera()->frame());
  vi->camera()->fitSphere(CGAL::qglviewer::Vec(x, y, z),
                          vi->camera()->sceneRadius()/100);
  CGAL::qglviewer::ManipulatedCameraFrame new_frame(*vi->camera()->frame());
  *vi->camera()->frame() = backup_frame;
  vi->camera()->interpolateTo(new_frame, 1.f);
  vi->setVisualHintsMask(1);

  vi->camera()->setPivotPoint(CGAL::qglviewer::Vec(x, y, z));
}

void MainWindow::message(QString message, QString colorName, QString font) {
  if (message.endsWith('\n')) {
    message.remove(message.length()-1, 1);
  }
  statusBar()->showMessage(message, 5000);
  QTimer::singleShot(5000, [this]{this->statusBar()->setStyleSheet("");});
  message = "<font color=\"" + colorName + "\" style=\"font-style: " + font + ";\" >" +
      message + "</font><br>";
  message = "[" + QTime::currentTime().toString() + "] " + message;
  ui->consoleTextEdit->append(message);
  ui->consoleTextEdit->verticalScrollBar()->setValue(ui->consoleTextEdit->verticalScrollBar()->maximum());
}

void MainWindow::information(QString text) {
  statusBar()->setStyleSheet("color: blue");
  this->message("INFO: " + text, "blue");
}

void MainWindow::warning(QString text) {
  statusBar()->setStyleSheet("color: orange");
  this->message("WARNING: " + text, "orange");
}

void MainWindow::error(QString text) {
  statusBar()->setStyleSheet("color: red");
  this->message("ERROR: " + text, "red");
}

void MainWindow::updateViewersBboxes(bool recenter)
{
  CGAL::qglviewer::Vec min, max;
  computeViewerBBox(min, max);
  Q_FOREACH(CGAL::QGLViewer* v, CGAL::QGLViewer::QGLViewerPool())
  {
    if(v == NULL)
      continue;
    Viewer* vi = static_cast<Viewer*>(v);
    updateViewerBbox(vi, recenter, min, max);
  }

}

void MainWindow::computeViewerBBox(CGAL::qglviewer::Vec& min, CGAL::qglviewer::Vec& max)
{
<<<<<<< HEAD
  const Scene::Bbox bbox = scene->bbox();
  const double xmin = bbox.xmin();
  const double ymin = bbox.ymin();
  const double zmin = bbox.zmin();
  const double xmax = bbox.xmax();
  const double ymax = bbox.ymax();
  const double zmax = bbox.zmax();



  min = CGAL::qglviewer::Vec(xmin, ymin, zmin);
  max= CGAL::qglviewer::Vec(xmax, ymax, zmax);

  CGAL::qglviewer::Vec bbox_center((xmin+xmax)/2, (ymin+ymax)/2, (zmin+zmax)/2);

  CGAL::qglviewer::Vec offset(0,0,0);

  double l_dist = (std::max)((std::abs)(bbox_center.x - viewer->offset().x),
                             (std::max)((std::abs)(bbox_center.y - viewer->offset().y),
                                        (std::abs)(bbox_center.z - viewer->offset().z)));
  if((std::log2)(l_dist) > 13.0 )
    for(int i=0; i<3; ++i)
=======
  if(bbox_need_update)
  {
    const Scene::Bbox bbox = scene->bbox();
    CGAL::qglviewer::Vec center = viewer->camera()->pivotPoint();
    const double xmin = bbox.xmin();
    const double ymin = bbox.ymin();
    const double zmin = bbox.zmin();
    const double xmax = bbox.xmax();
    const double ymax = bbox.ymax();
    const double zmax = bbox.zmax();
    
    
    CGAL::qglviewer::Vec
        vec_min(xmin, ymin, zmin),
        vec_max(xmax, ymax, zmax),
        bbox_center((xmin+xmax)/2, (ymin+ymax)/2, (zmin+zmax)/2);
    CGAL::qglviewer::Vec offset(0,0,0);
    double l_dist = (std::max)((std::abs)(bbox_center.x - viewer->offset().x),
                               (std::max)((std::abs)(bbox_center.y - viewer->offset().y),
                                          (std::abs)(bbox_center.z - viewer->offset().z)));
    if((std::log2)(l_dist) > 13.0 )
      for(int i=0; i<3; ++i)
      {
        offset[i] = -bbox_center[i];
        
      }
    if(offset != viewer->offset())
>>>>>>> 50bd428e
    {
      viewer->setOffset(offset);
      for(int i=0; i<scene->numberOfEntries(); ++i)
      {
        scene->item(i)->invalidateOpenGLBuffers();
        scene->item(i)->itemChanged();
      }
    }
<<<<<<< HEAD
  if(offset != viewer->offset())
  {
    Q_FOREACH(CGAL::QGLViewer* v, CGAL::QGLViewer::QGLViewerPool())
    {
      if(v == NULL)
        continue;
      Viewer* vi = qobject_cast<Viewer*>(v);
      vi->setOffset(offset);
    }
    for(int i=0; i<scene->numberOfEntries(); ++i)
    {
      //      scene->item(i)->invalidate(Scene_item::GEOMETRY);
      scene->item(i)->invalidateOpenGLBuffers();
      scene->item(i)->itemChanged();
    }
=======
    
    
    viewer->setSceneBoundingBox(vec_min,
                                vec_max);
    if(recenter)
    {
      viewer->camera()->showEntireScene();
    }
    else
    {
      viewer->camera()->setPivotPoint(center);
    }
    bbox_need_update = false;
>>>>>>> 50bd428e
  }
}

void MainWindow::reloadItem() {

  Scene_item* item = NULL;

  Q_FOREACH(Scene::Item_id id, scene->selectionIndices())
  {
    item = scene->item(id);
    if(!item)//secure items like selection items that get deleted when their "parent" item is reloaded.
      continue;
    QString filename = item->property("source filename").toString();
    QString loader_name = item->property("loader_name").toString();
    if(filename.isEmpty() || loader_name.isEmpty()) {
      this->warning(QString("Cannot reload item %1: "
                            "the item has no \"source filename\" or no \"loader_name\" attached\n").arg(item->name()));
      continue;
    }

    CGAL::Three::Polyhedron_demo_io_plugin_interface* fileloader = findLoader(loader_name);
    QFileInfo fileinfo(filename);

    CGAL::Three::Scene_item* new_item = loadItem(fileinfo, fileloader);

    new_item->setName(item->name());
    new_item->setColor(item->color());
    new_item->setRenderingMode(item->renderingMode());
    new_item->setVisible(item->visible());
    Scene_item_with_properties *property_item = dynamic_cast<Scene_item_with_properties*>(new_item);
    if(property_item)
      property_item->copyProperties(item);
    scene->replaceItem(scene->item_id(item), new_item, true);
    new_item->invalidateOpenGLBuffers();
    item->deleteLater();
  }
}

CGAL::Three::Polyhedron_demo_io_plugin_interface* MainWindow::findLoader(const QString& loader_name) const {
  Q_FOREACH(CGAL::Three::Polyhedron_demo_io_plugin_interface* io_plugin,
            io_plugins) {
    if(io_plugin->name() == loader_name) {
      return io_plugin;
    }
  }
  throw std::invalid_argument(QString("No loader found with the name %1 available")
                              .arg(loader_name).toStdString()) ;
}

bool MainWindow::file_matches_filter(const QString& filters,
                                     const QString& filename )
{
  QFileInfo fileinfo(filename);
  QString filename_striped=fileinfo.fileName();

  //match all filters between ()
  QRegExp all_filters_rx("\\((.*)\\)");

  QStringList split_filters = filters.split(";;");
  Q_FOREACH(const QString& filter, split_filters) {
    //extract filters
    if ( all_filters_rx.indexIn(filter)!=-1 ){
      Q_FOREACH(const QString& pattern,all_filters_rx.cap(1).split(' ')){
        QRegExp rx(pattern);
        rx.setPatternSyntax(QRegExp::Wildcard);
        if ( rx.exactMatch(filename_striped) ){
          return true;
        }
      }
    }
  }
  return false;
}

void MainWindow::open(QString filename)
{
  QFileInfo fileinfo(filename);

#ifdef QT_SCRIPT_LIB
  // Handles the loading of script file from the command line arguments,
  // and the special command line arguments that start with "javascript:"
  // or "qtscript:"
  QString program;
  if(filename.startsWith("javascript:")) {
    program=filename.right(filename.size() - 11);
  }
  if(filename.startsWith("qtscript:")) {
    program=filename.right(filename.size() - 9);
  }
  if(filename.endsWith(".js")) {
    loadScript(fileinfo);
    return;
  }
  if(!program.isEmpty())
  {
    {
      QTextStream(stderr) << "Execution of script \""
                          << filename << "\"\n";
      // << filename << "\", with following content:\n"
      // << program;
    }
    QApplication::setOverrideCursor(Qt::WaitCursor);
    evaluate_script(program, filename);
    QApplication::restoreOverrideCursor();
    return;
  }
#endif

  if ( !fileinfo.exists() ){
    QMessageBox::warning(this,
                         tr("Cannot open file"),
                         tr("File %1 does not exist.")
                         .arg(filename));
    return;
  }


  QStringList selected_items;
  QStringList all_items;

  QMap<QString,QString>::iterator dfs_it =
      default_plugin_selection.find( fileinfo.completeSuffix() );

  if ( dfs_it==default_plugin_selection.end() )
  {
    // collect all io_plugins and offer them to load if the file extension match one name filter
    // also collect all available plugin in case of a no extension match
    Q_FOREACH(CGAL::Three::Polyhedron_demo_io_plugin_interface* io_plugin, io_plugins) {
      if ( !io_plugin->canLoad() ) continue;
      all_items << io_plugin->name();
      if ( file_matches_filter(io_plugin->loadNameFilters(), filename.toLower()) )
        selected_items << io_plugin->name();
    }
  }
  else
    selected_items << *dfs_it;

  bool ok;
  std::pair<QString, bool> load_pair;

  switch( selected_items.size() )
  {
  case 1:
    load_pair = std::make_pair(selected_items.first(), false);
    ok=true;
    break;
  case 0:
    load_pair = File_loader_dialog::getItem(fileinfo.fileName(), all_items, &ok);
    break;
  default:
    load_pair = File_loader_dialog::getItem(fileinfo.fileName(), selected_items, &ok);
  }
  viewer->makeCurrent();
  if(!ok || load_pair.first.isEmpty()) { return; }

  if (load_pair.second)
  {
    connect(actionResetDefaultLoaders, SIGNAL(triggered()),
            this, SLOT(reset_default_loaders()));
    default_plugin_selection[fileinfo.completeSuffix()]=load_pair.first;
    insertActionBeforeLoadPlugin(ui->menuFile, actionResetDefaultLoaders);
  }


  settings.setValue("OFF open directory",
                    fileinfo.absoluteDir().absolutePath());
  CGAL::Three::Scene_item* scene_item = loadItem(fileinfo, findLoader(load_pair.first));
 
  if(!scene_item)
    return;
  this->addToRecentFiles(fileinfo.absoluteFilePath());
  selectSceneItem(scene->addItem(scene_item));

  CGAL::Three::Scene_group_item* group =
      qobject_cast<CGAL::Three::Scene_group_item*>(scene_item);
  if(group)
    scene->redraw_model();
  updateViewerBBox(true);
}

bool MainWindow::open(QString filename, QString loader_name) {
  QFileInfo fileinfo(filename);
  boost::optional<CGAL::Three::Scene_item*> item_opt;
  CGAL::Three::Scene_item* item = 0;
  try {
    item_opt = wrap_a_call_to_cpp
        ([this, fileinfo, loader_name]()
    {
      return loadItem(fileinfo, findLoader(loader_name));
    },
    this, __FILE__, __LINE__
    );
    if(!item_opt) return false;
    else item = *item_opt;
  }
  catch(std::logic_error& e) {
    std::cerr << e.what() << std::endl;
    return false;
  }
  selectSceneItem(scene->addItem(item));

  CGAL::Three::Scene_group_item* group =
      qobject_cast<CGAL::Three::Scene_group_item*>(item);
  if(group)
    scene->redraw_model();

  return true;
}


CGAL::Three::Scene_item* MainWindow::loadItem(QFileInfo fileinfo, CGAL::Three::Polyhedron_demo_io_plugin_interface* loader) {
  CGAL::Three::Scene_item* item = NULL;
  if(!fileinfo.isFile() || !fileinfo.isReadable()) {
    throw std::invalid_argument(QString("File %1 is not a readable file.")
                                .arg(fileinfo.absoluteFilePath()).toStdString());
  }
  //test if the file is empty.
  if(fileinfo.size() == 0) {
    QMessageBox::warning(this, tr("Error"),
                         tr("The file you are trying to load is empty.\n"));
    return 0;
  }
  QApplication::setOverrideCursor(Qt::WaitCursor);

  item = loader->load(fileinfo);
  QApplication::restoreOverrideCursor();
  if(!item) {
    throw std::logic_error(QString("Could not load item from file %1 using plugin %2")
                           .arg(fileinfo.absoluteFilePath()).arg(loader->name()).toStdString());
  }

  item->setProperty("source filename", fileinfo.absoluteFilePath());
  item->setProperty("loader_name", loader->name());
  return item;
}


void MainWindow::setFocusToQuickSearch()
{
  ui->searchEdit->setFocus(Qt::ShortcutFocusReason);
}

void MainWindow::selectSceneItem(int i)
{
  if(i < 0 || i >= scene->numberOfEntries()) {
    sceneView->selectionModel()->clearSelection();
    updateInfo();
    updateDisplayInfo();
  }
  else {
    QItemSelection s =
        proxyModel->mapSelectionFromSource(scene->createSelection(i));

    sceneView->selectionModel()->select(s,
                                        QItemSelectionModel::ClearAndSelect);
    sceneView->scrollTo(s.indexes().first());
  }
}

void MainWindow::selectSceneItems(QList<int> is)
{
  if(is.first() < 0 || is.last() >= scene->numberOfEntries()) {
    sceneView->selectionModel()->clearSelection();
    updateInfo();
    updateDisplayInfo();
  }
  else {
    QItemSelection s =
      proxyModel->mapSelectionFromSource(scene->createSelection(is));

    sceneView->selectionModel()->select(s,
                                        QItemSelectionModel::ClearAndSelect);
    sceneView->scrollTo(s.indexes().first());
  }
}


void MainWindow::showSelectedPoint(double x, double y, double z)
{
  static double x_prev = 0;
  static double y_prev = 0;
  static double z_prev = 0;
  double dist = std::sqrt((x-x_prev)*(x-x_prev) + (y-y_prev)*(y-y_prev) + (z-z_prev)*(z-z_prev));
  information(QString("Selected point: (%1, %2, %3) distance to previous: %4").
              arg(x, 0, 'g', 10).
              arg(y, 0, 'g', 10).
              arg(z, 0, 'g', 10).
              arg(dist,0,'g',10));
  x_prev = x;
  y_prev = y;
  z_prev = z;
}

void MainWindow::unSelectSceneItem(int i)
{
  removeSceneItemFromSelection(i);
}

void MainWindow::addSceneItemInSelection(int i)
{
  QItemSelection s =
      proxyModel->mapSelectionFromSource(scene->createSelection(i));
  sceneView->selectionModel()->select(s, QItemSelectionModel::Select);
  scene->itemChanged(i);
}

void MainWindow::removeSceneItemFromSelection(int i)
{
  QItemSelection s =
      proxyModel->mapSelectionFromSource(scene->createSelection(i));
  sceneView->selectionModel()->select(s,
                                      QItemSelectionModel::Deselect);
  scene->itemChanged(i);
}

void MainWindow::selectAll()
{
  QItemSelection s =
      proxyModel->mapSelectionFromSource(scene->createSelectionAll());
  sceneView->selectionModel()->select(s,
                                      QItemSelectionModel::ClearAndSelect);
}

int MainWindow::getSelectedSceneItemIndex() const
{
  QModelIndexList selectedRows = sceneView->selectionModel()->selectedIndexes();
  if(selectedRows.size() == 0)
    return -1;
  else {
    QModelIndex i = proxyModel->mapToSource(selectedRows.first());
    return scene->getIdFromModelIndex(i);
  }
}

QList<int> MainWindow::getSelectedSceneItemIndices() const
{
  QModelIndexList selectedIndices = sceneView->selectionModel()->selectedIndexes();
  QList<int> result;
  Q_FOREACH(QModelIndex index, selectedIndices) {
    int temp = scene->getIdFromModelIndex(proxyModel->mapToSource(index));
    if(!result.contains(temp))
      result<<temp;
  }
  return result;
}

void MainWindow::selectionChanged()
{
  scene->setSelectedItemIndex(getSelectedSceneItemIndex());
  scene->setSelectedItemsList(getSelectedSceneItemIndices());
  CGAL::Three::Scene_item* item = scene->item(getSelectedSceneItemIndex());
  Q_FOREACH(CGAL::QGLViewer* vi, CGAL::QGLViewer::QGLViewerPool())
  {
    if(vi == NULL)
      continue;
    
    if(item != NULL && item->manipulatable()) {
      vi->setManipulatedFrame(item->manipulatedFrame());
    } else {
      vi->setManipulatedFrame(0);
    }
    if(vi->manipulatedFrame() == 0) {
      Q_FOREACH(CGAL::Three::Scene_item* item, scene->entries()) {
        if(item->manipulatable() && item->manipulatedFrame() != 0) {
          if(vi->manipulatedFrame() != 0) {
            // there are at least two possible frames
            vi->setManipulatedFrame(0);
            break;
          } else {
            vi->setManipulatedFrame(item->manipulatedFrame());
          }
        }
      }
    }
    if(vi->manipulatedFrame() != 0) {
      connect(vi->manipulatedFrame(), SIGNAL(modified()),
              this, SLOT(updateInfo()));
    }
    vi->update();
  }
}
void MainWindow::contextMenuRequested(const QPoint& global_pos) {
  int index = scene->mainSelectionIndex();
  showSceneContextMenu(index, global_pos);
}

void MainWindow::showSceneContextMenu(int selectedItemIndex,
                                      const QPoint& global_pos)
{
  CGAL::Three::Scene_item* item = scene->item(selectedItemIndex);
  if(!item) return;

  const char* prop_name = "Menu modified by MainWindow.";

  QMenu* menu = item->contextMenu();
  if(menu) {
    bool menuChanged = menu->property(prop_name).toBool();
    if(!menuChanged) {
      if(item->has_stats())
      {
        QAction* actionStatistics =
            menu->addAction(tr("Statistics..."));
        actionStatistics->setObjectName("actionStatisticsOnPolyhedron");
        connect(actionStatistics, SIGNAL(triggered()),
                this, SLOT(statisticsOnItem()));
      }
      menu->addSeparator();
      if(!item->property("source filename").toString().isEmpty()) {
        QAction* reload = menu->addAction(tr("&Reload Item from File"));
        reload->setProperty("is_groupable", true);
        connect(reload, SIGNAL(triggered()),
                this, SLOT(reloadItem()));
      }
      QAction* saveas = menu->addAction(tr("&Save as..."));
      saveas->setData(qVariantFromValue((void*)item));
      connect(saveas,  SIGNAL(triggered()),
              this, SLOT(on_actionSaveAs_triggered()));
      QAction* showobject = menu->addAction(tr("&Zoom to this Object"));
      showobject->setData(qVariantFromValue((void*)item));
      connect(showobject, SIGNAL(triggered()),
              this, SLOT(viewerShowObject()));

      menu->setProperty(prop_name, true);
    }
  }
  menu->addMenu(ui->menuOperations);
  if(menu)
    menu->exec(global_pos);
}

void MainWindow::showSceneContextMenu(const QPoint& p) {
  QWidget* sender = qobject_cast<QWidget*>(this->sender());
  if(!sender) return;
  if(scene->selectionIndices().isEmpty())return;
  int main_index = scene->selectionIndices().first();

  if(sender == sceneView) {
      QModelIndex modelIndex = sceneView->indexAt(p);
      if(!modelIndex.isValid())
      {
          const char* prop_name = "Menu modified by MainWindow.";

          QMenu* menu = ui->menuFile;
          if(menu) {
              bool menuChanged = menu->property(prop_name).toBool();
              if(!menuChanged) {
                  menu->setProperty(prop_name, true);
              }
          }
          if(menu)
              menu->exec(sender->mapToGlobal(p));
          return;
      }
      else if(scene->selectionIndices().size() > 1 )
      {
        QMap<QString, QAction*> menu_actions;
        QVector<QMenu*> slider_menus;
        bool has_stats = false;
        Q_FOREACH(QAction* action, scene->item(main_index)->contextMenu()->actions())
        {
          if(action->property("is_groupable").toBool())
          {
            menu_actions[action->text()] = action;
            if(action->text() == QString("Alpha value"))
            {
              menu_actions["alpha slider"] = action->menu()->actions().last();
            }
            else if(action->text() == QString("Points Size"))
            {
              menu_actions["points slider"] = action->menu()->actions().last();
            }
            else if(action->text() == QString("Normals Length"))
            {
              menu_actions["normals slider"] = action->menu()->actions().last();
            }
          }
          
        }
        Q_FOREACH(Scene::Item_id index, scene->selectionIndices())
        {
          if(index == main_index)
            continue;

          CGAL::Three::Scene_item* item = scene->item(index);
          if(!item)
            continue;
          if(item->has_stats())
            has_stats = true;
        }
        QMenu menu;
        Q_FOREACH(QString name, menu_actions.keys())
        {
          if(name == QString("alpha slider")
             || name == QString("points slider")
             || name == QString("normals slider"))
            continue;
          if(name == QString("Alpha value"))
          {
            QWidgetAction* sliderAction = new QWidgetAction(&menu);
            QSlider* slider = new QSlider(&menu);
            slider->setMinimum(0);
            slider->setMaximum(255);
            slider->setValue(
                  qobject_cast<QSlider*>(
                    qobject_cast<QWidgetAction*>
                    (menu_actions["alpha slider"])->defaultWidget()
                  )->value());
            slider->setOrientation(Qt::Horizontal);
            sliderAction->setDefaultWidget(slider);
            
            connect(slider, &QSlider::valueChanged, [this, slider]()
            {
              Q_FOREACH(Scene::Item_id id, scene->selectionIndices())
              {
                Scene_item* item = scene->item(id);
                Q_FOREACH(QAction* action, item->contextMenu()->actions())
                {
                  if(action->text() == "Alpha value")
                  {
                    QWidgetAction* sliderAction = qobject_cast<QWidgetAction*>(action->menu()->actions().last());
                    QSlider* ac_slider = qobject_cast<QSlider*>(sliderAction->defaultWidget());
                    ac_slider->setValue(slider->value());
                    break;
                  }
                }
              }
            });
            QMenu* new_menu = new QMenu("Alpha value", &menu);
              new_menu->addAction(sliderAction);
              slider_menus.push_back(new_menu);
          }
          else if(name == QString("Points Size"))
          {
            QWidgetAction* sliderAction = new QWidgetAction(&menu);
            QSlider* slider = new QSlider(&menu);
            slider->setMinimum(1);
            slider->setMaximum(25);
            slider->setValue(
                  qobject_cast<QSlider*>(
                    qobject_cast<QWidgetAction*>
                    (menu_actions["points slider"])->defaultWidget()
                  )->value());
            slider->setOrientation(Qt::Horizontal);
            sliderAction->setDefaultWidget(slider);
            
            connect(slider, &QSlider::valueChanged, [this, slider]()
            {
              Q_FOREACH(Scene::Item_id id, scene->selectionIndices())
              {
                Scene_item* item = scene->item(id);
                Q_FOREACH(QAction* action, item->contextMenu()->actions())
                {
                  if(action->text() == "Points Size")
                  {
                    QWidgetAction* sliderAction = qobject_cast<QWidgetAction*>(action->menu()->actions().last());
                    QSlider* ac_slider = qobject_cast<QSlider*>(sliderAction->defaultWidget());
                    ac_slider->setValue(slider->value());
                    break;
                  }
                }
              }
            });
            QMenu* new_menu = new QMenu("Points Size", &menu);
              new_menu->addAction(sliderAction);
              slider_menus.push_back(new_menu);
          }
          else if(name == QString("Normals Length"))
          {
            QWidgetAction* sliderAction = new QWidgetAction(&menu);
            QSlider* slider = new QSlider(&menu);
            slider->setValue(
                  qobject_cast<QSlider*>(
                    qobject_cast<QWidgetAction*>
                    (menu_actions["normals slider"])->defaultWidget()
                  )->value());
            slider->setOrientation(Qt::Horizontal);
            sliderAction->setDefaultWidget(slider);
            
            connect(slider, &QSlider::valueChanged, [this, slider]()
            {
              Q_FOREACH(Scene::Item_id id, scene->selectionIndices())
              {
                Scene_item* item = scene->item(id);
                Q_FOREACH(QAction* action, item->contextMenu()->actions())
                {
                  if(action->text() == "Normals Length")
                  {
                    QWidgetAction* sliderAction = qobject_cast<QWidgetAction*>(action->menu()->actions().last());
                    QSlider* ac_slider = qobject_cast<QSlider*>(sliderAction->defaultWidget());
                    ac_slider->setValue(slider->value());
                    break;
                  }
                }
              }
            });
            QMenu* new_menu = new QMenu("Normals Length", &menu);
              new_menu->addAction(sliderAction);
              slider_menus.push_back(new_menu);
          }
          else
          {
            QAction* action = menu.addAction(name);
            connect(action, &QAction::triggered, this, &MainWindow::propagate_action);
          }
        }
        if(!slider_menus.empty())
        {
          Q_FOREACH(QMenu* m, slider_menus){
            menu.addMenu(m);
          }
          menu.insertSeparator(0);
        }
        if(has_stats)
        {
          QAction* actionStatistics =
              menu.addAction(tr("Statistics..."));
          actionStatistics->setObjectName("actionStatisticsOnPolyhedron");
          connect(actionStatistics, SIGNAL(triggered()),
                  this, SLOT(statisticsOnItem()));
        }
          QAction* reload = menu.addAction(tr("&Reload Item from File"));
          reload->setProperty("is_groupable", true);
          connect(reload, SIGNAL(triggered()),
                  this, SLOT(reloadItem()));
        QAction* saveas = menu.addAction(tr("&Save as..."));
        connect(saveas,  SIGNAL(triggered()),
                this, SLOT(on_actionSaveAs_triggered()));
        menu.exec(sender->mapToGlobal(p));
        return;
      }
  }
  showSceneContextMenu(main_index, sender->mapToGlobal(p));
  return;
}

void MainWindow::removeManipulatedFrame(CGAL::Three::Scene_item* item)
{
  if(item->manipulatable() &&
     item->manipulatedFrame() == viewer->manipulatedFrame()) {
    viewer->setManipulatedFrame(0);
  }
}

void MainWindow::updateInfo() {
  CGAL::Three::Scene_item* item = scene->item(getSelectedSceneItemIndex());
  if(item) {
    QString item_text = item->toolTip();
    QString item_filename = item->property("source filename").toString();
    CGAL::Bbox_3 bbox = item->bbox();
    if(bbox !=CGAL::Bbox_3())
      item_text += QString("<div>Bounding box: min (%1,%2,%3), max (%4,%5,%6)</div>")
          .arg(bbox.xmin())
          .arg(bbox.ymin())
          .arg(bbox.zmin())
          .arg(bbox.xmax())
          .arg(bbox.ymax())
          .arg(bbox.zmax());
    if(!item_filename.isEmpty()) {
      item_text += QString("<div>File:<i> %1</div>").arg(item_filename);
    }
    ui->infoLabel->setText(item_text);
  }
  else
    ui->infoLabel->clear();
}
void MainWindow::updateDisplayInfo() {
  CGAL::Three::Scene_item* item = scene->item(getSelectedSceneItemIndex());
  if(item)
    ui->displayLabel->setPixmap(item->graphicalToolTip());
  else
    ui->displayLabel->clear();

}

void MainWindow::readSettings()
{
    viewer->setAntiAliasing(settings.value("antialiasing", false).toBool());
    viewer->setFastDrawing(settings.value("quick_camera_mode", true).toBool());
    scene->enableVisibilityRecentering(settings.value("offset_update", true).toBool());
    viewer->textRenderer()->setMax(settings.value("max_text_items", 10000).toInt());
    viewer->setTotalPass(settings.value("transparency_pass_number", 4).toInt());
    CGAL::Three::Three::s_defaultSMRM = CGAL::Three::Three::modeFromName(
          settings.value("default_sm_rm", "flat+edges").toString());
    CGAL::Three::Three::s_defaultPSRM = CGAL::Three::Three::modeFromName(
          settings.value("default_ps_rm", "points").toString());
    // read plugin blacklist
    QStringList blacklist=settings.value("plugin_blacklist",QStringList()).toStringList();
    Q_FOREACH(QString name,blacklist){ plugin_blacklist.insert(name); }
    def_save_dir = settings.value("default_saveas_dir", QDir::homePath()).toString();
    this->default_point_size = settings.value("points_size").toInt();
    this->default_normal_length = settings.value("normals_length").toInt();
    this->default_lines_width = settings.value("lines_width").toInt();
}

void MainWindow::writeSettings()
{
  this->writeState("MainWindow");
  {
    //setting plugin blacklist
    QStringList blacklist;
    Q_FOREACH(QString name,plugin_blacklist){ blacklist << name; }
    if ( !blacklist.isEmpty() ) settings.setValue("plugin_blacklist",blacklist);
    else settings.remove("plugin_blacklist");
  }
  std::cerr << "Write setting... done.\n";
}

void MainWindow::quit()
{
  close();
}

void MainWindow::closeEvent(QCloseEvent *event)
{
  for(int i=0; i<plugins.size(); i++)
  {
    plugins[i].first->closure();
  }
  writeSettings();
  event->accept();
}

bool MainWindow::loadScript(QString filename)
{
  QFileInfo fileinfo(filename);
  boost::optional<bool> opt = wrap_a_call_to_cpp
      ([this, fileinfo] {
    return loadScript(fileinfo);
  }, this, __FILE__, __LINE__, CGAL::Three::PARENT_CONTEXT);
  if(!opt) return false;
  else return *opt;
}

bool MainWindow::loadScript(QFileInfo info)
{
#if defined(QT_SCRIPT_LIB)
  QString program;
  QString filename = info.absoluteFilePath();
  QFile script_file(filename);
  script_file.open(QIODevice::ReadOnly);
  if(!script_file.isReadable()) {
    throw std::ios_base::failure(script_file.errorString().toStdString());
  }
  program = script_file.readAll();
  if(!program.isEmpty())
  {
    QTextStream(stderr)
        << "Execution of script \""
        << filename << "\"\n";
    evaluate_script(program, filename);
    return true;
  }
#endif
  return false;
}

void MainWindow::throw_exception() {
  wrap_a_call_to_cpp([]() {
    throw std::runtime_error("Exception thrown in "
                             "MainWindow::throw_exception()");
  }, this, __FILE__, __LINE__);
}

void MainWindow::on_actionLoadScript_triggered()
{
#if defined(QT_SCRIPT_LIB)
  QString filename = QFileDialog::getOpenFileName(
        this,
        tr("Select a script to run..."),
        ".",
        "QTScripts (*.js);;All Files (*)");
  if(filename.isEmpty())
    return;
  loadScript(QFileInfo(filename));
#endif
}

void MainWindow::on_actionLoad_triggered()
{
  QStringList filters;
  // we need to special case our way out of this
  filters << "All Files (*)";


  typedef QMap<QString, CGAL::Three::Polyhedron_demo_io_plugin_interface*> FilterPluginMap;
  FilterPluginMap filterPluginMap;

  Q_FOREACH(CGAL::Three::Polyhedron_demo_io_plugin_interface* plugin, io_plugins) {
    QStringList split_filters = plugin->loadNameFilters().split(";;");
    Q_FOREACH(const QString& filter, split_filters) {
      FilterPluginMap::iterator it = filterPluginMap.find(filter);
      if(it != filterPluginMap.end()) {
        if(verbose)
        {
          qDebug() << "Duplicate Filter: " << it.value()->name();
          qDebug() << "This filter will not be available.";
        }
      } else {
        filterPluginMap[filter] = plugin;
      }
      filters << filter;
    }
  }
  
  QString directory = settings.value("OFF open directory",
                                     QDir::current().dirName()).toString();

  QFileDialog dialog(this);
  dialog.setDirectory(directory);
  dialog.setNameFilters(filters);
  dialog.setFileMode(QFileDialog::ExistingFiles);

  if(dialog.exec() != QDialog::Accepted) { return; }
  viewer->update();
  FilterPluginMap::iterator it =
      filterPluginMap.find(dialog.selectedNameFilter());

  CGAL::Three::Polyhedron_demo_io_plugin_interface* selectedPlugin = NULL;

  if(it != filterPluginMap.end()) {
    selectedPlugin = it.value();
  }

  std::size_t nb_files = dialog.selectedFiles().size();
  std::vector<QColor> colors_;
  colors_.reserve(nb_files);
  compute_color_map(QColor(100, 100, 255),//Scene_item's default color
                    static_cast<unsigned>(nb_files),
                    std::back_inserter(colors_));
  std::size_t nb_item = -1;
  
  Q_FOREACH(const QString& filename, dialog.selectedFiles()) {
    
    CGAL::Three::Scene_item* item = NULL;
    if(selectedPlugin) {
      QFileInfo info(filename);
      item = loadItem(info, selectedPlugin);
      item->setColor(colors_[++nb_item]);
      Scene::Item_id index = scene->addItem(item);
      selectSceneItem(index);
      CGAL::Three::Scene_group_item* group =
          qobject_cast<CGAL::Three::Scene_group_item*>(item);
      if(group)
        scene->redraw_model();
      this->addToRecentFiles(filename);
    } else {
      int scene_size = scene->numberOfEntries();
      open(filename);
      if(scene->numberOfEntries() != scene_size)
        scene->item(scene->numberOfEntries()-1)->setColor(colors_[++nb_item]);
    }
  }
}

void MainWindow::on_actionSaveAs_triggered()
{
  Scene_item* item = NULL;

  Q_FOREACH(Scene::Item_id id, scene->selectionIndices())
  {
    item = scene->item(id);
    QVector<CGAL::Three::Polyhedron_demo_io_plugin_interface*> canSavePlugins;
    QStringList filters;
    QString sf;
    Q_FOREACH(CGAL::Three::Polyhedron_demo_io_plugin_interface* plugin, io_plugins) {
      if(plugin->canSave(item)) {
        canSavePlugins << plugin;
        filters += plugin->saveNameFilters();
        if(plugin->isDefaultLoader(item))
          sf = plugin->saveNameFilters().split(";;").first();
      }
    }
    QRegExp extensions("\\(\\*\\..+\\)");
    QStringList filter_exts;
    if(filters.empty())
    {
      QMessageBox::warning(this,
                           tr("Cannot save"),
                           tr("The selected object %1 cannot be saved.")
                           .arg(item->name()));
      return;
    }
    Q_FOREACH(QString string, filters)
    {
      QStringList sl = string.split(";;");
      Q_FOREACH(QString s, sl){
        int pos = extensions.indexIn(s);
        if( pos >-1)
          filter_exts.append(extensions.capturedTexts());
      }
    }
    filters << tr("All files (*)");
    if(canSavePlugins.isEmpty()) {
      QMessageBox::warning(this,
                           tr("Cannot save"),
                           tr("The selected object %1 cannot be saved.")
                           .arg(item->name()));
      continue;
    }
    QString caption = tr("Save %1 to File...").arg(item->name());
    QString dir = item->property("source filename").toString();
    if(dir.isEmpty() &&
       !item->property("defaultSaveDir").toString().isEmpty())
    {
      dir = item->property("defaultSaveDir").toString();
    }
    else if(!last_saved_dir.isEmpty() && dir.isEmpty())
      dir = QString("%1/%2").arg(last_saved_dir).arg(item->defaultSaveName());
    else if(dir.isEmpty())
      dir = QString("%1/%2").arg(def_save_dir).arg(item->name());
    QString filename =
        QFileDialog::getSaveFileName(this,
                                     caption,
                                     dir,
                                     filters.join(";;"),
                                     &sf);
    
    if(filename.isEmpty())
      return;
    last_saved_dir = QFileInfo(filename).absoluteDir().path();
    extensions.indexIn(sf.split(";;").first());
    QString filter_ext, filename_ext;
    filter_ext = extensions.cap().split(" ").first();// in case of syntax like (*.a *.b)
    
    filter_ext.remove(")");
    filter_ext.remove("(");
    //remove *
    filter_ext=filter_ext.right(filter_ext.size()-1);

    QStringList filename_split = filename.split(".");
    filename_split.removeFirst();
    filename_ext = filename_split.join(".");
    filename_ext.push_front(".");

    QStringList final_extensions;
    Q_FOREACH(QString string, filter_exts)
    {
      Q_FOREACH(QString s, string.split(" ")){// in case of syntax like (*.a *.b)
        s.remove(")");
        s.remove("(");
        //remove *
        s=s.right(s.size()-1);
        final_extensions.append(s);
      }
    }
    bool ok = false;
    while(!ok)
    {
      if(final_extensions.contains(filename_ext))
      {
        ok = true;
      }
      else{
        QStringList shatterd_filename_ext = filename_ext.split(".");
        if(!shatterd_filename_ext.last().isEmpty())
        {
          shatterd_filename_ext.removeFirst();//removes ""
          shatterd_filename_ext.removeFirst();
          filename_ext = shatterd_filename_ext.join(".");
          filename_ext.push_front(".");
        }
        else
          break;
      }
    }
    if(!ok)
    {
      filename = filename.append(filter_ext);
    }
    viewer->update();
    save(filename, item);
  }
}

void MainWindow::save(QString filename, CGAL::Three::Scene_item* item) {
  QFileInfo fileinfo(filename);
  bool saved = false;
  Q_FOREACH(CGAL::Three::Polyhedron_demo_io_plugin_interface* plugin, io_plugins) {
    if(  plugin->canSave(item) &&
         file_matches_filter(plugin->saveNameFilters(),filename.toLower()) )
    {
      if(plugin->save(item, fileinfo))
      {
        saved = true;
        break;
      }
    }
  }
  if(!saved)
    QMessageBox::warning(this,
                         tr("Cannot save"),
                         tr("The selected object %1 was not saved. (Maybe a wrong extension ?)")
                         .arg(item->name()));
}

void MainWindow::on_actionSaveSnapshot_triggered()
{
  viewer->saveSnapshot();
}

bool MainWindow::on_actionErase_triggered()
{
  int next_index = scene->erase(scene->selectionIndices());
  //Secure the case where erase triggers other items deletions
  if(scene->numberOfEntries()< next_index +1 )
    next_index = -1;
  selectSceneItem(next_index);
  return next_index >= 0;
}

void MainWindow::on_actionEraseAll_triggered()
{
  scene->setSelectedItem(0);
  while(on_actionErase_triggered()) {
  }
}

void MainWindow::on_actionDuplicate_triggered()
{
  int index = scene->duplicate(getSelectedSceneItemIndex());
  selectSceneItem(index);
}

void MainWindow::on_actionShowHide_triggered()
{
  scene->setUpdatesEnabled(false);
  Q_FOREACH(QModelIndex index, sceneView->selectionModel()->selectedRows())
  {
    int i = scene->getIdFromModelIndex(proxyModel->mapToSource(index));
    CGAL::Three::Scene_item* item = scene->item(i);
    item->setVisible(!item->visible());
    item->redraw();
  }
  scene->setUpdatesEnabled(true);
  updateViewerBBox(false);
}

void MainWindow::on_actionSetPolyhedronA_triggered()
{
  int i = getSelectedSceneItemIndex();
  scene->setItemA(i);
}

void MainWindow::on_actionSetPolyhedronB_triggered()
{
  int i = getSelectedSceneItemIndex();
  scene->setItemB(i);
}

void MainWindow::on_actionPreferences_triggered()
{
  QDialog dialog(this);
  Ui::PreferencesDialog prefdiag;
  prefdiag.setupUi(&dialog);
  
  float lineWidth[2];
  if(!viewer->isOpenGL_4_3())
    viewer->glGetFloatv(GL_LINE_WIDTH_RANGE, lineWidth);
  else
  {
    lineWidth[0] = 0;
    lineWidth[1] = 10;
  }
  prefdiag.linesHorizontalSlider->setMinimum(lineWidth[0]);
  prefdiag.linesHorizontalSlider->setMaximum(lineWidth[1]);
  
  prefdiag.offset_updateCheckBox->setChecked(
        settings.value("offset_update", true).toBool());
  connect(prefdiag.offset_updateCheckBox, SIGNAL(toggled(bool)),
          scene, SLOT(enableVisibilityRecentering(bool)));
  
  prefdiag.antialiasingCheckBox->setChecked(settings.value("antialiasing", false).toBool());
  connect(prefdiag.antialiasingCheckBox, SIGNAL(toggled(bool)),
          viewer, SLOT(setAntiAliasing(bool)));
  
  prefdiag.quick_cameraCheckBox->setChecked(
        settings.value("quick_camera_mode", true).toBool());
  connect(prefdiag.quick_cameraCheckBox, SIGNAL(toggled(bool)),
          viewer, SLOT(setFastDrawing(bool)));
  prefdiag.max_itemsSpinBox->setValue(viewer->textRenderer()->getMax_textItems());
  
  connect(prefdiag.max_itemsSpinBox,static_cast<void (QSpinBox::*)(int)>(&QSpinBox::valueChanged),
          this, [this](int i){
    setMaxTextItemsDisplayed(i);
  });
  prefdiag.transpSpinBox->setValue(viewer->total_pass());
  connect(prefdiag.transpSpinBox, static_cast<void (QSpinBox::*)(int)>(&QSpinBox::valueChanged),
              this, [this](int i)
  {
    setTransparencyPasses(i);
  });
  prefdiag.pointsHorizontalSlider->setValue(this->default_point_size);
  connect(prefdiag.pointsHorizontalSlider, &QSlider::valueChanged,
              this, [this](int i)
  {
    this->default_point_size = i;
  });
  prefdiag.normalsHorizontalSlider->setValue(this->default_normal_length);
  connect(prefdiag.normalsHorizontalSlider, &QSlider::valueChanged,
              this, [this](int i)
  {
    this->default_normal_length = i;
  });
  prefdiag.linesHorizontalSlider->setValue(this->default_lines_width);
  connect(prefdiag.linesHorizontalSlider, &QSlider::valueChanged,
              this, [this](int i)
  {
    this->default_lines_width = i;
  });
  connect(prefdiag.background_colorPushButton, &QPushButton::clicked,
          this, &MainWindow::setBackgroundColor);
  
  connect(prefdiag.default_save_asPushButton, &QPushButton::clicked,
          this, &MainWindow::setDefaultSaveDir);
  
  connect(prefdiag.lightingPushButton, &QPushButton::clicked,
          this, &MainWindow::setLighting_triggered);
  
  prefdiag.surface_meshComboBox->setCurrentText(CGAL::Three::Three::modeName(
                                                  CGAL::Three::Three::s_defaultSMRM));
  connect(prefdiag.surface_meshComboBox, &QComboBox::currentTextChanged,
          this, [this](const QString& text){
    this->s_defaultSMRM = CGAL::Three::Three::modeFromName(text);
  });
  
  prefdiag.point_setComboBox->setCurrentText(CGAL::Three::Three::modeName(
                                               CGAL::Three::Three::s_defaultPSRM));
  connect(prefdiag.point_setComboBox, &QComboBox::currentTextChanged,
          this, [this](const QString& text){
    this->s_defaultPSRM = CGAL::Three::Three::modeFromName(text);
  });
  
  std::vector<QTreeWidgetItem*> items;
  QBrush successBrush(Qt::green),
      errorBrush(Qt::red),
      ignoredBrush(Qt::lightGray);

  //add blacklisted plugins
  Q_FOREACH (QString name, PathNames_map.keys())
  {
    QTreeWidgetItem *item = new QTreeWidgetItem(prefdiag.treeWidget);
    item->setText(1, name);
    if(plugin_blacklist.contains(name)){
      item->setCheckState(0, Qt::Unchecked);
    }
    else{
      item->setCheckState(0, Qt::Checked);
    }
    if(pluginsStatus_map[name] == QString("success"))
      item->setBackground(1, successBrush);
    else if(ignored_map[name]){
      item->setBackground(1, ignoredBrush);
    }
    else{
      item->setBackground(1, errorBrush);
    }
    items.push_back(item);
  }
  connect(prefdiag.detailsPushButton, &QPushButton::clicked,
          this, [this, prefdiag](){
    QStringList titles;
    titles << "Name" << "Keywords" << "ConfigDate";
    QDialog dialog(this);
    Ui::DetailsDialog detdiag;
    detdiag.setupUi(&dialog);
    QTreeWidgetItem *header = new QTreeWidgetItem(titles);
    detdiag.treeWidget->setHeaderItem(header);
    Q_FOREACH(QTreeWidgetItem* plugin_item, prefdiag.treeWidget->selectedItems())
    {
      QString name = plugin_item->text(1);
      QString keywords = plugin_metadata_map[name].first.join(", ");
      QString date = plugin_metadata_map[name].second;
      QStringList values;
      values << name << keywords << date;
      new QTreeWidgetItem(detdiag.treeWidget, values);
    }
    for(int i=0; i<3; ++i)
    {
      detdiag.treeWidget->resizeColumnToContents(i);
    }
    connect(detdiag.treeWidget, &QTreeWidget::clicked,
            this, [this, detdiag](){
      if(detdiag.treeWidget->selectedItems().isEmpty())
        detdiag.textBrowser->setText("");
      else {
        QString name = detdiag.treeWidget->selectedItems().first()->text(0);
        QString status = pluginsStatus_map[name];
        QString path = PathNames_map[name];
        detdiag.textBrowser->setText(QString("Path: %1 \nStatus: %2").arg(path).arg(status));
      }
    });
    dialog.exec();
  });
  dialog.exec();

  if ( dialog.result() )
  {
    plugin_blacklist.clear();

    for (std::size_t k=0; k<items.size(); ++k)
    {
     QTreeWidgetItem* item=items[k];
      if (item->checkState(0)==Qt::Unchecked)
        plugin_blacklist.insert(item->text(1));
    }
    
    //write settings
    settings.setValue("antialiasing",
                      prefdiag.antialiasingCheckBox->isChecked());
    settings.setValue("offset_update",
                      prefdiag.offset_updateCheckBox->isChecked());
    settings.setValue("quick_camera_mode",
                      prefdiag.quick_cameraCheckBox->isChecked());
    settings.setValue("transparency_pass_number",
                      viewer->total_pass());
    settings.setValue("max_text_items",
                      viewer->textRenderer()->getMax_textItems());
    settings.setValue("background_color",viewer->backgroundColor().name());
    settings.setValue("default_sm_rm", CGAL::Three::Three::modeName(
                        CGAL::Three::Three::defaultSurfaceMeshRenderingMode()));
    settings.setValue("default_ps_rm", CGAL::Three::Three::modeName(
                        CGAL::Three::Three::defaultPointSetRenderingMode()));
    settings.setValue("points_size", this->default_point_size);
    settings.setValue("normals_length", this->default_normal_length);
    settings.setValue("lines_width", this->default_lines_width);
    
  }
}

void MainWindow::setBackgroundColor()
{
  QColor c =  QColorDialog::getColor();
  if(c.isValid()) {
    Q_FOREACH(CGAL::QGLViewer* v, CGAL::QGLViewer::QGLViewerPool())
    {
      if(v == NULL)
        continue;
      v->setBackgroundColor(c);
      v->update();
    }
  }
  
}

void MainWindow::setLighting_triggered()
{
  viewer->setLighting();
}

void MainWindow::actionLookAt_triggered()
{
  Show_point_dialog dialog(this);
  dialog.setWindowTitle(tr("Look at..."));
  int i = dialog.exec();
  if( i == QDialog::Accepted &&
      dialog.has_correct_coordinates() )
  {
    viewerShow(viewer,
               (float)dialog.get_x()+viewer->offset().x,
               (float)dialog.get_y()+viewer->offset().y,
               (float)dialog.get_z()+viewer->offset().z);
  }
}

void MainWindow::viewerShowObject()
{
  Scene_item* item = NULL;
  QAction* sender_action = qobject_cast<QAction*>(sender());
  if(sender_action && !sender_action->data().isNull()) {
    item = (Scene_item*)sender_action->data().value<void*>();
  }
  if(item) {
    const Scene::Bbox bbox = item->bbox();
    CGAL::qglviewer::Vec min((float)bbox.xmin()+viewer->offset().x, (float)bbox.ymin()+viewer->offset().y, (float)bbox.zmin()+viewer->offset().z),
        max((float)bbox.xmax()+viewer->offset().x, (float)bbox.ymax()+viewer->offset().y, (float)bbox.zmax()+viewer->offset().z);
    viewer->setSceneBoundingBox(min, max);
    viewerShow(min.x, min.y, min.z,
               max.x, max.y, max.z);
  }
}
/* to check
QString MainWindow::cameraString() const
{
  const CGAL::qglviewer::Vec pos = viewer->camera()->position() - viewer->offset();
  const CGAL::qglviewer::Quaternion q = viewer->camera()->orientation();

  return QString("%1 %2 %3 %4 %5 %6 %7")
    .arg(pos[0])
    .arg(pos[1])
    .arg(pos[2])
    .arg(q[0])
    .arg(q[1])
    .arg(q[2])
    .arg(q[3]);
}*/
QString MainWindow::cameraString(CGAL::Three::Viewer_interface* v) const
{
  return v->dumpCameraCoordinates();
}

void MainWindow::setAddKeyFrameKeyboardModifiers(::Qt::KeyboardModifiers m)
{
  viewer->setAddKeyFrameKeyboardModifiers(m);
}

void MainWindow::on_actionRecenterScene_triggered()
{
<<<<<<< HEAD
  CGAL::qglviewer::Vec min, max;
  computeViewerBBox(min, max);
  Q_FOREACH(CGAL::QGLViewer* v, CGAL::QGLViewer::QGLViewerPool())
  {
    if(v == NULL)
      continue;
    updateViewerBbox(static_cast<Viewer*>(v), true, min, max);
    v->camera()->interpolateToFitScene();
  }
=======
  //force the recomputaion of the bbox
  bbox_need_update = true;
  updateViewerBBox(true);
>>>>>>> 50bd428e
  viewer->camera()->showEntireScene();
}

void MainWindow::on_actionLoadPlugin_triggered()
{
  //pop a dialog of path selection, get the path and add it to plugins_directory

  QString filters("Library files (*.dll *.DLL *.so *.a *.sl *.dylib *.bundle);;"
                  "Any files (*)");

  QStringList paths = QFileDialog::getOpenFileNames(
        this,
        tr("Select the directory containing your plugins:"),
        ".",filters);
  Q_FOREACH(QString name, paths)
    load_plugin(name, false);

  updateMenus();
}

void MainWindow::recurseExpand(QModelIndex index)
{
  int row = index.row();
  if(index.child(0,0).isValid())
  {
    recurseExpand(index.child(0,0));
  }
  CGAL::Three::Scene_group_item* group =
      qobject_cast<CGAL::Three::Scene_group_item*>(scene->item(scene->getIdFromModelIndex(index)));
  if(group && group->isExpanded())
  {
    sceneView->setExpanded(proxyModel->mapFromSource(index), true);
  }
  else if (group && !group->isExpanded()){
    sceneView->setExpanded(proxyModel->mapFromSource(index), false);
  }

  if( index.sibling(row+1,0).isValid())
    recurseExpand(index.sibling(row+1,0));
}
void MainWindow::restoreCollapseState()
{
  QModelIndex modelIndex = scene->index(0,0,scene->invisibleRootItem()->index());
  if(modelIndex.isValid())
    recurseExpand(modelIndex);
  resetHeader();
}
void MainWindow::makeNewGroup()
{
  Scene_group_item * group = new Scene_group_item();
  scene->addItem(group);
}

void MainWindow::on_upButton_pressed()
{
  scene->moveRowUp();
}

void MainWindow::on_downButton_pressed()
{
  scene->moveRowDown();
}

void MainWindow::recenterSceneView(const QModelIndex &id)
{
  if(id.isValid())
  {
    // mapFromSource is necessary to convert the QModelIndex received
    // from the Scene into a valid QModelIndex in the view, beacuse of
    // the proxymodel
    sceneView->scrollTo(proxyModel->mapFromSource(id));
  }
}

void MainWindow::statisticsOnItem()
{
  QApplication::setOverrideCursor(Qt::WaitCursor);

  if (statistics_dlg == NULL)
  {
    statistics_dlg = new QDialog(this);
    statistics_ui->setupUi(statistics_dlg);
    connect(statistics_ui->okButtonBox, SIGNAL(accepted()),
            statistics_dlg, SLOT(accept()));
    connect(statistics_ui->updateButton, SIGNAL(clicked()),
            this, SLOT(statisticsOnItem()));
    connect(statistics_ui->exportButton, &QPushButton::clicked,
            this, &MainWindow::exportStatistics);
  }
  statistics_ui->label_htmltab->setText(get_item_stats());

  statistics_dlg->show();
  statistics_dlg->raise();

  QApplication::restoreOverrideCursor();
}

/* Creates a string containing an html table. This string is constructed by appending each parts of each row, so that the data can
  depend on the number of selected items. This String is then returned.*/
QString MainWindow::get_item_stats()
{
  //1st step : get all classnames of the selected items
  QList<QString> classnames;
  Q_FOREACH(int id, getSelectedSceneItemIndices())
  {
    QString classname = scene->item(id)->metaObject()->className();
    if(!classnames.contains(classname))
      classnames << classname;
  }
  //2nd step : separate the selection in lists corresponding to their classname
  QVector< QList<Scene_item*> > items;
  items.resize(classnames.size());
  Q_FOREACH(int id, getSelectedSceneItemIndices())
  {
    Scene_item* s_item = scene->item(id);
    for(int i=0; i<items.size(); i++)
      if(classnames.at(i).contains(s_item->metaObject()->className()))
      {
        items[i] << s_item;
        break;
      }
  }
  //last step :: making tables for each type of item
  QString str;
  for(int i=0; i< classnames.size(); i++)
  {
    CGAL::Three::Scene_item::Header_data data = items[i].at(0)->header();
    int title = 0;
    int titles_limit =0;
    if(data.titles.size()>0)
    {
      //1st row : item names
      str.append("<html> <table border=1>""<tr><td colspan = 2></td>");
      Q_FOREACH(Scene_item* sit, items[i])
      {
        str.append(QString("<td>%1</td>").arg(sit->name()));
      }



      for(int j=0; j<data.categories.size(); j++)
      {
        str.append(QString("<tr><th rowspan=%1> %2 </th>")
                   .arg(QString::number(data.categories[j].second))
                   .arg(data.categories[j].first));
        titles_limit+=data.categories[j].second;
        str.append(QString("<td> %1 </td>").arg(data.titles.at(title)));
        Q_FOREACH(Scene_item* sit, items[i])
        {
          str.append(QString("<td>%1</td>").arg(sit->computeStats(title)));
        }
        title++;
        for(;title<titles_limit; title++)
        {
          str.append(QString("</tr><tr><td> %1 </td>").arg(data.titles.at(title)));
          Q_FOREACH(Scene_item* sit, items[i])
          {
            str.append(QString("<td>%1</td>").arg(sit->computeStats(title)));
          }
        }

        str.append("</tr>");
      }

      str.append(QString("</tr>""</table></html>"));
    }
  }
  return str;
}

void MainWindow::setCollapsed(QModelIndex index)
{
  Q_EMIT collapsed(proxyModel->mapToSource(index));
}

void MainWindow::setExpanded(QModelIndex index)
{
  Q_EMIT expanded(proxyModel->mapToSource(index));
}


void MainWindow::setMaxTextItemsDisplayed(int val)
{
  viewer->textRenderer()->setMax(val);
}

void MainWindow::resetHeader()
{
  sceneView->header()->setStretchLastSection(false);
  scene->invisibleRootItem()->setColumnCount(5);
  sceneView->header()->setSectionResizeMode(Scene::NameColumn, QHeaderView::Stretch);
  sceneView->header()->setSectionResizeMode(Scene::ColorColumn, QHeaderView::Fixed);
  sceneView->header()->setSectionResizeMode(Scene::RenderingModeColumn, QHeaderView::ResizeToContents);
  sceneView->header()->setSectionResizeMode(Scene::ABColumn, QHeaderView::Fixed);
  sceneView->header()->setSectionResizeMode(Scene::VisibleColumn, QHeaderView::Fixed);
  sceneView->header()->resizeSection(Scene::ColorColumn, sceneView->header()->fontMetrics().width("_#_"));
  sceneView->resizeColumnToContents(Scene::RenderingModeColumn);
  sceneView->header()->resizeSection(Scene::ABColumn, sceneView->header()->fontMetrics().width(QString("_AB_")));
  sceneView->header()->resizeSection(Scene::VisibleColumn, sceneView->header()->fontMetrics().width(QString("_View_")));
}

void MainWindow::reset_default_loaders()
{
  default_plugin_selection.clear();

  const char* prop_name = "Menu modified by MainWindow.";
  QMenu* menu = ui->menuFile;
  if(!menu)
    return;
  bool menuChanged = menu->property(prop_name).toBool();
  if(!menuChanged) {
    menu->setProperty(prop_name, true);
  }
  QList<QAction*> menuActions = menu->actions();
  menu->removeAction(actionResetDefaultLoaders);
}

void MainWindow::insertActionBeforeLoadPlugin(QMenu* menu, QAction* actionToInsert)
{
  if(menu)
  {
    QList<QAction*> menuActions = menu->actions();
    if(!menuActions.contains(actionToInsert))
      menu->insertAction(ui->actionLoadPlugin, actionToInsert);
  }
}

void MainWindow::colorItems()
{
  std::size_t nb_files = scene->selectionIndices().size();
  if(nb_files<2)
    return;
  std::vector<QColor> colors_;
  colors_.reserve(nb_files);
  compute_color_map(scene->item(scene->selectionIndices().last())->color(),
                    static_cast<unsigned>(nb_files),
                    std::back_inserter(colors_));
  std::size_t nb_item = -1;
  Q_FOREACH(int id, scene->selectionIndices())
  {
    scene->item(id)->setColor(colors_[++nb_item]);
  }
  viewer->update();
}


void MainWindow::exportStatistics()
{
  std::vector<Scene_item*> items;
  Q_FOREACH(int id, getSelectedSceneItemIndices())
  {
    Scene_item* s_item = scene->item(id);
    items.push_back(s_item);
  }

  QString str;
  Q_FOREACH(Scene_item* sit, items)
  {
    CGAL::Three::Scene_item::Header_data data = sit->header();
    if(data.titles.size()>0)
    {
      int titles_limit =0;
      int title = 0;
      str.append(QString("%1: \n").arg(sit->name()));
      for(int j=0; j<data.categories.size(); j++)
      {
        str.append(QString("  %1: \n")
                   .arg(data.categories[j].first));
        titles_limit+=data.categories[j].second;
        for(;title<titles_limit; ++title)
        {
          str.append(QString("    %1: ").arg(data.titles.at(title)));
          str.append(QString("%1\n").arg(sit->computeStats(title)));
        }
      }
    }
  }

  QString filename =
      QFileDialog::getSaveFileName((QWidget*)sender(),
                                   "",
                                   QString("Statistics.txt"),
                                   "Text Files (*.txt)");
  if(filename.isEmpty())
    return;
  QFile output(filename);
  output.open(QIODevice::WriteOnly | QIODevice::Text);

  if(!output.isOpen()){
    qDebug() << "- Error, unable to open" << "outputFilename" << "for output";
  }
  QTextStream outStream(&output);
  outStream << str;
  output.close();
}

void MainWindow::propagate_action()
{
  QAction* sender = qobject_cast<QAction*>(this->sender());
  if(!sender) return;
  QString name = sender->text();
  Q_FOREACH(Scene::Item_id id, scene->selectionIndices())
  {
    Scene_item* item = scene->item(id);
    Q_FOREACH(QAction* action, item->contextMenu()->actions())
    {
      if(action->text() == name)
      {
        action->trigger();
        break;
      }
    }
  }
}

<<<<<<< HEAD
=======
void MainWindow::on_actionSa_ve_Scene_as_Script_triggered()
{
  QString filename =
      QFileDialog::getSaveFileName(this,
                                   "Save the Scene as a Script File",
                                   last_saved_dir,
                                   "Qt Script files (*.js)");
  std::ofstream os(filename.toUtf8());
  if(!os)
    return;
  std::vector<QString> names;
  std::vector<QString> loaders;
  std::vector<QColor> colors;
  std::vector<int> rendering_modes;
  QStringList not_saved;
  for(int i = 0; i < scene->numberOfEntries(); ++i)
  {
    Scene_item* item = scene->item(i);
    QString loader = item->property("loader_name").toString();
    QString source = item->property("source filename").toString();
    if(loader.isEmpty())
    {
      not_saved.push_back(item->name());
      continue;
    }
    names.push_back(source);
    loaders.push_back(loader);
    colors.push_back(item->color());
    rendering_modes.push_back(item->renderingMode());
  }
  //path
  os << "var camera = \""<<viewer->dumpCameraCoordinates().toStdString()<<"\";\n";
  os << "var items = [";
  for(std::size_t i = 0; i< names.size() -1; ++i)
  {
    os << "\'" << names[i].toStdString() << "\', ";
  }
  os<<"\'"<<names.back().toStdString()<<"\'];\n";
  
  //plugin
  os << "var loaders = [";
  for(std::size_t i = 0; i< names.size() -1; ++i)
  {
    os << "\'" << loaders[i].toStdString() << "\', ";
  }
  os<<"\'"<<loaders.back().toStdString()<<"\'];\n";
  
  //color
  os << "var colors = [";
  for(std::size_t i = 0; i< names.size() -1; ++i)
  {
    os << "[" << colors[i].red() <<", "<< colors[i].green() <<", "<< colors[i].blue() <<"], ";
  }
  os<<"[" << colors.back().red() <<", "<< colors.back().green() <<", "<< colors.back().blue() <<"]];\n";
  
  //rendering mode
  os << "var rendering_modes = [";
  for(std::size_t i = 0; i< names.size() -1; ++i)
  {
    os << rendering_modes[i] << ", ";
  }
  os << rendering_modes.back()<<"];\n";
  os <<"var initial_scene_size = scene.numberOfEntries;\n";
  os << "items.forEach(function(item, index, array){\n";
  os << "        main_window.open(item, loaders[index]);\n";
  os << "        var it = scene.item(initial_scene_size+index);\n";
  os << "        var r = colors[index][0];\n";
  os << "        var g = colors[index][1];\n";
  os << "        var b = colors[index][2];\n";
  os << "        it.setRgbColor(r,g,b);\n";
  os << "        it.setRenderingMode(rendering_modes[index]);\n";
  os << "});\n";
  os << "viewer.moveCameraToCoordinates(camera, 0.05);\n";
  os.close();
  if(!not_saved.empty())
    QMessageBox::warning(this,
                         "Items Not  Saved",
                         QString("The following items could not be saved: %1").arg(
                           not_saved.join(", ")));
}

>>>>>>> 50bd428e
void MainWindow::setTransparencyPasses(int val)
{
  viewer->setTotalPass(val);
  viewer->update();
}

void MainWindow::toggleFullScreen()
{
  QList<QDockWidget *> dockWidgets = findChildren<QDockWidget *>();
  if(visibleDockWidgets.isEmpty())
  {
    Q_FOREACH(QDockWidget * dock, dockWidgets)
    {
      if(dock->isVisible())
      {
        visibleDockWidgets.append(dock);
        dock->hide();
      }
    }
  }
  else
  {
    Q_FOREACH(QDockWidget * dock, visibleDockWidgets){
      dock->show();
    }
    visibleDockWidgets.clear();
    
  }
}

void MainWindow::setDefaultSaveDir()
{
  QString dirpath = QFileDialog::getExistingDirectory(this, "Set Default Save as Directory", def_save_dir);
  if(!dirpath.isEmpty())
    def_save_dir = dirpath;
  settings.setValue("default_saveas_dir", def_save_dir);
}
<<<<<<< HEAD
void MainWindow::setupViewer(Viewer* viewer, SubViewer* subviewer)
{
  // do not save the state of the viewer (anoying)
  viewer->setStateFileName(QString::null);
  viewer->textRenderer()->setScene(scene);
  viewer->setScene(scene);
  connect(scene, SIGNAL(dataChanged(const QModelIndex &, const QModelIndex & )),
          viewer, SLOT(update()));
  connect(scene, SIGNAL(updated()),
          viewer, SLOT(update()));
  
  QAction* action = subviewer->findChild<QAction*>("actionRecenter");
  connect(action, SIGNAL(triggered()),
          viewer, SLOT(update()));
  connect(action, &QAction::triggered,
          subviewer, &SubViewer::recenter);
  action= subviewer->findChild<QAction*>("actionLookat");
  connect(action, SIGNAL(triggered()),
          subviewer, SLOT(lookat()));
  action= subviewer->findChild<QAction*>("actionColor");
  connect(action, &QAction::triggered,
          subviewer, &SubViewer::color);
  action= subviewer->findChild<QAction*>("actionDumpCamera");
  connect(action, &QAction::triggered,
          [this, viewer](){
    information(QString("Camera: %1")
                .arg(cameraString(viewer)));
  });
  action= subviewer->findChild<QAction*>("actionCopyCamera");
  connect(action, &QAction::triggered,
          [this, viewer](){
    qApp->clipboard()->setText(cameraString(viewer));
  });
  action= subviewer->findChild<QAction*>("actionPasteCamera");
  connect(action, &QAction::triggered,
          this, [viewer](){
    QString s = qApp->clipboard()->text();
    viewer->moveCameraToCoordinates(s, 0.5f);
  });
  action= subviewer->findChild<QAction*>("actionAntiAliasing");
  connect(action, SIGNAL(toggled(bool)),
          viewer, SLOT(setAntiAliasing(bool)));
  action= subviewer->findChild<QAction*>("actionDrawTwoSide");
  connect(action, SIGNAL(toggled(bool)),
          viewer, SLOT(setTwoSides(bool)));
  action= subviewer->findChild<QAction*>("actionQuick");
  connect(action, SIGNAL(toggled(bool)),
          viewer, SLOT(setFastDrawing(bool)));
  action= subviewer->findChild<QAction*>("actionOrtho");
  connect(action, SIGNAL(toggled(bool)),
          viewer, SLOT(SetOrthoProjection(bool)));
  action= subviewer->findChild<QAction*>("actionTotalPass");
  connect(action, &QAction::triggered,
          this, [this, viewer]() {
    bool ok;
    int nb = QInputDialog::getInt(this, "Set Maximum Number of Passes",
                                  "Enter number of transparency passes:",
                                  4, 4, 99, 1, &ok);
    if (!ok){
      return;
    }
    viewer->setTotalPass(nb);
  });
  connect(viewer, SIGNAL(requestContextMenu(QPoint)),
          this, SLOT(contextMenuRequested(QPoint)));
  connect(viewer, SIGNAL(selected(int)),
          this, SLOT(selectSceneItem(int)));
  connect(viewer, SIGNAL(selectedPoint(double, double, double)),
          this, SLOT(showSelectedPoint(double, double, double)));
  
  connect(viewer, SIGNAL(selectionRay(double, double, double,
                                      double, double, double)),
          scene, SIGNAL(selectionRay(double, double, double,
                                     double, double, double)));
  
  connect(viewer, SIGNAL(sendMessage(QString)),
          this, SLOT(information(QString)));
  
}

void MainWindow::on_actionAdd_Viewer_triggered()
{
  SubViewer* subviewer = new SubViewer(ui->mdiArea, this, viewer);
  Viewer* viewer2 = subviewer->viewer;
  viewer2->setManipulatedFrame(viewer->manipulatedFrame());
  CGAL::qglviewer::Vec min, max;
  computeViewerBBox(min, max);
  updateViewerBbox(viewer2, true, min, max);
  viewer2->setObjectName("viewer2");
  connect(viewer2, SIGNAL(doneInitGL(CGAL::Three::Viewer_interface*)),
          scene, SLOT(newViewer(CGAL::Three::Viewer_interface*)));
  connect(viewer2, &Viewer::contextIsDestroyed,
          this, [this, viewer2](){
    scene->removeViewer(viewer2);
    viewerDestroyed(viewer2);
  });
  
  setupViewer(viewer2, subviewer);
  viewer2->camera()->interpolateToFitScene();
  subviewer->show();
  ui->mdiArea->tileSubWindows();
  QPoint pos = viewer_window->pos();
  QSize size = viewer_window->size();
  viewer_window->move(subviewer->pos());
  viewer_window->resize(subviewer->size());
  subviewer->move(pos);
  subviewer->resize(size);
  newViewerCreated(viewer2);
}

void MainWindow::recenterViewer()
{
  scene->computeBbox();
  CGAL::qglviewer::Vec min, max;
  computeViewerBBox(min, max);
  Viewer* target = qobject_cast<Viewer*>(childAt(cursor().pos()));
  if(target)
  {
    scene->computeBbox();
    updateViewerBbox(target, true, min, max);
    target->camera()->interpolateToFitScene();
  }
}

void MainWindow::updateViewerBbox(Viewer *vi, bool recenter,
                                  CGAL::qglviewer::Vec min,
                                  CGAL::qglviewer::Vec max){

  CGAL::qglviewer::Vec center = viewer->camera()->pivotPoint();
  vi->setSceneBoundingBox(min,
                          max);
  if(recenter)
  {
    vi->resetFov();
    vi->camera()->showEntireScene();
  }
  else
  {
    vi->camera()->setPivotPoint(center);
  }
}

QObject* MainWindow::getDirectChild(QObject* widget)
{

  if(!widget->property("helpText").toString().isEmpty())
    return widget;
  return getDirectChild(widget->parent());
}

void MainWindow::on_action_Organize_Viewers_triggered()
{
  if(ui->mdiArea->subWindowList().size() == 1)
    ui->mdiArea->subWindowList().first()->showMaximized();
  else
  {
    ui->mdiArea->tileSubWindows();
    QMdiSubWindow* subviewer = qobject_cast<QMdiSubWindow*>(
          ui->mdiArea->childAt(ui->mdiArea->pos()));
    if(!subviewer)//should not happen but better safe than sorry
    {
      return;
    }
    QPoint pos = viewer_window->pos();
    QSize size = viewer_window->size();
    viewer_window->move(subviewer->pos());
    viewer_window->resize(subviewer->size());
    subviewer->move(pos);
    subviewer->resize(size);
  }
}

SubViewer::SubViewer(QWidget *parent, MainWindow* mw, Viewer* mainviewer)
  :QMdiSubWindow (parent),
    mw(mw),
    viewMenu(new QMenu(this)),
    is_main(false)
{
  if(mainviewer)
    viewer = new Viewer(this, mainviewer);
  else
  {
    viewer = new Viewer(this);
    is_main = true;
  }
  setWidget(viewer);
  QAction* actionRecenter = new QAction("Re&center Scene",this);
  actionRecenter->setObjectName("actionRecenter");
  viewMenu->addAction(actionRecenter);
  QAction* actionLookat = new QAction("&Look at...",this);
  actionLookat->setObjectName("actionLookat");
  viewMenu->addAction(actionLookat);
  QAction* actionColor = new QAction("Change &Background Color...",this);
  actionColor->setObjectName("actionColor");
  viewMenu->addAction(actionColor);
  QAction* actionDumpCamera = new QAction("&Dump Camera Coordinates",this);
  actionDumpCamera->setObjectName("actionDumpCamera");
  QAction* actionCopyCamera = new QAction("&Copy Camera",this);
  actionCopyCamera->setObjectName("actionCopyCamera");
  QAction* actionPasteCamera = new QAction("&Paste Camera",this);
  actionPasteCamera->setObjectName("actionPasteCamera");
  QMenu* cameraMenu = new QMenu("Camera", mw);
  cameraMenu->addAction(actionDumpCamera);
  cameraMenu->addAction(actionCopyCamera);
  cameraMenu->addAction(actionPasteCamera);
  viewMenu->addMenu(cameraMenu);

  QAction* actionAntiAliasing = new QAction("&Antialiasing",this);
  actionAntiAliasing->setObjectName("actionAntiAliasing");
  actionAntiAliasing->setCheckable(true);
  actionAntiAliasing->setChecked(false);
  viewMenu->addAction(actionAntiAliasing);
  QAction* actionDrawTwoSide = new QAction("Draw &Two Sides",this);
  actionDrawTwoSide->setObjectName("actionDrawTwoSide");
  actionDrawTwoSide->setCheckable(true);
  actionDrawTwoSide->setChecked(false);
  viewMenu->addAction(actionDrawTwoSide);
  QAction* actionQuick = new QAction("Quick Camera Mode",this);
  actionQuick->setObjectName("actionQuick");
  actionQuick->setCheckable(true);
  actionQuick->setChecked(true);
  viewMenu->addAction(actionQuick);
  QAction* actionOrtho = new QAction("Orthographic Projection",this);
  actionOrtho->setObjectName("actionOrtho");
  actionOrtho->setCheckable(true);
  actionOrtho->setChecked(false);
  viewMenu->addAction(actionOrtho);
  QAction* actionLight = new QAction("L&ighting...",this);
  actionLight->setObjectName("actionLight");
  viewMenu->addAction(actionLight);
  QAction* actionTotalPass = new QAction("Set Transparency Pass &Number...",this);
  actionTotalPass->setObjectName("actionTotalPass");
  viewMenu->addAction(actionTotalPass);
  if(mainviewer)
    setAttribute(Qt::WA_DeleteOnClose);
  setWindowIcon(QIcon(":/cgal/icons/resources/menu.png"));
  setSystemMenu(viewMenu);
}

SubViewer::~SubViewer()
{
  viewer->deleteLater();
}

void SubViewer::recenter()
{
  CGAL::qglviewer::Vec min, max;
  mw->computeViewerBBox(min, max);
  mw->updateViewerBbox(viewer, true, min, max);
  viewer->camera()->interpolateToFitScene();
}

void SubViewer::lookat()
{
  Show_point_dialog dialog(mw);
  dialog.setWindowTitle(tr("Look at..."));
  int i = dialog.exec();
  if( i == QDialog::Accepted &&
      dialog.has_correct_coordinates() )
  {
    mw->viewerShow(viewer,
                   (float)dialog.get_x(),
                   (float)dialog.get_y(),
                   (float)dialog.get_z());
  }
}

void SubViewer::color()
{
  QColor c =  QColorDialog::getColor();
  if(c.isValid()) {
    viewer->setBackgroundColor(c);
    viewer->update();
  }
}

void SubViewer::closeEvent(QCloseEvent *closeEvent)
{
  
  if(is_main)
  {
    QMessageBox::information(mw, "", "This is the main viewer. It cannot be closed.");
    closeEvent->ignore();
  }
  else
    QWidget::closeEvent(closeEvent);
}
void SubViewer::changeEvent(QEvent *event)
{
  QMdiSubWindow::changeEvent(event);
  if(event->type() == QEvent::WindowStateChange)
  {
    if(isMaximized())
    {
      QMenu* menu = mw->findChild<QMenu*>("menuView");
      Q_FOREACH(QAction* action, viewMenu->actions())
      {
        menu->addAction(action);
      }
      setWindowFlags( 
              Qt::SubWindow
              | Qt::CustomizeWindowHint 
              | Qt::WindowMaximizeButtonHint
              //| Qt::WindowSystemMenuHint
              | Qt::WindowTitleHint
              );
    }
    else
    {
      QMenu* menu = mw->findChild<QMenu*>("menuView");
      Q_FOREACH(QAction* action, viewMenu->actions())
      {
        menu->removeAction(action);
      }
      setWindowFlags( 
              Qt::SubWindow
              | Qt::CustomizeWindowHint 
              | Qt::WindowMaximizeButtonHint
              | Qt::WindowSystemMenuHint
              | Qt::WindowTitleHint
              );
    }
  }
=======

void MainWindow::invalidate_bbox(bool do_recenter)
{
  bbox_need_update = true;
  if(do_recenter)
    updateViewerBBox(true);
  
>>>>>>> 50bd428e
}<|MERGE_RESOLUTION|>--- conflicted
+++ resolved
@@ -40,11 +40,8 @@
 #include <fstream>
 #include <QTime>
 #include <QWidgetAction>
-<<<<<<< HEAD
 #include <QJsonArray>
-=======
-
->>>>>>> 50bd428e
+
 #ifdef QT_SCRIPT_LIB
 #  include <QScriptValue>
 #  ifdef QT_SCRIPTTOOLS_LIB
@@ -218,11 +215,7 @@
           this, SLOT(removeManipulatedFrame(CGAL::Three::Scene_item*)));
 
   connect(scene, SIGNAL(updated_bbox(bool)),
-<<<<<<< HEAD
-          this, SLOT(updateViewersBboxes(bool)));
-=======
           this, SLOT(invalidate_bbox(bool)));
->>>>>>> 50bd428e
 
   connect(scene, SIGNAL(selectionChanged(int)),
           this, SLOT(selectSceneItem(int)));
@@ -575,7 +568,6 @@
 
 bool MainWindow::load_plugin(QString fileName, bool blacklisted)
 {
-<<<<<<< HEAD
   if(fileName.contains("plugin") && QLibrary::isLibrary(fileName)) {
     //set plugin name
     QFileInfo fileinfo(fileName);
@@ -614,63 +606,11 @@
       Q_FOREACH(QString k, s_keywords)
       {
         if(accepted_keywords.contains(k))
-=======
-    if(fileName.contains("plugin") && QLibrary::isLibrary(fileName)) {
-      //set plugin name
-      QFileInfo fileinfo(fileName);
-      //set plugin name
-      QString name = fileinfo.fileName();
-      name.remove(QRegExp("^lib"));
-      name.remove(QRegExp("\\..*"));
-      //do not load it if it is in the blacklist
-      if(blacklisted)
-      {
-        if ( plugin_blacklist.contains(name) ){
-          pluginsStatus_map[name] = QString("Blacklisted.");
-          ignored_map[name] = true;
-          //qDebug("### Ignoring plugin \"%s\".", qPrintable(fileName));
-          PathNames_map[name].push_back(fileinfo.absoluteDir().absolutePath());
-          return true;
-        }
-      }
-      QDebug qdebug = qDebug();
-      if(verbose)
-        qdebug << "### Loading \"" << fileName.toUtf8().data() << "\"... ";
-      QPluginLoader loader;
-      loader.setFileName(fileinfo.absoluteFilePath());
-      QJsonArray keywords = loader.metaData().value("MetaData").toObject().value("Keywords").toArray();
-      QString date = loader.metaData().value("MetaData").toObject().value("ConfigDate").toString();
-      QStringList s_keywords;
-      for(int i = 0; i < keywords.size(); ++i)
-      {
-        s_keywords.append(keywords[i].toString());
-      }
-      plugin_metadata_map[name] = qMakePair(s_keywords, date);
-      QObject *obj = loader.instance();
-      bool do_load = accepted_keywords.empty();
-      if(!do_load)
-      {
-        Q_FOREACH(QString k, s_keywords)
-        {
-          if(accepted_keywords.contains(k))
-          {
-            do_load = true;
-            break;
-          }
-        }
-      }
-      if(do_load && obj) {
-        obj->setObjectName(name);
-        bool init1 = initPlugin(obj);
-        bool init2 = initIOPlugin(obj);
-        if (!init1 && !init2)
->>>>>>> 50bd428e
         {
           do_load = true;
           break;
         }
       }
-<<<<<<< HEAD
     }
     if(do_load && obj) {
       obj->setObjectName(name);
@@ -684,20 +624,6 @@
       else
         //qdebug << "success";
         pluginsStatus_map[name] = QString("success");
-=======
-      else if(!do_load)
-      {
-        pluginsStatus_map[name]="Wrong Keywords.";
-        ignored_map[name] = true;
-      }
-      else{
-        //qdebug << "error: " << qPrintable(loader.errorString());
-        pluginsStatus_map[name] = loader.errorString();
-
-      }
-      PathNames_map[name].push_back(fileinfo.absoluteDir().absolutePath());
-      return true;
->>>>>>> 50bd428e
     }
     else if(!do_load)
     {
@@ -992,6 +918,8 @@
 
 void MainWindow::updateViewersBboxes(bool recenter)
 {
+  if(bbox_need_update)
+  {
   CGAL::qglviewer::Vec min, max;
   computeViewerBBox(min, max);
   Q_FOREACH(CGAL::QGLViewer* v, CGAL::QGLViewer::QGLViewerPool())
@@ -1001,12 +929,13 @@
     Viewer* vi = static_cast<Viewer*>(v);
     updateViewerBbox(vi, recenter, min, max);
   }
+  bbox_need_update = false;
+}
 
 }
 
 void MainWindow::computeViewerBBox(CGAL::qglviewer::Vec& min, CGAL::qglviewer::Vec& max)
 {
-<<<<<<< HEAD
   const Scene::Bbox bbox = scene->bbox();
   const double xmin = bbox.xmin();
   const double ymin = bbox.ymin();
@@ -1014,50 +943,21 @@
   const double xmax = bbox.xmax();
   const double ymax = bbox.ymax();
   const double zmax = bbox.zmax();
-
-
-
+  
+  
+  
   min = CGAL::qglviewer::Vec(xmin, ymin, zmin);
   max= CGAL::qglviewer::Vec(xmax, ymax, zmax);
-
+  
   CGAL::qglviewer::Vec bbox_center((xmin+xmax)/2, (ymin+ymax)/2, (zmin+zmax)/2);
-
+  
   CGAL::qglviewer::Vec offset(0,0,0);
-
+  
   double l_dist = (std::max)((std::abs)(bbox_center.x - viewer->offset().x),
                              (std::max)((std::abs)(bbox_center.y - viewer->offset().y),
                                         (std::abs)(bbox_center.z - viewer->offset().z)));
   if((std::log2)(l_dist) > 13.0 )
     for(int i=0; i<3; ++i)
-=======
-  if(bbox_need_update)
-  {
-    const Scene::Bbox bbox = scene->bbox();
-    CGAL::qglviewer::Vec center = viewer->camera()->pivotPoint();
-    const double xmin = bbox.xmin();
-    const double ymin = bbox.ymin();
-    const double zmin = bbox.zmin();
-    const double xmax = bbox.xmax();
-    const double ymax = bbox.ymax();
-    const double zmax = bbox.zmax();
-    
-    
-    CGAL::qglviewer::Vec
-        vec_min(xmin, ymin, zmin),
-        vec_max(xmax, ymax, zmax),
-        bbox_center((xmin+xmax)/2, (ymin+ymax)/2, (zmin+zmax)/2);
-    CGAL::qglviewer::Vec offset(0,0,0);
-    double l_dist = (std::max)((std::abs)(bbox_center.x - viewer->offset().x),
-                               (std::max)((std::abs)(bbox_center.y - viewer->offset().y),
-                                          (std::abs)(bbox_center.z - viewer->offset().z)));
-    if((std::log2)(l_dist) > 13.0 )
-      for(int i=0; i<3; ++i)
-      {
-        offset[i] = -bbox_center[i];
-        
-      }
-    if(offset != viewer->offset())
->>>>>>> 50bd428e
     {
       viewer->setOffset(offset);
       for(int i=0; i<scene->numberOfEntries(); ++i)
@@ -1066,7 +966,6 @@
         scene->item(i)->itemChanged();
       }
     }
-<<<<<<< HEAD
   if(offset != viewer->offset())
   {
     Q_FOREACH(CGAL::QGLViewer* v, CGAL::QGLViewer::QGLViewerPool())
@@ -1082,21 +981,6 @@
       scene->item(i)->invalidateOpenGLBuffers();
       scene->item(i)->itemChanged();
     }
-=======
-    
-    
-    viewer->setSceneBoundingBox(vec_min,
-                                vec_max);
-    if(recenter)
-    {
-      viewer->camera()->showEntireScene();
-    }
-    else
-    {
-      viewer->camera()->setPivotPoint(center);
-    }
-    bbox_need_update = false;
->>>>>>> 50bd428e
   }
 }
 
@@ -1274,7 +1158,7 @@
       qobject_cast<CGAL::Three::Scene_group_item*>(scene_item);
   if(group)
     scene->redraw_model();
-  updateViewerBBox(true);
+  updateViewersBboxes(true);
 }
 
 bool MainWindow::open(QString filename, QString loader_name) {
@@ -2131,7 +2015,7 @@
     item->redraw();
   }
   scene->setUpdatesEnabled(true);
-  updateViewerBBox(false);
+  updateViewersBboxes(false);
 }
 
 void MainWindow::on_actionSetPolyhedronA_triggered()
@@ -2404,7 +2288,8 @@
 
 void MainWindow::on_actionRecenterScene_triggered()
 {
-<<<<<<< HEAD
+  //force the recomputaion of the bbox
+  bbox_need_update = true;
   CGAL::qglviewer::Vec min, max;
   computeViewerBBox(min, max);
   Q_FOREACH(CGAL::QGLViewer* v, CGAL::QGLViewer::QGLViewerPool())
@@ -2414,11 +2299,6 @@
     updateViewerBbox(static_cast<Viewer*>(v), true, min, max);
     v->camera()->interpolateToFitScene();
   }
-=======
-  //force the recomputaion of the bbox
-  bbox_need_update = true;
-  updateViewerBBox(true);
->>>>>>> 50bd428e
   viewer->camera()->showEntireScene();
 }
 
@@ -2734,8 +2614,6 @@
   }
 }
 
-<<<<<<< HEAD
-=======
 void MainWindow::on_actionSa_ve_Scene_as_Script_triggered()
 {
   QString filename =
@@ -2816,8 +2694,6 @@
                          QString("The following items could not be saved: %1").arg(
                            not_saved.join(", ")));
 }
-
->>>>>>> 50bd428e
 void MainWindow::setTransparencyPasses(int val)
 {
   viewer->setTotalPass(val);
@@ -2855,7 +2731,8 @@
     def_save_dir = dirpath;
   settings.setValue("default_saveas_dir", def_save_dir);
 }
-<<<<<<< HEAD
+
+
 void MainWindow::setupViewer(Viewer* viewer, SubViewer* subviewer)
 {
   // do not save the state of the viewer (anoying)
@@ -2983,7 +2860,6 @@
 void MainWindow::updateViewerBbox(Viewer *vi, bool recenter,
                                   CGAL::qglviewer::Vec min,
                                   CGAL::qglviewer::Vec max){
-
   CGAL::qglviewer::Vec center = viewer->camera()->pivotPoint();
   vi->setSceneBoundingBox(min,
                           max);
@@ -3179,13 +3055,11 @@
               );
     }
   }
-=======
+}
 
 void MainWindow::invalidate_bbox(bool do_recenter)
 {
   bbox_need_update = true;
   if(do_recenter)
-    updateViewerBBox(true);
-  
->>>>>>> 50bd428e
+    updateViewersBboxes(true);
 }
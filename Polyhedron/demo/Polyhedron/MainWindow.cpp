#include "config.h"
#include "MainWindow.h"
#include "Scene.h"
#include <CGAL/Three/Scene_item.h>
#include <CGAL/Qt/debug.h>

#include <QtDebug>
#include <QFileDialog>
#include <QFileInfo>
#include <QSettings>
#include <QHeaderView>
#include <QMenu>
#include <QMenuBar>
#include <QChar>
#include <QAction>
#include <QShortcut>
#include <QKeySequence>
#include <QLibrary>
#include <QPluginLoader>
#include <QMessageBox>
#include <QScrollBar>
#include <QColor>
#include <QColorDialog>
#include <QClipboard>
#include <QCloseEvent>
#include <QInputDialog>
#include <QTreeView>
#include <QSortFilterProxyModel>
#include <QMap>
#include <QStandardItemModel>
#include <QStandardItem>
#include <stdexcept>

#ifdef QT_SCRIPT_LIB
#  include <QScriptValue>
#  ifdef QT_SCRIPTTOOLS_LIB
#    include <QScriptEngineDebugger>
#  endif
#endif

#include <CGAL/Three/Polyhedron_demo_plugin_interface.h>
#include <CGAL/Three/Polyhedron_demo_io_plugin_interface.h>

#include "ui_MainWindow.h"
#include "ui_Preferences.h"

#include "Show_point_dialog.h"
#include "File_loader_dialog.h"

#include <QGLViewer/manipulatedCameraFrame.h>
#include <QGLViewer/manipulatedFrame.h>

#ifdef QT_SCRIPT_LIB
#  include <QScriptEngine>
#  include <QScriptValue>
using namespace CGAL::Three;
QScriptValue 
myScene_itemToScriptValue(QScriptEngine *engine, 
                          CGAL::Three::Scene_item* const &in)
{ 
  return engine->newQObject(in); 
}

void myScene_itemFromScriptValue(const QScriptValue &object, 
                                 CGAL::Three::Scene_item* &out)
{
  out = qobject_cast<CGAL::Three::Scene_item*>(object.toQObject());
}
#endif // QT_SCRIPT_LIB

#ifdef QT_SCRIPT_LIB
#  ifdef QT_SCRIPTTOOLS_LIB

const QScriptEngineDebugger::DebuggerWidget debug_widgets[9] = {
  QScriptEngineDebugger::ConsoleWidget,
  QScriptEngineDebugger::StackWidget,
  QScriptEngineDebugger::ScriptsWidget,
  QScriptEngineDebugger::LocalsWidget,
  QScriptEngineDebugger::CodeWidget,
  QScriptEngineDebugger::CodeFinderWidget,
  QScriptEngineDebugger::BreakpointsWidget,
  QScriptEngineDebugger::DebugOutputWidget,
  QScriptEngineDebugger::ErrorLogWidget
};
const QString debug_widgets_names[9] = {
  "Script console",
  "Stack",
  "Scripts",
  "Locals",
  "Code",
  "CodeFinder",
  "Breakpoints",
  "DebugOutput",
  "ErrorLog"
};

#  endif
#endif

QScriptValue myPrintFunction(QScriptContext *context, QScriptEngine *engine)
{
  MainWindow* mw = qobject_cast<MainWindow*>(engine->parent());
  QString result;
  for (int i = 0; i < context->argumentCount(); ++i) {
    if (i > 0)
      result.append(" ");
    result.append(context->argument(i).toString());
  }

  if(mw) mw->message(QString("QtScript: ") + result, "");

  return engine->undefinedValue();
}

MainWindow::~MainWindow()
{
  delete ui;
}
MainWindow::MainWindow(QWidget* parent)
  : CGAL::Qt::DemosMainWindow(parent)
{
  ui = new Ui::MainWindow;
  ui->setupUi(this);
  // remove the Load Script menu entry, when the demo has not been compiled with QT_SCRIPT_LIB
#if !defined(QT_SCRIPT_LIB)
  ui->menuBar->removeAction(ui->actionLoad_Script);
#endif
  
  // Save some pointers from ui, for latter use.
  sceneView = ui->sceneView;
  viewer = ui->viewer;

  // do not save the state of the viewer (anoying)
  viewer->setStateFileName(QString::null);

  // setup scene
  scene = new Scene(this);
  viewer->setScene(scene);

  {
    QShortcut* shortcut = new QShortcut(QKeySequence(Qt::ALT+Qt::Key_Q), this);
    connect(shortcut, SIGNAL(activated()),
            this, SLOT(setFocusToQuickSearch()));
  }

  proxyModel = new QSortFilterProxyModel(this);
  proxyModel->setSourceModel(scene);
  SceneDelegate *delegate = new SceneDelegate(this);
  delegate->setProxy(proxyModel);
  delegate->setScene(scene);


  connect(ui->searchEdit, SIGNAL(textChanged(QString)),
          proxyModel, SLOT(setFilterFixedString(QString)));
  sceneView->setModel(proxyModel);

  // setup the sceneview: delegation and columns sizing...
  sceneView->setItemDelegate(delegate);

 //sceneView->header()->setStretchLastSection(false);
  /* sceneView->header()->setSectionResizeMode(Scene::NameColumn, QHeaderView::Stretch);
   sceneView->header()->setSectionResizeMode(Scene::NameColumn, QHeaderView::Stretch);
  sceneView->header()->setSectionResizeMode(Scene::ColorColumn, QHeaderView::ResizeToContents);
  sceneView->header()->setSectionResizeMode(Scene::RenderingModeColumn, QHeaderView::Fixed);
  sceneView->header()->setSectionResizeMode(Scene::ABColumn, QHeaderView::Fixed);
  sceneView->header()->setSectionResizeMode(Scene::VisibleColumn, QHeaderView::Fixed);
  sceneView->resizeColumnToContents(Scene::ColorColumn);
  sceneView->resizeColumnToContents(Scene::RenderingModeColumn);
  sceneView->resizeColumnToContents(Scene::ABColumn);
  sceneView->resizeColumnToContents(Scene::VisibleColumn);
*/
  // setup connections
  connect(scene, SIGNAL(dataChanged(const QModelIndex &, const QModelIndex & )),
          this, SLOT(updateInfo()));
  
  connect(scene, SIGNAL(dataChanged(const QModelIndex &, const QModelIndex & )),
          this, SLOT(updateDisplayInfo()));

  connect(scene, SIGNAL(dataChanged(const QModelIndex &, const QModelIndex & )),
          viewer, SLOT(updateGL()));

  connect(scene, SIGNAL(updated()),
          viewer, SLOT(updateGL()));

  connect(scene, SIGNAL(updated()),
          this, SLOT(selectionChanged()));

  connect(scene, SIGNAL(itemAboutToBeDestroyed(CGAL::Three::Scene_item*)),
          this, SLOT(removeManipulatedFrame(CGAL::Three::Scene_item*)));

  connect(scene, SIGNAL(updated_bbox()),
          this, SLOT(updateViewerBBox()));

  connect(scene, SIGNAL(selectionChanged(int)),
          this, SLOT(selectSceneItem(int)));

  connect(sceneView->selectionModel(), 
          SIGNAL(selectionChanged ( const QItemSelection & , const QItemSelection & ) ),
          this, SLOT(updateInfo()));

  connect(sceneView->selectionModel(), 
          SIGNAL(selectionChanged ( const QItemSelection & , const QItemSelection & ) ),
          this, SLOT(updateDisplayInfo()));

  connect(sceneView->selectionModel(), 
          SIGNAL(selectionChanged ( const QItemSelection & , const QItemSelection & ) ),
          this, SLOT(selectionChanged()));

  sceneView->setContextMenuPolicy(Qt::CustomContextMenu);
  connect(sceneView, SIGNAL(customContextMenuRequested(const QPoint & )),
          this, SLOT(showSceneContextMenu(const QPoint &)));

  connect(sceneView, SIGNAL(expanded(QModelIndex)),
          scene, SLOT(setExpanded(QModelIndex)));

  connect(sceneView, SIGNAL(collapsed(QModelIndex)),
          scene, SLOT(setCollapsed(QModelIndex)));

  connect(scene, SIGNAL(restoreCollapsedState()),
          this, SLOT(restoreCollapseState()));

  connect(viewer, SIGNAL(selected(int)),
          this, SLOT(selectSceneItem(int)));
  connect(viewer, SIGNAL(selectedPoint(double, double, double)),
          this, SLOT(showSelectedPoint(double, double, double)));

  connect(viewer, SIGNAL(selectionRay(double, double, double, 
                                      double, double, double)),
          scene, SIGNAL(selectionRay(double, double, double,
                                     double, double, double)));

  connect(viewer, SIGNAL(requestContextMenu(QPoint)),
          this, SLOT(contextMenuRequested(QPoint)));

  // The contextMenuPolicy of infoLabel is now the default one, so that one
  // can easily copy-paste its text.
  // connect(ui->infoLabel, SIGNAL(customContextMenuRequested(const QPoint & )),
  //         this, SLOT(showSceneContextMenu(const QPoint &)));

  connect(ui->actionRecenterScene, SIGNAL(triggered()),
          viewer, SLOT(update()));

  connect(ui->actionAntiAliasing, SIGNAL(toggled(bool)),
          viewer, SLOT(setAntiAliasing(bool)));

  connect(ui->actionDraw_two_sides, SIGNAL(toggled(bool)),
          viewer, SLOT(setTwoSides(bool)));

  // add the "About CGAL..." and "About demo..." entries
  this->addAboutCGAL();
  this->addAboutDemo(":/cgal/Polyhedron_3/about.html");

  // Connect the button "addButton" with actionLoad
  ui->addButton->setDefaultAction(ui->actionLoad);
  // Same with "removeButton" and "duplicateButton"
  ui->removeButton->setDefaultAction(ui->actionErase);
  ui->duplicateButton->setDefaultAction(ui->actionDuplicate);

  // Connect actionQuit (Ctrl+Q) and qApp->quit()
  connect(ui->actionQuit, SIGNAL(triggered()),
          this, SLOT(quit()));

  // Connect "Select all items"
  connect(ui->actionSelect_all_items, SIGNAL(triggered()),
          this, SLOT(selectAll()));

  // Recent files menu
  this->addRecentFiles(ui->menuFile, ui->actionQuit);
  connect(this, SIGNAL(openRecentFile(QString)),
	  this, SLOT(open(QString)));

  // Reset the "Operation menu"
  clearMenu(ui->menuOperations);

#ifdef QT_SCRIPT_LIB
  std::cerr << "Enable scripts.\n";
  script_engine = new QScriptEngine(this);
  qScriptRegisterMetaType<CGAL::Three::Scene_item*>(script_engine,
                                       myScene_itemToScriptValue,
                                       myScene_itemFromScriptValue);
#  ifdef QT_SCRIPTTOOLS_LIB
  QScriptEngineDebugger* debugger = new QScriptEngineDebugger(this);
  debugger->setObjectName("qt script debugger");
  QAction* debuggerMenuAction = 
    menuBar()->addMenu(debugger->createStandardMenu());
  debuggerMenuAction->setText(tr("Qt Script &debug"));
  for(unsigned int i = 0; i < 9; ++i)
  {
    QDockWidget* dock = new QDockWidget(debug_widgets_names[i], this);
    dock->setObjectName(debug_widgets_names[i]);
    dock->setWidget(debugger->widget(debug_widgets[i]));
    this->addDockWidget(Qt::BottomDockWidgetArea, dock);
    dock->hide();
  }
  debugger->setAutoShowStandardWindow(false);
  debugger->attachTo(script_engine);
#  endif // QT_SCRIPTTOOLS_LIB
  QScriptValue fun = script_engine->newFunction(myPrintFunction);
  script_engine->globalObject().setProperty("print", fun);
  
  //  evaluate_script("print('hello', 'world', 'from QtScript!')");
  QScriptValue mainWindowObjectValue = script_engine->newQObject(this);
  script_engine->globalObject().setProperty("main_window", mainWindowObjectValue);

  QScriptValue sceneObjectValue = script_engine->newQObject(scene);
  mainWindowObjectValue.setProperty("scene", sceneObjectValue);
  script_engine->globalObject().setProperty("scene", sceneObjectValue);

  QScriptValue viewerObjectValue = script_engine->newQObject(viewer);
  mainWindowObjectValue.setProperty("viewer", viewerObjectValue);
  script_engine->globalObject().setProperty("viewer", viewerObjectValue);

  QScriptValue cameraObjectValue = script_engine->newQObject(viewer->camera());
  viewerObjectValue.setProperty("camera", cameraObjectValue);
  script_engine->globalObject().setProperty("camera", cameraObjectValue);

  evaluate_script("var plugins = new Array();");
#  ifdef QT_SCRIPTTOOLS_LIB
  QScriptValue debuggerObjectValue = script_engine->newQObject(debugger);
  script_engine->globalObject().setProperty("debugger", debuggerObjectValue);
#  endif
#endif

  readSettings(); // Among other things, the column widths are stored.

  // Load plugins, and re-enable actions that need it.
  loadPlugins();

  // Setup the submenu of the View menu that can toggle the dockwidgets
  Q_FOREACH(QDockWidget* widget, findChildren<QDockWidget*>()) {
    ui->menuDockWindows->addAction(widget->toggleViewAction());
  }
  ui->menuDockWindows->removeAction(ui->dummyAction);


#ifdef QT_SCRIPT_LIB
  // evaluate_script("print(plugins);");
  Q_FOREACH(QAction* action, findChildren<QAction*>()) {
    if(action->objectName() != "") {
      QScriptValue objectValue = script_engine->newQObject(action);
      script_engine->globalObject().setProperty(action->objectName(),
                                                objectValue);
    }
  }
  // debugger->action(QScriptEngineDebugger::InterruptAction)->trigger();
#endif

  // setup menu filtering
  connect(ui->menuOperations, SIGNAL(aboutToShow()), this, SLOT(filterOperations()));
}

//Recursive function that do a pass over a menu and its sub-menus(etc.) and hide them when they are empty
void filterMenuOperations(QMenu* menu)
{
    Q_FOREACH(QAction* action, menu->actions()) {
        if(QMenu* menu = action->menu()) {
            filterMenuOperations(menu);
            action->setVisible(!(menu->isEmpty()));
        }
    }

}

void MainWindow::filterOperations()
{
  Q_FOREACH(const PluginNamePair& p, plugins) {
    Q_FOREACH(QAction* action, p.first->actions()) {
        action->setVisible( p.first->applicable(action) );
    }
  }

  // do a pass over all menus in Operations and their sub-menus(etc.) and hide them when they are empty
  filterMenuOperations(ui->menuOperations);
}
#ifdef QT_SCRIPT_LIB
void MainWindow::evaluate_script(QString script,
                                 const QString& filename,
                                 const bool quiet) {
  QScriptValue value = script_engine->evaluate(script, filename);
  if(script_engine->hasUncaughtException()) {
    QTextStream err(stderr);
    err << "Qt Script exception:\n"
        << script_engine->uncaughtException().toString()
        << "\nBacktrace:\n";
    Q_FOREACH(QString line, script_engine->uncaughtExceptionBacktrace()) {
      err << "  " << line << "\n";
    }
  }
  else if(!quiet && !value.isNull() && !value.isUndefined()) {
    QTextStream(stderr) << "Qt Script evaluated to \""
                        << value.toString() << "\"\n";
  }
}

void MainWindow::evaluate_script_quiet(QString script,
                                       const QString& filename)
{
  evaluate_script(script, filename, true);
}
#endif

void MainWindow::enableScriptDebugger(bool b /* = true */)
{
  Q_UNUSED(b);
#ifdef QT_SCRIPT_LIB
#  ifdef QT_SCRIPTTOOLS_LIB
  QScriptEngineDebugger* debugger =
    findChild<QScriptEngineDebugger*>("qt script debugger");
  if(debugger) {
    if(b) {
      debugger->action(QScriptEngineDebugger::InterruptAction)->trigger();
    }
  }
  return;
#  endif
#endif
  // If we are here, then the debugger is not available
  this->error(tr("Your version of Qt is too old, and for that reason "
                 "the Qt Script Debugger is not available."));
}

namespace {
bool actionsByName(QAction* x, QAction* y) {
  return x->text() < y->text();
}
}

//Recursively creates all subMenus containing an action.
void MainWindow::setMenus(QString name, QString parentName, QAction* a )
{

        bool hasSub = false;
        QString menuName, subMenuName;
        if (!name.isNull())
        {
            //Get the menu and submenu names
            for(int i=0; i<name.size(); i++)
            {
                if(name.at(i)=='/')
                    hasSub = true;
            }

            if(!hasSub)
                menuName= name;
            else
            {
                int i;
                for(i = 0; name.at(i)!='/'; i++)
                    menuName.append(name.at(i));
                i++;
                for(int j = i; j<name.size(); j++)
                    subMenuName.append(name.at(j));
                setMenus(subMenuName, menuName, a);
            }

            //Create the menu and sub menu
            QMenu* menu = 0;
            QMenu* parentMenu = 0;
            //If the menu already exists, don't create a new one.
            Q_FOREACH(QAction* action, findChildren<QAction*>()) {
                if(!action->menu()) continue;
                QString menuText = action->menu()->title();
                //If the menu title does not correspond to the name of the menu or submenu we want,
                //go to the next one.
                if(menuText != menuName) continue;
                menu = action->menu();
            }

            bool hasAction = false;
            if(menu == 0)
                menu = new QMenu(menuName, this);
            else //checks the action is not already in the menu
                if(a->property("added").toBool())
                    hasAction = true;
            if(!hasAction)
                menu->addAction(a);
            a->setProperty("added", true);
            //If the parent menu already exists, don't create a new one.
            Q_FOREACH(QAction* action, findChildren<QAction*>()) {
                if(!action->menu()) continue;
                QString menuText = action->menu()->title();
                //If the menu title does not correspond to the name of the menu or submenu we want,
                //go to the next one.
                if(menuText != parentName) continue;
                parentMenu = action->menu();
            }

            if(parentMenu == 0)
                parentMenu = new QMenu(parentName, this);
            parentMenu->addMenu(menu);
            ui->menuOperations->removeAction(a);
    }
}



void MainWindow::loadPlugins()
{
  Q_FOREACH(QObject *obj, QPluginLoader::staticInstances())
  {
    initPlugin(obj);
    initIOPlugin(obj);
  }
  QList<QDir> plugins_directories;
  QString dirPath = qApp->applicationDirPath();
  plugins_directories<<dirPath;

  QDir msvc_dir(dirPath);
  QString build_dir_name = msvc_dir.dirName();//Debug or Release for msvc
  msvc_dir.cdUp();

  QFileInfoList filist = QDir(dirPath).entryInfoList();
  filist << msvc_dir.entryInfoList();

  Q_FOREACH(QFileInfo fileinfo, filist)
  {
      //checks if the path leads to a directory
      if(fileinfo.baseName().contains("Plugins"))
      {
        QString plugins_dir = fileinfo.absolutePath();
        plugins_dir.append("/").append(fileinfo.baseName());

        Q_FOREACH(QString package_dir,
                  QDir(plugins_dir).entryList(QDir::Dirs))
        {
          QString package_dir_path(plugins_dir);
          package_dir_path.append("/").append(package_dir);

          QString libdir_path(package_dir_path);
          libdir_path.append("/").append(build_dir_name);

          if (QDir(libdir_path).exists())
            plugins_directories << QDir(libdir_path);
          else
            plugins_directories << QDir(package_dir_path);
        }
      }
  }
  QString env_path = qgetenv("POLYHEDRON_DEMO_PLUGINS_PATH");
  if(!env_path.isEmpty()) {
    Q_FOREACH (QString pluginsDir, 
               env_path.split(":", QString::SkipEmptyParts)) {
      QDir dir(pluginsDir);
      if(dir.isReadable())
        plugins_directories << dir;
    }
  }
  Q_FOREACH (QDir pluginsDir, plugins_directories) {
    qDebug("# Looking for plugins in directory \"%s\"...",
           qPrintable(pluginsDir.absolutePath()));
    Q_FOREACH (QString fileName, pluginsDir.entryList(QDir::Files)) {
      if(fileName.contains("plugin") && QLibrary::isLibrary(fileName)) {
        //set plugin name
        QString name = fileName;
        name.remove(QRegExp("^lib"));
        name.remove(QRegExp("\\..*"));
        //do not load it if it is in the blacklist
        if ( plugin_blacklist.contains(name) ){
          qDebug("### Ignoring plugin \"%s\".", qPrintable(fileName));
          continue;
        }
        QDebug qdebug = qDebug();
        qdebug << "### Loading \"" << fileName.toUtf8().data() << "\"... ";
        QPluginLoader loader;
        loader.setFileName(pluginsDir.absoluteFilePath(fileName));
        QObject *obj = loader.instance();
        if(obj) {
          obj->setObjectName(name);
          bool init1 = initPlugin(obj);
          bool init2 = initIOPlugin(obj);
          if (!init1 && !init2)
            qdebug << "not for this program";
          else
            qdebug << "success";
        }
        else {
          qdebug << "error: " << qPrintable(loader.errorString());
        }
      }
    }
  }


//Creates sub-Menus for operations.
  //!TODO : Make it recursive to allow sub-menus of sub-menus.
  //!The argument should be the menuPath and it should recurse until hasSub stays false.
   QList<QAction*> as = ui->menuOperations->actions();
  Q_FOREACH(QAction* a, as)
{
              QString menuPath = a->property("subMenuName").toString();
              setMenus(menuPath, ui->menuOperations->title(), a);
              // sort the operations menu by name
              as = ui->menuOperations->actions();
              qSort(as.begin(), as.end(), actionsByName);
              ui->menuOperations->clear();
              ui->menuOperations->addActions(as);
          }
      }

bool MainWindow::hasPlugin(const QString& pluginName) const
{
  Q_FOREACH(const PluginNamePair& p, plugins) {
    if(p.second == pluginName) return true;
  }
  return false;
}

bool MainWindow::initPlugin(QObject* obj)
{
  QObjectList childs = this->children();
  CGAL::Three::Polyhedron_demo_plugin_interface* plugin =
    qobject_cast<CGAL::Three::Polyhedron_demo_plugin_interface*>(obj);
  if(plugin) {
    // Call plugin's init() method
    obj->setParent(this);
    plugin->init(this, this->scene, this);
    plugins << qMakePair(plugin, obj->objectName());
#ifdef QT_SCRIPT_LIB
    QScriptValue objectValue = 
      script_engine->newQObject(obj);
    script_engine->globalObject().setProperty(obj->objectName(), objectValue);
    evaluate_script_quiet(QString("plugins.push(%1);").arg(obj->objectName()));
#endif

    Q_FOREACH(QAction* action, plugin->actions()) {
      // If action does not belong to the menus, add it to "Operations" menu
      if(!childs.contains(action)) {
        ui->menuOperations->addAction(action);
      }
      // Show and enable menu item
      addAction(action);
    }
    return true;
  }
  else 
    return false;
}

bool MainWindow::initIOPlugin(QObject* obj)
{
  CGAL::Three::Polyhedron_demo_io_plugin_interface* plugin =
    qobject_cast<CGAL::Three::Polyhedron_demo_io_plugin_interface*>(obj);
  if(plugin) {
    io_plugins << plugin;
    return true;
  }
  else 
    return false;
}

void MainWindow::clearMenu(QMenu* menu)
{
  Q_FOREACH(QAction* action, menu->actions())
  {
    QMenu* menu = action->menu();
    if(menu) {
      clearMenu(menu);
    }
    action->setVisible(false);
  }
  menu->menuAction()->setEnabled(false);
}

void MainWindow::addAction(QAction* action)
{
  if(!action) return;

  action->setVisible(true);
  action->setEnabled(true);
  Q_FOREACH(QWidget* widget, action->associatedWidgets())
  {
//     qDebug() << QString("%1 (%2)\n")
//       .arg(widget->objectName())
//       .arg(widget->metaObject()->className());
    QMenu* menu = qobject_cast<QMenu*>(widget);
    if(menu)
    {
      addAction(menu->menuAction());
    }
  }
}

void MainWindow::addAction(QString actionName,
                           QString actionText,
                           QString menuName) {
  QMenu* menu = 0;
  Q_FOREACH(QAction* action, findChildren<QAction*>()) {
    if(!action->menu()) continue;
    QString menuText = action->menu()->title();
    if(menuText != menuName) continue;
    menu = action->menu();
  }
  if(menu == 0) {
    menu = new QMenu(menuName, this);
    menuBar()->insertMenu(ui->menuView->menuAction(), menu);
  }
  QAction* action = new QAction(actionText, this);
  action->setObjectName(actionName);
  menu->addAction(action);
#ifdef QT_SCRIPT_LIB
  QScriptValue objectValue = script_engine->newQObject(action);
  script_engine->globalObject().setProperty(action->objectName(),
                                            objectValue);
#endif
}

void MainWindow::viewerShow(float xmin,
                            float ymin,
                            float zmin,
                            float xmax,
                            float ymax,
                            float zmax)
{
  qglviewer::Vec
    min_(xmin, ymin, zmin),
    max_(xmax, ymax, zmax);
#if QGLVIEWER_VERSION >= 0x020502
  viewer->camera()->setPivotPoint((min_+max_)*0.5);
#else
  viewer->camera()->setRevolveAroundPoint((min_+max_)*0.5);
#endif

  qglviewer::ManipulatedCameraFrame backup_frame(*viewer->camera()->frame());
  viewer->camera()->fitBoundingBox(min_, max_);
  qglviewer::ManipulatedCameraFrame new_frame(*viewer->camera()->frame());
  *viewer->camera()->frame() = backup_frame;
  viewer->camera()->interpolateTo(new_frame, 1.f);
  viewer->setVisualHintsMask(1);
}

void MainWindow::viewerShow(float x, float y, float z) {
#if QGLVIEWER_VERSION >= 0x020502
  viewer->camera()->setPivotPoint(qglviewer::Vec(x, y, z));
#else
  viewer->camera()->setRevolveAroundPoint(qglviewer::Vec(x, y, z));
#endif
  // viewer->camera()->lookAt(qglviewer::Vec(x, y, z));

  qglviewer::ManipulatedCameraFrame backup_frame(*viewer->camera()->frame());
  viewer->camera()->fitSphere(qglviewer::Vec(x, y, z),
                              viewer->camera()->sceneRadius()/100);
  qglviewer::ManipulatedCameraFrame new_frame(*viewer->camera()->frame());
  *viewer->camera()->frame() = backup_frame;
  viewer->camera()->interpolateTo(new_frame, 1.f);
  viewer->setVisualHintsMask(1);
}

void MainWindow::message(QString message, QString colorName, QString font) {
  if (message.endsWith('\n')) {
    message.remove(message.length()-1, 1);
  }
  std::cerr << qPrintable(message) << std::endl;
  statusBar()->showMessage(message, 5000);
  message = "<font color=\"" + colorName + "\" style=\"font-style: " + font + ";\" >" +
    message + "</font><br>";
  message = "[" + QTime::currentTime().toString() + "] " + message;
  ui->consoleTextEdit->insertHtml(message);
  ui->consoleTextEdit->verticalScrollBar()->setValue(ui->consoleTextEdit->verticalScrollBar()->maximum());
}

void MainWindow::information(QString text) {
  this->message("INFO: " + text, "");
}

void MainWindow::warning(QString text) {
  this->message("WARNING: " + text, "blue");
}

void MainWindow::error(QString text) {
  this->message("ERROR: " + text, "red");
}

void MainWindow::updateViewerBBox()
{
  const Scene::Bbox bbox = scene->bbox();
  const double xmin = bbox.xmin;
  const double ymin = bbox.ymin;
  const double zmin = bbox.zmin;
  const double xmax = bbox.xmax;
  const double ymax = bbox.ymax;
  const double zmax = bbox.zmax;
  // qDebug() << QString("Bounding box: (%1, %2, %3) - (%4, %5, %6)\n")
  // .arg(xmin).arg(ymin).arg(zmin).arg(xmax).arg(ymax).arg(zmax);
  qglviewer::Vec 
    vec_min(xmin, ymin, zmin),
    vec_max(xmax, ymax, zmax);
  viewer->setSceneBoundingBox(vec_min,
                              vec_max);
  viewer->camera()->showEntireScene();
}

void MainWindow::reload_item() {
  QAction* sender_action = qobject_cast<QAction*>(sender());
  if(!sender_action) return;
  
  bool ok;
  int item_index = sender_action->data().toInt(&ok);
  QObject* item_object = scene->item(item_index);
  if(!ok || !item_object || sender_action->data().type() != QVariant::Int) {
    std::cerr << "Cannot reload item: "
              << "the reload action has not item attached\n";
    return;
  }
  CGAL::Three::Scene_item* item = qobject_cast<CGAL::Three::Scene_item*>(item_object);
  if(!item) {
    std::cerr << "Cannot reload item: "
              << "the reload action has a QObject* pointer attached\n"
              << "that is not a Scene_item*\n";
    return;
  }
  QString filename = item->property("source filename").toString();
  QString loader_name = item->property("loader_name").toString();
  if(filename.isEmpty() || loader_name.isEmpty()) {
    std::cerr << "Cannot reload item: "
              << "the item has no \"source filename\" or no \"loader_name\" attached attached\n";
    return;
  }

  CGAL::Three::Polyhedron_demo_io_plugin_interface* fileloader = find_loader(loader_name);
  QFileInfo fileinfo(filename);

  CGAL::Three::Scene_item* new_item = load_item(fileinfo, fileloader);

  new_item->setName(item->name());
  new_item->setColor(item->color());
  new_item->setRenderingMode(item->renderingMode());
  new_item->setVisible(item->visible());
  new_item->invalidate_buffers();
  scene->replaceItem(item_index, new_item, true);
  item->deleteLater();
}

CGAL::Three::Polyhedron_demo_io_plugin_interface* MainWindow::find_loader(const QString& loader_name) const {
  Q_FOREACH(CGAL::Three::Polyhedron_demo_io_plugin_interface* io_plugin,
            io_plugins) {
    if(io_plugin->name() == loader_name) {
      return io_plugin;
    }
  }
  throw std::invalid_argument(QString("No loader found with the name %1 available")
                              .arg(loader_name).toStdString()) ;
}

bool MainWindow::file_matches_filter(const QString& filters,
                                     const QString& filename )
{
  QFileInfo fileinfo(filename);
  QString filename_striped=fileinfo.fileName();

  //match all filters between ()
  QRegExp all_filters_rx("\\((.*)\\)");

  QStringList split_filters = filters.split(";;");
  Q_FOREACH(const QString& filter, split_filters) {
    //extract filters
    if ( all_filters_rx.indexIn(filter)!=-1 ){
      Q_FOREACH(const QString& pattern,all_filters_rx.cap(1).split(' ')){
        QRegExp rx(pattern);
        rx.setPatternSyntax(QRegExp::Wildcard);
        if ( rx.exactMatch(filename_striped) ){
          return true;
        }
      }
    }
  }
  return false;
}

void MainWindow::open(QString filename)
{
  QFileInfo fileinfo(filename);

#ifdef QT_SCRIPT_LIB
  // Handles the loading of script file from the command line arguments,
  // and the special command line arguments that start with "javascript:"
  // or "qtscript:"
  QString program;
  if(filename.startsWith("javascript:")) {
    program=filename.right(filename.size() - 11);
  }
  if(filename.startsWith("qtscript:")) {
    program=filename.right(filename.size() - 9);
  }
  if(filename.endsWith(".js")) {
    load_script(fileinfo);
    return;
  }
  if(!program.isEmpty())
  {
    {
      QTextStream(stderr) << "Execution of script \"" 
                          << filename << "\"\n";
                          // << filename << "\", with following content:\n"
                          // << program;
    }
    evaluate_script(program, filename);
    return;
  }
#endif

  if ( !fileinfo.exists() ){
    QMessageBox::warning(this,
                         tr("Cannot open file"),
                         tr("File %1 does not exist.")
                         .arg(filename));
    return;
  }


  QStringList selected_items;
  QStringList all_items;

  QMap<QString,QString>::iterator dfs_it = 
    default_plugin_selection.find( fileinfo.completeSuffix() );
  
  if ( dfs_it==default_plugin_selection.end() )
  {
    // collect all io_plugins and offer them to load if the file extension match one name filter
    // also collect all available plugin in case of a no extension match
    Q_FOREACH(CGAL::Three::Polyhedron_demo_io_plugin_interface* io_plugin, io_plugins) {
      if ( !io_plugin->canLoad() ) continue;
      all_items << io_plugin->name();
      if ( file_matches_filter(io_plugin->nameFilters(), filename) )
        selected_items << io_plugin->name();
    }
  }
  else
    selected_items << *dfs_it;
  
  bool ok;
  std::pair<QString, bool> load_pair;
  
  switch( selected_items.size() )
  {
    case 1:
      load_pair = std::make_pair(selected_items.first(), false);
      ok=true;
      break;
    case 0:
      load_pair = File_loader_dialog::getItem(fileinfo.fileName(), all_items, &ok);
      break;
    default:
      load_pair = File_loader_dialog::getItem(fileinfo.fileName(), selected_items, &ok);
  }
  
  if(!ok || load_pair.first.isEmpty()) { return; }
  
  if (load_pair.second)
     default_plugin_selection[fileinfo.completeSuffix()]=load_pair.first;
  
  
  QSettings settings;
  settings.setValue("OFF open directory",
                    fileinfo.absoluteDir().absolutePath());

  CGAL::Three::Scene_item* scene_item = load_item(fileinfo, find_loader(load_pair.first));
  if(scene_item != 0) {
    this->addToRecentFiles(fileinfo.absoluteFilePath());
  }
  selectSceneItem(scene->addItem(scene_item));
}

bool MainWindow::open(QString filename, QString loader_name) {
  QFileInfo fileinfo(filename); 
  CGAL::Three::Scene_item* item;
  try {
    item = load_item(fileinfo, find_loader(loader_name));
  }
  catch(std::logic_error e) {
    std::cerr << e.what() << std::endl;
    return false;
  }
  selectSceneItem(scene->addItem(item));
  return true;
}


CGAL::Three::Scene_item* MainWindow::load_item(QFileInfo fileinfo, CGAL::Three::Polyhedron_demo_io_plugin_interface* loader) {
  CGAL::Three::Scene_item* item = NULL;
  if(!fileinfo.isFile() || !fileinfo.isReadable()) {
    throw std::invalid_argument(QString("File %1 is not a readable file.")
                                .arg(fileinfo.absoluteFilePath()).toStdString());
  }

  QApplication::setOverrideCursor(Qt::WaitCursor);
  item = loader->load(fileinfo);
  QApplication::restoreOverrideCursor();
  if(!item) {
    throw std::logic_error(QString("Could not load item from file %1 using plugin %2")
                           .arg(fileinfo.absoluteFilePath()).arg(loader->name()).toStdString());
  }

  item->setProperty("source filename", fileinfo.absoluteFilePath());
  item->setProperty("loader_name", loader->name());
  return item;
}


void MainWindow::setFocusToQuickSearch()
{
  ui->searchEdit->setFocus(Qt::ShortcutFocusReason);
}

void MainWindow::selectSceneItem(int i)
{
  if(i < 0 || i >= scene->numberOfEntries()) {
    sceneView->selectionModel()->clearSelection();
    updateInfo();
    updateDisplayInfo();
  }
  else {
    QItemSelection s =
      proxyModel->mapSelectionFromSource(scene->createSelection(i));

    sceneView->selectionModel()->select(s,
                                        QItemSelectionModel::ClearAndSelect);
  }
}


void MainWindow::showSelectedPoint(double x, double y, double z)
{
  static double x_prev = 0;
  static double y_prev = 0;
  static double z_prev = 0;
  double dist = std::sqrt((x-x_prev)*(x-x_prev) + (y-y_prev)*(y-y_prev) + (z-z_prev)*(z-z_prev)); 
  information(QString("Selected point: (%1, %2, %3) distance to previous: %4").
              arg(x, 0, 'g', 10).
              arg(y, 0, 'g', 10).
              arg(z, 0, 'g', 10).
              arg(dist,0,'g',10));
  x_prev = x;
  y_prev = y;
  z_prev = z;
}

void MainWindow::unSelectSceneItem(int i)
{
  removeSceneItemFromSelection(i);
}

void MainWindow::addSceneItemInSelection(int i)
{
  QItemSelection s =
    proxyModel->mapSelectionFromSource(scene->createSelection(i));
  sceneView->selectionModel()->select(s, QItemSelectionModel::Select);
  scene->itemChanged(i);
}

void MainWindow::removeSceneItemFromSelection(int i)
{
  QItemSelection s =
    proxyModel->mapSelectionFromSource(scene->createSelection(i));
  sceneView->selectionModel()->select(s,
                                      QItemSelectionModel::Deselect);
  scene->itemChanged(i);
}

void MainWindow::selectAll()
{
  QItemSelection s =
    proxyModel->mapSelectionFromSource(scene->createSelectionAll());
  sceneView->selectionModel()->select(s, 
                                      QItemSelectionModel::ClearAndSelect);
}

int MainWindow::getSelectedSceneItemIndex() const
{
  QModelIndexList selectedRows = sceneView->selectionModel()->selectedIndexes();
  if(selectedRows.size() != 5)
    return -1;
  else {
    QModelIndex i = proxyModel->mapToSource(selectedRows.first());
    return scene->getIdFromModelIndex(i);
  }
}

QList<int> MainWindow::getSelectedSceneItemIndices() const
{

  QModelIndexList selectedIndices = sceneView->selectionModel()->selectedIndexes();
  QList<int> result;
  Q_FOREACH(QModelIndex index, selectedIndices) {
      int temp = scene->getIdFromModelIndex(proxyModel->mapToSource(index));
      if(!result.contains(temp))
          result<<temp;
  }
  return result;
}

void MainWindow::selectionChanged()
{
  scene->setSelectedItemIndex(getSelectedSceneItemIndex());
  scene->setSelectedItemsList(getSelectedSceneItemIndices());
  CGAL::Three::Scene_item* item = scene->item(getSelectedSceneItemIndex());
  if(item != NULL && item->manipulatable()) {
    viewer->setManipulatedFrame(item->manipulatedFrame());
  } else {
    viewer->setManipulatedFrame(0);
  }
  if(viewer->manipulatedFrame() == 0) {
    Q_FOREACH(CGAL::Three::Scene_item* item, scene->entries()) {
      if(item->manipulatable() && item->manipulatedFrame() != 0) {
        if(viewer->manipulatedFrame() != 0) {
          // there are at least two possible frames
          viewer->setManipulatedFrame(0);
          break;
        } else {
          viewer->setManipulatedFrame(item->manipulatedFrame());
        }
      }
    }
  }
  if(viewer->manipulatedFrame() != 0) {
    connect(viewer->manipulatedFrame(), SIGNAL(modified()),
            this, SLOT(updateInfo()));
  }
  viewer->updateGL();
}

void MainWindow::contextMenuRequested(const QPoint& global_pos) {
  int index = scene->mainSelectionIndex();
  showSceneContextMenu(index, global_pos);
}

void MainWindow::showSceneContextMenu(int selectedItemIndex,
                                      const QPoint& global_pos)
{
<<<<<<< HEAD
  CGAL::Three::Scene_item* item = scene->item(selectedItemIndex);
=======
  Scene_item* item = scene->item(scene->getIdFromModelIndex(scene->index(selectedItemIndex,0,QModelIndex())));
>>>>>>> ce3b4985
  if(!item) return;

  const char* prop_name = "Menu modified by MainWindow.";

  QMenu* menu = item->contextMenu();
  if(menu) {
    bool menuChanged = menu->property(prop_name).toBool();
    if(!menuChanged) {
      menu->addSeparator();
      if(!item->property("source filename").toString().isEmpty()) {
        QAction* reload = menu->addAction(tr("&Reload item from file"));
        reload->setData(qVariantFromValue(selectedItemIndex));
        connect(reload, SIGNAL(triggered()),
                this, SLOT(reload_item()));
      }
      QAction* saveas = menu->addAction(tr("&Save as..."));
      saveas->setData(qVariantFromValue(selectedItemIndex));
      connect(saveas,  SIGNAL(triggered()),
              this, SLOT(on_actionSaveAs_triggered()));
      QAction* showobject = menu->addAction(tr("&Zoom to this object"));
      showobject->setData(qVariantFromValue(selectedItemIndex));
      connect(showobject, SIGNAL(triggered()),
              this, SLOT(viewerShowObject()));

      menu->setProperty(prop_name, true);
    }
  }
  menu->addMenu(ui->menuOperations);
  if(menu)
    menu->exec(global_pos);
}

void MainWindow::showSceneContextMenu(const QPoint& p) {
  QWidget* sender = qobject_cast<QWidget*>(this->sender());
  if(!sender) return;

  int index = -1;
  if(sender == sceneView) {
      QModelIndex modelIndex = sceneView->indexAt(p);
      if(!modelIndex.isValid())
      {
          const char* prop_name = "Menu modified by MainWindow.";

          QMenu* menu = ui->menuFile;
          if(menu) {
              bool menuChanged = menu->property(prop_name).toBool();
              if(!menuChanged) {
                  menu->setProperty(prop_name, true);
              }
          }
          if(menu)
              menu->exec(sender->mapToGlobal(p));
          return;
      }
      else
          index = proxyModel->mapToSource(modelIndex).row();
  }
  else {
    index = scene->mainSelectionIndex();
  }

  showSceneContextMenu(index, sender->mapToGlobal(p));
}

void MainWindow::removeManipulatedFrame(CGAL::Three::Scene_item* item)
{
  if(item->manipulatable() &&
     item->manipulatedFrame() == viewer->manipulatedFrame()) {
    viewer->setManipulatedFrame(0);
  }
}

void MainWindow::updateInfo() {
<<<<<<< HEAD
  CGAL::Three::Scene_item* item = scene->item(getSelectedSceneItemIndex());
=======
  Scene_item* item = scene->item(getSelectedSceneItemIndex());

>>>>>>> ce3b4985
  if(item) {
    QString item_text = item->toolTip();
    QString item_filename = item->property("source filename").toString();
    item_text += QString("Bounding box: min (%1,%2,%3), max(%4,%5,%6)")
            .arg(item->bbox().xmin)
            .arg(item->bbox().ymin)
            .arg(item->bbox().zmin)
            .arg(item->bbox().xmax)
            .arg(item->bbox().ymax)
            .arg(item->bbox().zmax);
    if(item->getNbIsolatedvertices() > 0)
    item_text += QString("<br />Number of isolated vertices : %1<br />").arg(item->getNbIsolatedvertices());
    if(!item_filename.isEmpty()) {
      item_text += QString("<br /><i>File: %1").arg(item_filename);
    }
    ui->infoLabel->setText(item_text);
  }
  else
    ui->infoLabel->clear();
}

void MainWindow::updateDisplayInfo() {
  CGAL::Three::Scene_item* item = scene->item(getSelectedSceneItemIndex());
  if(item)
    ui->displayLabel->setPixmap(item->graphicalToolTip());
  else 
    ui->displayLabel->clear();
}

void MainWindow::readSettings()
{
  {
    QSettings settings;
    // enable anti-aliasing 
    ui->actionAntiAliasing->setChecked(settings.value("antialiasing", false).toBool());
    // read plugin blacklist
    QStringList blacklist=settings.value("plugin_blacklist",QStringList()).toStringList();
    Q_FOREACH(QString name,blacklist){ plugin_blacklist.insert(name); }
  }
  this->readState("MainWindow", Size|State);
}

void MainWindow::writeSettings()
{
  this->writeState("MainWindow");
  {
    QSettings settings;
    settings.setValue("antialiasing", 
                      ui->actionAntiAliasing->isChecked());
    //setting plugin blacklist
    QStringList blacklist;
    Q_FOREACH(QString name,plugin_blacklist){ blacklist << name; }
    if ( !blacklist.isEmpty() ) settings.setValue("plugin_blacklist",blacklist);
    else settings.remove("plugin_blacklist");
  }
  std::cerr << "Write setting... done.\n";
}

void MainWindow::quit()
{
  close();
}

void MainWindow::closeEvent(QCloseEvent *event)
{
  writeSettings();
  event->accept();
}

bool MainWindow::load_script(QString filename)
{
  QFileInfo fileinfo(filename);
  return load_script(fileinfo);
}

bool MainWindow::load_script(QFileInfo info)
{
#if defined(QT_SCRIPT_LIB)
  QString program;
  QString filename = info.absoluteFilePath();
  QFile script_file(filename);
  script_file.open(QIODevice::ReadOnly);
  program = script_file.readAll();
  if(!program.isEmpty())
  {
    QTextStream(stderr) 
      << "Execution of script \"" 
      << filename << "\"\n";
    evaluate_script(program, filename);
    return true;
  }
#endif
  return false;
}

void MainWindow::on_actionLoad_Script_triggered() 
{
#if defined(QT_SCRIPT_LIB)
  QString filename = QFileDialog::getOpenFileName(
    this,
    tr("Select a script to run..."),
    ".",
    "QTScripts (*.js);;All Files (*)");

  load_script(QFileInfo(filename));
#endif
}

void MainWindow::on_actionLoad_triggered()
{
  QStringList filters;
  // we need to special case our way out of this
  filters << "All Files (*)";

  QStringList extensions;

  typedef QMap<QString, CGAL::Three::Polyhedron_demo_io_plugin_interface*> FilterPluginMap;
  FilterPluginMap filterPluginMap;
  
  Q_FOREACH(CGAL::Three::Polyhedron_demo_io_plugin_interface* plugin, io_plugins) {
    QStringList split_filters = plugin->nameFilters().split(";;");
    Q_FOREACH(const QString& filter, split_filters) {
      FilterPluginMap::iterator it = filterPluginMap.find(filter);
      if(it != filterPluginMap.end()) {
        qDebug() << "Duplicate Filter: " << it.value();
        qDebug() << "This filter will not be available.";
      } else {
        filterPluginMap[filter] = plugin;
      }
      filters << filter;
    }
  }

  QSettings settings;
  QString directory = settings.value("OFF open directory",
                                     QDir::current().dirName()).toString();

  QFileDialog dialog(this);
  dialog.setDirectory(directory);
  dialog.setNameFilters(filters);
  dialog.setFileMode(QFileDialog::ExistingFiles);

  if(dialog.exec() != QDialog::Accepted) { return; }
  
  FilterPluginMap::iterator it = 
    filterPluginMap.find(dialog.selectedNameFilter());
  
  CGAL::Three::Polyhedron_demo_io_plugin_interface* selectedPlugin = NULL;

  if(it != filterPluginMap.end()) {
    selectedPlugin = it.value();
  }

  Q_FOREACH(const QString& filename, dialog.selectedFiles()) {
    CGAL::Three::Scene_item* item = NULL;
    if(selectedPlugin) {
      QFileInfo info(filename);
      item = load_item(info, selectedPlugin);
      Scene::Item_id index = scene->addItem(item);
      selectSceneItem(index);
      this->addToRecentFiles(filename);
    } else {
      open(filename);
    }
  }
}

void MainWindow::on_actionSaveAs_triggered()
{
  int index = -1;
  QAction* sender_action = qobject_cast<QAction*>(sender());
  if(sender_action && !sender_action->data().isNull()) {
    index = sender_action->data().toInt();
  }

  if(index < 0) {
    QModelIndexList selectedRows = sceneView->selectionModel()->selectedRows();
    if(selectedRows.size() != 1)
      return;
    index = getSelectedSceneItemIndex();
  }
  CGAL::Three::Scene_item* item = scene->item(index);

  if(!item)
    return;

  QVector<CGAL::Three::Polyhedron_demo_io_plugin_interface*> canSavePlugins;
  QStringList filters;
  Q_FOREACH(CGAL::Three::Polyhedron_demo_io_plugin_interface* plugin, io_plugins) {
    if(plugin->canSave(item)) {
      canSavePlugins << plugin;
      filters += plugin->nameFilters();
    }
  }
  filters << tr("All files (*)");

  if(canSavePlugins.isEmpty()) {
    QMessageBox::warning(this,
                         tr("Cannot save"),
                         tr("The selected object %1 cannot be saved.")
                         .arg(item->name()));
    return;
  }

  QString caption = tr("Save %1 to File...").arg(item->name());
  QString filename = 
    QFileDialog::getSaveFileName(this,
                                 caption,
                                 QString(),
                                 filters.join(";;"));
  save(filename, item);
}

void MainWindow::save(QString filename, CGAL::Three::Scene_item* item) {
  QFileInfo fileinfo(filename);

  Q_FOREACH(CGAL::Three::Polyhedron_demo_io_plugin_interface* plugin, io_plugins) {
    if(  plugin->canSave(item) &&
        file_matches_filter(plugin->nameFilters(),filename) )
    {
      if(plugin->save(item, fileinfo))
        break;
    }
  }
}

void MainWindow::on_actionSaveSnapshot_triggered()
{
  viewer->saveSnapshot(false);
}

bool MainWindow::on_actionErase_triggered()
{
  int next_index = scene->erase(scene->selectionIndices());
  selectSceneItem(next_index);
  return next_index >= 0;
}

void MainWindow::on_actionEraseAll_triggered()
{
  while(on_actionErase_triggered()) {
  }
}

void MainWindow::on_actionDuplicate_triggered()
{
  int index = scene->duplicate(getSelectedSceneItemIndex());
  selectSceneItem(index);
}

void MainWindow::on_actionShowHide_triggered()
{
  Q_FOREACH(QModelIndex index, sceneView->selectionModel()->selectedRows())
  {
    int i = proxyModel->mapToSource(index).row();
    CGAL::Three::Scene_item* item = scene->item(i);
    item->setVisible(!item->visible());
    scene->itemChanged(i);
  }
}

void MainWindow::on_actionSetPolyhedronA_triggered()
{
  int i = getSelectedSceneItemIndex();
  scene->setItemA(i);
}

void MainWindow::on_actionSetPolyhedronB_triggered()
{
  int i = getSelectedSceneItemIndex();
  scene->setItemB(i);
}
void MainWindow::on_actionPreferences_triggered()
{
  QDialog dialog(this);
  Ui::PreferencesDialog prefdiag;
  prefdiag.setupUi(&dialog);
  
  
  QStandardItemModel* iStandardModel = new QStandardItemModel(this);
  //add blacklisted plugins
  Q_FOREACH(QString name, plugin_blacklist)
  {
    QStandardItem* item =  new QStandardItem(name);
    item->setCheckable(true);
    item->setCheckState(Qt::Checked);
    iStandardModel->appendRow(item);
  }

  //add operations plugins
  Q_FOREACH(PluginNamePair pair,plugins){
    QStandardItem* item =  new QStandardItem(pair.second);
    item->setCheckable(true);
    iStandardModel->appendRow(item);
  }
  
  //add io-plugins
  Q_FOREACH(CGAL::Three::Polyhedron_demo_io_plugin_interface* plugin, io_plugins)
  {
    QStandardItem* item =  new QStandardItem(plugin->name());
    item->setCheckable(true);
    if ( plugin_blacklist.contains(plugin->name()) ) item->setCheckState(Qt::Checked);
    iStandardModel->appendRow(item);
  }

  //Setting the model
  prefdiag.listView->setModel(iStandardModel);
  
  dialog.exec();  
  
  if ( dialog.result() )
  {
    plugin_blacklist.clear();
    for (int k=0,k_end=iStandardModel->rowCount();k<k_end;++k)
    {
      QStandardItem* item=iStandardModel->item(k);
      if (item->checkState()==Qt::Checked)
        plugin_blacklist.insert(item->text());
    }
  }
  
  for (int k=0,k_end=iStandardModel->rowCount();k<k_end;++k) delete iStandardModel->item(k);
  delete iStandardModel;
}

void MainWindow::on_actionSetBackgroundColor_triggered()
{
  QColor c =  QColorDialog::getColor();
  if(c.isValid()) {
    viewer->setBackgroundColor(c);
  }
}

void MainWindow::on_action_Look_at_triggered()
{
  Show_point_dialog dialog(this);
  int i = dialog.exec();
  if( i == QDialog::Accepted &&
      dialog.has_correct_coordinates() )
  {
    viewerShow((float)dialog.get_x(),
               (float)dialog.get_y(),
               (float)dialog.get_z());
  }
}

void MainWindow::viewerShowObject()
{
  int index = -1;
  QAction* sender_action = qobject_cast<QAction*>(sender());
  if(sender_action && !sender_action->data().isNull()) {
    index = sender_action->data().toInt();
  }
  if(index >= 0) {
    const Scene::Bbox bbox = scene->item(index)->bbox();
    viewerShow((float)bbox.xmin, (float)bbox.ymin, (float)bbox.zmin,
               (float)bbox.xmax, (float)bbox.ymax, (float)bbox.zmax);
  }
}

QString MainWindow::camera_string() const
{
  return viewer->dumpCameraCoordinates();
}

void MainWindow::on_actionDumpCamera_triggered()
{
  information(QString("Camera: %1")
              .arg(camera_string()));
}

void MainWindow::on_action_Copy_camera_triggered()
{
  qApp->clipboard()->setText(this->camera_string());
}

void MainWindow::on_action_Paste_camera_triggered()
{
  QString s = qApp->clipboard()->text();
  viewer->moveCameraToCoordinates(s, 0.5f);
}

void MainWindow::setAddKeyFrameKeyboardModifiers(::Qt::KeyboardModifiers m)
{
  viewer->setAddKeyFrameKeyboardModifiers(m);
}

void MainWindow::on_actionRecenterScene_triggered()
{
  updateViewerBBox();
  viewer->camera()->interpolateToFitScene();
}

<<<<<<< HEAD
void MainWindow::on_actionLoad_plugin_triggered()
{
    //pop a dialog of path selection, get the path and add it to plugins_directory

    QString filters("Library files (*.dll *.DLL *.so *.a *.sl *.dylib *.bundle);;"
                    "Any files (*)");

    QStringList paths = QFileDialog::getOpenFileNames(
                this,
                tr("Select the directory containing your plugins:"),
                ".",filters);
    Q_FOREACH(QString fileName, paths)
    {
      if(fileName.contains("plugin") && QLibrary::isLibrary(fileName)) {
        //set plugin name
        QString name = fileName;
        name.remove(QRegExp("^lib"));
        name.remove(QRegExp("\\..*"));
        QDebug qdebug = qDebug();
        qdebug << "### Loading \"" << fileName.toUtf8().data() << "\"... ";
        QPluginLoader loader;
        loader.setFileName(fileName);
        QObject *obj = loader.instance();
        if(obj) {
          obj->setObjectName(name);
          bool init1 = initPlugin(obj);
          bool init2 = initIOPlugin(obj);
          if (!init1 && !init2)
              qdebug << "not for this program";
          else
              qdebug << "success";
        }
        else {
          qdebug << "error: " << qPrintable(loader.errorString());
        }
      }
    }

//Creates sub-Menus for operations.
//!TODO : Make it recursive to allow sub-menus of sub-menus.
//!The argument should be the menuPath and it should recurse until hasSub stays false.
 QList<QAction*> as = ui->menuOperations->actions();

Q_FOREACH(QAction* a, as)
{
            QString menuPath = a->property("subMenuName").toString();
            setMenus(menuPath, ui->menuOperations->title(), a);
            // sort the operations menu by name
            as = ui->menuOperations->actions();
            qSort(as.begin(), as.end(), actionsByName);
            ui->menuOperations->clear();
            ui->menuOperations->addActions(as);
        }

=======
void MainWindow::recurseExpand(QModelIndex index)
{
    int row = index.row();
    if(index.child(0,0).isValid())
    {
        recurseExpand(index.child(0,0));
    }

    QString name = scene->item(scene->getIdFromModelIndex(index))->name();
        Scene_group_item* group =
                qobject_cast<Scene_group_item*>(scene->item(scene->getIdFromModelIndex(index)));

        if(group && group->isExpanded())
        {
            sceneView->setExpanded(proxyModel->mapFromSource(index), true);
        }
        else if (group && !group->isExpanded()){
            sceneView->setExpanded(proxyModel->mapFromSource(index), false);
        }


        if( index.sibling(row+1,0).isValid())
            recurseExpand(index.sibling(row+1,0));
}
void MainWindow::restoreCollapseState()
{
    QModelIndex modelIndex = scene->index(0,0,scene->invisibleRootItem()->index());
    if(modelIndex.isValid())
        recurseExpand(modelIndex);
>>>>>>> ce3b4985
}<|MERGE_RESOLUTION|>--- conflicted
+++ resolved
@@ -1126,11 +1126,7 @@
 void MainWindow::showSceneContextMenu(int selectedItemIndex,
                                       const QPoint& global_pos)
 {
-<<<<<<< HEAD
-  CGAL::Three::Scene_item* item = scene->item(selectedItemIndex);
-=======
-  Scene_item* item = scene->item(scene->getIdFromModelIndex(scene->index(selectedItemIndex,0,QModelIndex())));
->>>>>>> ce3b4985
+  CGAL::Three::Scene_item* item = scene->item(scene->getIdFromModelIndex(scene->index(selectedItemIndex,0,QModelIndex())));
   if(!item) return;
 
   const char* prop_name = "Menu modified by MainWindow.";
@@ -1204,12 +1200,7 @@
 }
 
 void MainWindow::updateInfo() {
-<<<<<<< HEAD
   CGAL::Three::Scene_item* item = scene->item(getSelectedSceneItemIndex());
-=======
-  Scene_item* item = scene->item(getSelectedSceneItemIndex());
-
->>>>>>> ce3b4985
   if(item) {
     QString item_text = item->toolTip();
     QString item_filename = item->property("source filename").toString();
@@ -1603,7 +1594,6 @@
   viewer->camera()->interpolateToFitScene();
 }
 
-<<<<<<< HEAD
 void MainWindow::on_actionLoad_plugin_triggered()
 {
     //pop a dialog of path selection, get the path and add it to plugins_directory
@@ -1657,8 +1647,8 @@
             ui->menuOperations->clear();
             ui->menuOperations->addActions(as);
         }
-
-=======
+}
+
 void MainWindow::recurseExpand(QModelIndex index)
 {
     int row = index.row();
@@ -1688,5 +1678,4 @@
     QModelIndex modelIndex = scene->index(0,0,scene->invisibleRootItem()->index());
     if(modelIndex.isValid())
         recurseExpand(modelIndex);
->>>>>>> ce3b4985
 }
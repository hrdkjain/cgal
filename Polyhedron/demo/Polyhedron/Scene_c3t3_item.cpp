#include "config.h"
#include "Scene_spheres_item.h"
#include "Scene_c3t3_item.h"

#include <QVector>
#include <QColor>
#include <QPixmap>
#include <QPainter>
#include <QtCore/qglobal.h>
#include <QGuiApplication>

#include <map>
#include <vector>
#include <CGAL/gl.h>
#include <CGAL/Mesh_3/dihedral_angle_3.h>
#include <CGAL/Three/Scene_interface.h>
#include <CGAL/Real_timer.h>

#include <QGLViewer/manipulatedFrame.h>
#include <QGLViewer/qglviewer.h>

#include <boost/function_output_iterator.hpp>
#include <boost/foreach.hpp>

#include <CGAL/AABB_tree.h>
#include <CGAL/AABB_traits.h>
#include <CGAL/AABB_C3T3_triangle_primitive.h>

typedef CGAL::AABB_C3T3_triangle_primitive<Kernel,C3t3> Primitive;
typedef CGAL::AABB_traits<Kernel, Primitive> Traits;
typedef CGAL::AABB_tree<Traits> Tree;
typedef Tree::Point_and_primitive_id Point_and_primitive_id;

// The special Scene_item only for triangles
class Scene_intersection_item : public CGAL::Three::Scene_item
{
  Q_OBJECT
public :
  Scene_intersection_item(Scene_c3t3_item* parent)
  :CGAL::Three::Scene_item(NumberOfBuffers,NumberOfVaos)
  {
    setParent(parent);
  }
  void init_vectors(
      std::vector<float> *p_vertices,
      std::vector<float> *p_normals,
      std::vector<float> *p_edges,
      std::vector<float> *p_colors)
  {
    vertices = p_vertices;
    normals = p_normals;
    edges = p_edges;
    colors = p_colors;
  }
  void setColor(QColor c)
  {
    qobject_cast<Scene_c3t3_item*>(this->parent())->setColor(c);
    Scene_item::setColor(c);
  }
  // Indicates if rendering mode is supported
  bool supportsRenderingMode(RenderingMode m) const {
    return (m != Gouraud && m != PointsPlusNormals && m != Splatting && m != Points);
  }
  void initialize_buffers(CGAL::Three::Viewer_interface *viewer)
  {
   //vao containing the data for the facets
    {
      program = getShaderProgram(PROGRAM_WITH_LIGHT, viewer);
      program->bind();

      vaos[Facets]->bind();
      buffers[Vertices].bind();
      buffers[Vertices].allocate(vertices->data(),
        static_cast<int>(vertices->size()*sizeof(float)));
      program->enableAttributeArray("vertex");
      program->setAttributeBuffer("vertex", GL_FLOAT, 0, 3);
      buffers[Vertices].release();

      buffers[Normals].bind();
      buffers[Normals].allocate(normals->data(),
        static_cast<int>(normals->size()*sizeof(float)));
      program->enableAttributeArray("normals");
      program->setAttributeBuffer("normals", GL_FLOAT, 0, 3);
      buffers[Normals].release();

      buffers[Colors].bind();
      buffers[Colors].allocate(colors->data(),
        static_cast<int>(colors->size()*sizeof(float)));
      program->enableAttributeArray("colors");
      program->setAttributeBuffer("colors", GL_FLOAT, 0, 3);
      buffers[Colors].release();

      vaos[Facets]->release();
      program->release();

    }
      //vao containing the data for the lines
      {
          program = getShaderProgram(PROGRAM_NO_SELECTION, viewer);
          program->bind();

          vaos[Lines]->bind();
          buffers[Edges].bind();
          buffers[Edges].allocate(edges->data(),
                                           static_cast<int>(edges->size()*sizeof(float)));
          program->enableAttributeArray("vertex");
          program->setAttributeBuffer("vertex", GL_FLOAT, 0, 3);
          buffers[Edges].release();

          vaos[Lines]->release();
          program->release();
      }
  }
  //Displays the item
  void draw(CGAL::Three::Viewer_interface* viewer) const
  {
    vaos[Facets]->bind();
    program = getShaderProgram(PROGRAM_WITH_LIGHT);
    attrib_buffers(viewer, PROGRAM_WITH_LIGHT);
    program->bind();

    // positions_poly is also used for the faces in the cut plane
    // and changes when the cut plane is moved
    viewer->glDrawArrays(GL_TRIANGLES, 0, static_cast<GLsizei>(vertices->size() / 3));
    program->release();
    vaos[Facets]->release();
  }
  void draw_edges(CGAL::Three::Viewer_interface* viewer) const
  {
    vaos[Lines]->bind();
    program = getShaderProgram(PROGRAM_NO_SELECTION);
    attrib_buffers(viewer, PROGRAM_NO_SELECTION);
    program->bind();
    program->setAttributeValue("colors", QColor(Qt::black));
    viewer->glDrawArrays(GL_LINES, 0, static_cast<GLsizei>(edges->size() / 3));
    program->release();
    vaos[Lines]->release();
  }
  void addTriangle(Kernel::Point_3 pa, Kernel::Point_3 pb, Kernel::Point_3 pc, CGAL::Color color)
  {
    Kernel::Vector_3 n = cross_product(pb - pa, pc - pa);
    n = n / CGAL::sqrt(n*n);


    for (int i = 0; i<3; i++)
    {
      normals->push_back(n.x());
      normals->push_back(n.y());
      normals->push_back(n.z());
    }
    vertices->push_back(pa.x());
    vertices->push_back(pa.y());
    vertices->push_back(pa.z());

    vertices->push_back(pb.x());
    vertices->push_back(pb.y());
    vertices->push_back(pb.z());

    vertices->push_back(pc.x());
    vertices->push_back(pc.y());
    vertices->push_back(pc.z());

    edges->push_back(pa.x());
    edges->push_back(pa.y());
    edges->push_back(pa.z());

    edges->push_back(pb.x());
    edges->push_back(pb.y());
    edges->push_back(pb.z());

    edges->push_back(pb.x());
    edges->push_back(pb.y());
    edges->push_back(pb.z());

    edges->push_back(pc.x());
    edges->push_back(pc.y());
    edges->push_back(pc.z());

    edges->push_back(pc.x());
    edges->push_back(pc.y());
    edges->push_back(pc.z());

    edges->push_back(pa.x());
    edges->push_back(pa.y());
    edges->push_back(pa.z());

    for(int i=0; i<3; i++)
    {
      colors->push_back((float)color.red()/255);
      colors->push_back((float)color.green()/255);
      colors->push_back((float)color.blue()/255);
    }
  }

  Scene_item* clone() const {return 0;}
  QString toolTip() const {return QString();}
private:
  enum Buffer
  {
      Vertices =0,
      Normals,
      Colors,
      Edges,
      NumberOfBuffers
  };
  enum Vao
  {
      Facets=0,
      Lines,
      NumberOfVaos
  };
  //contains the data
  mutable std::vector<float> *vertices;
  mutable std::vector<float> *normals;
  mutable std::vector<float> *edges;
  mutable std::vector<float> *colors;
  mutable QOpenGLShaderProgram *program;
}; //end of class Scene_triangle_item


struct Scene_c3t3_item_priv {
  Scene_c3t3_item_priv(Scene_c3t3_item* item)
    : item(item), c3t3()
  {
    init_default_values();
  }
  Scene_c3t3_item_priv(const C3t3& c3t3_, Scene_c3t3_item* item)
    : item(item), c3t3(c3t3_)
  {
    init_default_values();
  }

  void init_default_values() {
    show_tetrahedra = false;
    is_aabb_tree_built = false;
  }

  void compute_intersection(const Primitive& facet);

  void fill_aabb_tree() {
    if(item->isEmpty()) return;
    QGuiApplication::setOverrideCursor(Qt::WaitCursor);
    CGAL::Real_timer timer;
    timer.start();
    tree.clear();
    for (Tr::Finite_facets_iterator
           fit = c3t3.triangulation().finite_facets_begin(),
           end = c3t3.triangulation().finite_facets_end();
         fit != end; ++fit)
    {
      Tr::Cell_handle ch = fit->first, nh =ch->neighbor(fit->second);

      if( (!c3t3.is_in_complex(ch)) &&  (!c3t3.is_in_complex(nh)) )
        continue;

      if(c3t3.is_in_complex(ch)){
        tree.insert(Primitive(fit));
      } else{
        int ni = nh->index(ch);
        tree.insert(Primitive(Tr::Facet(nh,ni)));
      }
    }
    tree.build();
    std::cerr << "C3t3 facets AABB tree built in " << timer.time()
              << " wall-clock seconds\n";

    is_aabb_tree_built = true;
    QGuiApplication::restoreOverrideCursor();
  }

  Scene_c3t3_item* item;
  C3t3 c3t3;
  Tree tree;
  QVector<QColor> colors;
  bool show_tetrahedra;
  bool is_aabb_tree_built;
};

struct Set_show_tetrahedra {
  Scene_c3t3_item_priv* priv;
  Set_show_tetrahedra(Scene_c3t3_item_priv* priv) : priv(priv) {}
  void operator()(bool b) {
    priv->show_tetrahedra = b;
    priv->item->show_intersection(b);
  }
};


double complex_diag(const Scene_item* item) {
  const Scene_item::Bbox& bbox = item->bbox();
  const double& xdelta = bbox.xmax-bbox.xmin;
  const double& ydelta = bbox.ymax-bbox.ymin;
  const double& zdelta = bbox.zmax-bbox.zmin;
  const double diag = std::sqrt(xdelta*xdelta +
                                ydelta*ydelta +
                                zdelta*zdelta);
  return diag * 0.7;
}

Scene_c3t3_item::Scene_c3t3_item()
  : Scene_group_item("unnamed", NumberOfBuffers, NumberOfVaos)
  , d(new Scene_c3t3_item_priv(this))
  , frame(new ManipulatedFrame())
  , data_item_(NULL)
  , histogram_()
  , indices_()
{
  are_intersection_buffers_filled = false;
  positions_lines.resize(0);
  positions_poly.resize(0);
  normals.resize(0);
  s_vertex.resize(0);
  s_normals.resize(0);
  ws_vertex.resize(0);
  need_changed = false;
<<<<<<< HEAD
  spheres = NULL;
  intersection = NULL;
  compute_bbox();
  startTimer(0);
=======
>>>>>>> 8c52d266
  connect(frame, SIGNAL(modified()), this, SLOT(changed()));
  c3t3_changed();
  setRenderingMode(FlatPlusEdges);
  spheres_are_shown = false;
  create_flat_and_wire_sphere(1.0f,s_vertex,s_normals, ws_vertex);

}

Scene_c3t3_item::Scene_c3t3_item(const C3t3& c3t3)
  : Scene_group_item("unnamed", NumberOfBuffers, NumberOfVaos)
  , d(new Scene_c3t3_item_priv(c3t3, this))
  , frame(new ManipulatedFrame())
  , data_item_(NULL)  
  , histogram_()
  , indices_()
{
  positions_lines.resize(0);
  positions_poly.resize(0);
  normals.resize(0);
  s_vertex.resize(0);
  s_normals.resize(0);
  ws_vertex.resize(0);
  need_changed = false;
<<<<<<< HEAD
  spheres = NULL;
  intersection = NULL;
  compute_bbox();
  startTimer(0);
=======
>>>>>>> 8c52d266
  connect(frame, SIGNAL(modified()), this, SLOT(changed()));
  reset_cut_plane();
  c3t3_changed();
  setRenderingMode(FlatPlusEdges);
  spheres_are_shown = false;
  create_flat_and_wire_sphere(1.0f,s_vertex,s_normals, ws_vertex);
}

Scene_c3t3_item::~Scene_c3t3_item()
{
  frame = 0;
  delete frame;
  delete d;
}



const Scene_item*
Scene_c3t3_item::data_item() const
{
  return data_item_;
}

void
Scene_c3t3_item::set_data_item(const Scene_item* data_item)
{
  data_item_ = data_item;
  if (NULL != data_item)
  {
    connect(data_item, SIGNAL(aboutToBeDestroyed()),
      this, SLOT(data_item_destroyed()));
  }
}

void
Scene_c3t3_item::data_item_destroyed()
{
  set_data_item(NULL);
}

const C3t3&
Scene_c3t3_item::c3t3() const {
  return d->c3t3;
}

C3t3&
Scene_c3t3_item::c3t3()
{
  return d->c3t3;
}

void
Scene_c3t3_item::changed()
{
  need_changed = true;
  QTimer::singleShot(0,this, SLOT(updateCutPlane()));
}

void Scene_c3t3_item::updateCutPlane()
{ // just handle deformation - paint like selection is handled in eventFilter()
  if(need_changed) {
    are_intersection_buffers_filled = false;
    need_changed = false;
  }
}

void
Scene_c3t3_item::c3t3_changed()
{
  // Update colors
  // Fill indices map and get max subdomain value
  indices_.clear();

  int max = 0;
  for (C3t3::Cells_in_complex_iterator cit = this->c3t3().cells_in_complex_begin(),
    end = this->c3t3().cells_in_complex_end(); cit != end; ++cit)
  {
    max = (std::max)(max, cit->subdomain_index());
    indices_.insert(cit->subdomain_index());
  }
  for (C3t3::Facets_in_complex_iterator fit = this->c3t3().facets_in_complex_begin(),
    end = this->c3t3().facets_in_complex_end(); fit != end; ++fit)
  {
    max = (std::max)(max, fit->first->surface_patch_index(fit->second));
    indices_.insert(fit->first->surface_patch_index(fit->second));
  }

  d->colors.resize(max + 1);
  compute_color_map(color_);

  // Rebuild histogram
  build_histogram();

  d->tree.clear();
  d->is_aabb_tree_built = false;
}

QPixmap
Scene_c3t3_item::graphicalToolTip() const
{
  if (!histogram_.isNull())
  {
    return histogram_;
  }
  else
  {
    const_cast<Scene_c3t3_item&>(*this).build_histogram();
    return histogram_;
  }
}

template<typename C3t3>
std::vector<int>
create_histogram(const C3t3& c3t3, double& min_value, double& max_value)
{
  typedef typename C3t3::Triangulation::Point Point_3;

  std::vector<int> histo(181, 0);

  min_value = 180.;
  max_value = 0.;

  for (typename C3t3::Cells_in_complex_iterator cit = c3t3.cells_in_complex_begin();
    cit != c3t3.cells_in_complex_end();
    ++cit)
  {
    if (!c3t3.is_in_complex(cit))
      continue;

#ifdef CGAL_MESH_3_DEMO_DONT_COUNT_TETS_ADJACENT_TO_SHARP_FEATURES_FOR_HISTOGRAM
    if (c3t3.in_dimension(cit->vertex(0)) <= 1
      || c3t3.in_dimension(cit->vertex(1)) <= 1
      || c3t3.in_dimension(cit->vertex(2)) <= 1
      || c3t3.in_dimension(cit->vertex(3)) <= 1)
      continue;
#endif //CGAL_MESH_3_DEMO_DONT_COUNT_TETS_ADJACENT_TO_SHARP_FEATURES_FOR_HISTOGRAM

    const Point_3& p0 = cit->vertex(0)->point();
    const Point_3& p1 = cit->vertex(1)->point();
    const Point_3& p2 = cit->vertex(2)->point();
    const Point_3& p3 = cit->vertex(3)->point();

    double a = CGAL::to_double(CGAL::abs(CGAL::Mesh_3::dihedral_angle(p0, p1, p2, p3)));
    histo[static_cast<int>(std::floor(a))] += 1;
    min_value = (std::min)(min_value, a);
    max_value = (std::max)(max_value, a);

    a = CGAL::to_double(CGAL::abs(CGAL::Mesh_3::dihedral_angle(p0, p2, p1, p3)));
    histo[static_cast<int>(std::floor(a))] += 1;
    min_value = (std::min)(min_value, a);
    max_value = (std::max)(max_value, a);

    a = CGAL::to_double(CGAL::abs(CGAL::Mesh_3::dihedral_angle(p0, p3, p1, p2)));
    histo[static_cast<int>(std::floor(a))] += 1;
    min_value = (std::min)(min_value, a);
    max_value = (std::max)(max_value, a);

    a = CGAL::to_double(CGAL::abs(CGAL::Mesh_3::dihedral_angle(p1, p2, p0, p3)));
    histo[static_cast<int>(std::floor(a))] += 1;
    min_value = (std::min)(min_value, a);
    max_value = (std::max)(max_value, a);

    a = CGAL::to_double(CGAL::abs(CGAL::Mesh_3::dihedral_angle(p1, p3, p0, p2)));
    histo[static_cast<int>(std::floor(a))] += 1;
    min_value = (std::min)(min_value, a);
    max_value = (std::max)(max_value, a);

    a = CGAL::to_double(CGAL::abs(CGAL::Mesh_3::dihedral_angle(p2, p3, p0, p1)));
    histo[static_cast<int>(std::floor(a))] += 1;
    min_value = (std::min)(min_value, a);
    max_value = (std::max)(max_value, a);

  }

  return histo;
}

void
Scene_c3t3_item::build_histogram()
{
#ifdef CGAL_MESH_3_DEMO_BIGGER_HISTOGRAM_WITH_WHITE_BACKGROUNG
  // Create an histogram_ and display it
  const int height = 280;
  const int top_margin = 5;
  const int left_margin = 20;
  const int drawing_height = height - top_margin * 2;
  const int width = 804;
  const int cell_width = 4;
  const int text_margin = 3;
  const int text_height = 34;

  histogram_ = QPixmap(width, height + text_height);
  histogram_.fill(QColor(255, 255, 255));
#else
  // Create an histogram_ and display it
  const int height = 140;
  const int top_margin = 5;
  const int left_margin = 20;
  const int drawing_height = height - top_margin * 2;
  const int width = 402;
  const int cell_width = 2;
  const int text_margin = 3;
  const int text_height = 20;

  histogram_ = QPixmap(width, height + text_height);
  histogram_.fill(QColor(192, 192, 192));
#endif  

  QPainter painter(&histogram_);
  painter.setPen(Qt::black);
  painter.setBrush(QColor(128, 128, 128));
  //painter.setFont(QFont("Arial", 30));

  // Build histogram_ data
  double min_value, max_value;
  std::vector<int> histo_data = create_histogram(c3t3(), min_value, max_value);

  // Get maximum value (to normalize)
  int max_size = 0;
  for (std::vector<int>::iterator it = histo_data.begin(), end = histo_data.end();
    it != end; ++it)
  {
    max_size = (std::max)(max_size, *it);
  }

  // colored histogram
  int j = 0;

  // draw
  int i = left_margin;
  for (std::vector<int>::iterator it = histo_data.begin(), end = histo_data.end();
    it != end; ++it, i += cell_width)
  {
    int line_height = static_cast<int>(std::ceil(static_cast<double>(drawing_height)*
      static_cast<double>(*it) / static_cast<double>(max_size)) + .5);

    painter.fillRect(i,
      drawing_height + top_margin - line_height,
      cell_width,
      line_height,
      get_histogram_color(j++));
  }

  // draw bottom horizontal line
  painter.setPen(Qt::blue);

  painter.drawLine(QPoint(left_margin, drawing_height + top_margin),
    QPoint(left_margin + static_cast<int>(histo_data.size())*cell_width,
    drawing_height + top_margin));


  // draw min value and max value
  const int min_tr_width = static_cast<int>(2 * (std::floor(min_value)*cell_width + left_margin));
  const int max_tr_width = static_cast<int>(
    2 * ((histo_data.size() - std::floor(max_value))*cell_width + left_margin));
  const int tr_y = drawing_height + top_margin + text_margin;

  painter.setPen(get_histogram_color(min_value));
  QRect min_text_rect(0, tr_y, min_tr_width, text_height);
  painter.drawText(min_text_rect, Qt::AlignCenter, tr("%1").arg(min_value, 0, 'f', 1));

  painter.setPen(get_histogram_color(max_value));
  QRect max_text_rect(width - max_tr_width, tr_y, max_tr_width, text_height);
  painter.drawText(max_text_rect, Qt::AlignCenter, tr("%1").arg(max_value, 0, 'f', 1));
}

QColor
Scene_c3t3_item::get_histogram_color(const double v) const
{
  if (v < 5)            { return Qt::red; }
  else if (v < 10)      { return QColor(215, 108, 0); }
  else if (v < 15)      { return QColor(138, 139, 0); }
  else if (v < 165)     { return QColor(60, 136, 64); }
  else if (v < 170)     { return QColor(138, 139, 1); }
  else if (v < 175)     { return QColor(215, 108, 0); }
  else /* 175<v<=180 */   { return Qt::red; }
}

void
Scene_c3t3_item::update_histogram()
{
  build_histogram();
}

void
Scene_c3t3_item::compute_color_map(const QColor& c)
{
  typedef Indices::size_type size_type;

  size_type nb_domains = indices_.size();
  size_type i = 0;
  for (Indices::iterator it = indices_.begin(), end = indices_.end();
    it != end; ++it, ++i)
  {
    double hue = c.hueF() + 1. / nb_domains * i;
    if (hue > 1) { hue -= 1.; }
    d->colors[*it] = QColor::fromHsvF(hue, c.saturationF(), c.valueF());
  }
}

Kernel::Plane_3 Scene_c3t3_item::plane() const {
  const qglviewer::Vec& pos = frame->position();
  const qglviewer::Vec& n =
    frame->inverseTransformOf(qglviewer::Vec(0.f, 0.f, 1.f));
  return Kernel::Plane_3(n[0], n[1], n[2], -n * pos);
}

void Scene_c3t3_item::compute_bbox() const {
  if (isEmpty())
    _bbox = Bbox();
  else {
    CGAL::Bbox_3 result;
    for (Tr::Finite_vertices_iterator
           vit = ++c3t3().triangulation().finite_vertices_begin(),
           end = c3t3().triangulation().finite_vertices_end();
         vit != end; ++vit)
    {
      if(vit->in_dimension() == -1) continue;
      result = result + vit->point().bbox();
    }
    _bbox = Bbox(result.xmin(), result.ymin(), result.zmin(),
                 result.xmax(), result.ymax(), result.zmax());
  }
}

QString Scene_c3t3_item::toolTip() const {
  return tr("<p><b>3D complex in a 3D triangulation</b></p>"
    "<p>Number of vertices: %1<br />"
    "Number of surface facets: %2<br />"
    "Number of volume tetrahedra: %3</p>")
    .arg(c3t3().triangulation().number_of_vertices())
    .arg(c3t3().number_of_facets_in_complex())
    .arg(c3t3().number_of_cells_in_complex());
}

void Scene_c3t3_item::draw(CGAL::Three::Viewer_interface* viewer) const {
  Scene_c3t3_item* ncthis = const_cast<Scene_c3t3_item*>(this);

  if (!are_buffers_filled)
  {
    ncthis->compute_elements();
    ncthis->initialize_buffers(viewer);
  }

  vaos[Grid]->bind();
  program = getShaderProgram(PROGRAM_NO_SELECTION);
  attrib_buffers(viewer, PROGRAM_NO_SELECTION);
  program->bind();
  program->setAttributeValue("colors", QColor(Qt::black));
  QMatrix4x4 f_mat;
  for (int i = 0; i<16; i++)
    f_mat.data()[i] = frame->matrix()[i];
  program->setUniformValue("f_matrix", f_mat);
  viewer->glDrawArrays(GL_LINES, 0, static_cast<GLsizei>(positions_grid.size() / 3));
  program->release();
  vaos[Grid]->release();

  vaos[Facets]->bind();
  program = getShaderProgram(PROGRAM_C3T3);
  attrib_buffers(viewer, PROGRAM_C3T3);
  program->bind();
  QVector4D cp(this->plane().a(),this->plane().b(),this->plane().c(),this->plane().d());
  program->setUniformValue("cutplane", cp);
  // positions_poly_size is the number of total facets in the C3T3
  // it is only computed once and positions_poly is emptied at the end
  viewer->glDrawArrays(GL_TRIANGLES, 0, static_cast<GLsizei>(positions_poly_size / 3));
  program->release();
  vaos[Facets]->release();


  if(d->show_tetrahedra){
    if(!frame->isManipulated() && !are_intersection_buffers_filled)
    {
      if(!intersection->visible())
        intersection->setVisible(true);
      ncthis->compute_intersections();
      intersection->initialize_buffers(viewer);
      are_intersection_buffers_filled = true;
    }
    else if(frame->isManipulated() && intersection->visible())
      intersection->setVisible(false);
  }

  if(spheres_are_shown)
  {
    spheres->setPlane(this->plane());
  }
  Scene_group_item::draw(viewer);
}

void Scene_c3t3_item::draw_edges(CGAL::Three::Viewer_interface* viewer) const {
  if(renderingMode() == FlatPlusEdges)
  {
    GLint renderMode;
    glGetIntegerv(GL_RENDER_MODE, &renderMode);
    if(renderMode == GL_SELECT) return;
  }
  Scene_c3t3_item* ncthis = const_cast<Scene_c3t3_item*>(this);
  if (!are_buffers_filled)
  {
    ncthis->compute_elements();
    ncthis->initialize_buffers(viewer);
  }

  if(renderingMode() == Wireframe)
  {
    vaos[Grid]->bind();
    program = getShaderProgram(PROGRAM_NO_SELECTION);
    attrib_buffers(viewer, PROGRAM_NO_SELECTION);
    program->bind();
    program->setAttributeValue("colors", QColor(Qt::black));
    QMatrix4x4 f_mat;
    for (int i = 0; i<16; i++)
        f_mat.data()[i] = frame->matrix()[i];
    program->setUniformValue("f_matrix", f_mat);
    viewer->glDrawArrays(GL_LINES, 0, static_cast<GLsizei>(positions_grid.size() / 3));
    program->release();
    vaos[Grid]->release();
  }
  vaos[Edges]->bind();
  program = getShaderProgram(PROGRAM_C3T3_EDGES);
  attrib_buffers(viewer, PROGRAM_C3T3_EDGES);
  program->bind();
  QVector4D cp(this->plane().a(),this->plane().b(),this->plane().c(),this->plane().d());
  program->setUniformValue("cutplane", cp);
  program->setAttributeValue("colors", QColor(Qt::black));
  viewer->glDrawArrays(GL_LINES, 0, static_cast<GLsizei>(positions_lines_size / 3));
  program->release();
  vaos[Edges]->release();

  if(d->show_tetrahedra){
    if(!frame->isManipulated() && !are_intersection_buffers_filled)
    {
      if(!intersection->visible())
        intersection->setVisible(true);
      ncthis->compute_intersections();
      intersection->initialize_buffers(viewer);
      are_intersection_buffers_filled = true;
    }
    else if(frame->isManipulated() && intersection->visible())
      intersection->setVisible(false);
  }


  if(spheres_are_shown)
  {
      spheres->setPlane(this->plane());
  }
  Scene_group_item::draw_edges(viewer);
}

void Scene_c3t3_item::draw_points(CGAL::Three::Viewer_interface * viewer) const
{
  Scene_c3t3_item* ncthis = const_cast<Scene_c3t3_item*>(this);
  if (!are_buffers_filled)
  {
    ncthis->compute_elements();
    ncthis-> initialize_buffers(viewer);
  }
  vaos[Edges]->bind();
  program = getShaderProgram(PROGRAM_C3T3_EDGES);
  attrib_buffers(viewer, PROGRAM_C3T3_EDGES);
  program->bind();
  QVector4D cp(this->plane().a(),this->plane().b(),this->plane().c(),this->plane().d());
  program->setUniformValue("cutplane", cp);
  program->setAttributeValue("colors", this->color());
  viewer->glDrawArrays(GL_POINTS, 0, static_cast<GLsizei>(positions_lines.size() / 3));
  vaos[Edges]->release();
  program->release();

  vaos[Grid]->bind();
  program = getShaderProgram(PROGRAM_NO_SELECTION);
  attrib_buffers(viewer, PROGRAM_NO_SELECTION);
  program->bind();
  program->setAttributeValue("colors", this->color());
  QMatrix4x4 f_mat;
  for (int i = 0; i<16; i++)
    f_mat.data()[i] = frame->matrix()[i];
  program->setUniformValue("f_matrix", f_mat);
  viewer->glDrawArrays(GL_LINES, 0, static_cast<GLsizei>(positions_grid.size() / 3));
  program->release();
  vaos[Grid]->release();
  if(spheres_are_shown)
  {
    spheres->setPlane(this->plane());
  }
  Scene_group_item::draw_edges(viewer);

}

void Scene_c3t3_item::draw_triangle(const Kernel::Point_3& pa,
  const Kernel::Point_3& pb,
  const Kernel::Point_3& pc) const
{

  #undef darker
  Kernel::Vector_3 n = cross_product(pb - pa, pc - pa);
  n = n / CGAL::sqrt(n*n);


  for (int i = 0; i<3; i++)
  {
    normals.push_back(n.x());
    normals.push_back(n.y());
    normals.push_back(n.z());
  }
  positions_poly.push_back(pa.x());
  positions_poly.push_back(pa.y());
  positions_poly.push_back(pa.z());

  positions_poly.push_back(pb.x());
  positions_poly.push_back(pb.y());
  positions_poly.push_back(pb.z());

  positions_poly.push_back(pc.x());
  positions_poly.push_back(pc.y());
  positions_poly.push_back(pc.z());



}

void Scene_c3t3_item::draw_triangle_edges(const Kernel::Point_3& pa,
  const Kernel::Point_3& pb,
  const Kernel::Point_3& pc)const {

#undef darker
  positions_lines.push_back(pa.x());
  positions_lines.push_back(pa.y());
  positions_lines.push_back(pa.z());

  positions_lines.push_back(pb.x());
  positions_lines.push_back(pb.y());
  positions_lines.push_back(pb.z());

  positions_lines.push_back(pb.x());
  positions_lines.push_back(pb.y());
  positions_lines.push_back(pb.z());

  positions_lines.push_back(pc.x());
  positions_lines.push_back(pc.y());
  positions_lines.push_back(pc.z());

  positions_lines.push_back(pc.x());
  positions_lines.push_back(pc.y());
  positions_lines.push_back(pc.z());

  positions_lines.push_back(pa.x());
  positions_lines.push_back(pa.y());
  positions_lines.push_back(pa.z());

}

double Scene_c3t3_item::complex_diag() const {
  const Bbox& bbox = this->bbox();
  const double& xdelta = bbox.xmax - bbox.xmin;
  const double& ydelta = bbox.ymax - bbox.ymin;
  const double& zdelta = bbox.zmax - bbox.zmin;
  const double diag = std::sqrt(xdelta*xdelta +
    ydelta*ydelta +
    zdelta*zdelta);
  return diag * 0.7;
}

void Scene_c3t3_item::export_facets_in_complex()
{
  std::stringstream off_sstream;
  c3t3().output_facets_in_complex_to_off(off_sstream);
  std::string backup = off_sstream.str();
  // Try to read .off in a polyhedron
  Scene_polyhedron_item* item = new Scene_polyhedron_item;
  if (!item->load(off_sstream))
  {
    delete item;
    off_sstream.str(backup);

    // Try to read .off in a polygon soup
    Scene_polygon_soup_item* soup_item = new Scene_polygon_soup_item;

    if (!soup_item->load(off_sstream)) {
      delete soup_item;
      return;
    }

    soup_item->setName(QString("%1_%2").arg(this->name()).arg("facets"));
    scene->addItem(soup_item);
  }
  else{
    item->setName(QString("%1_%2").arg(this->name()).arg("facets"));
    scene->addItem(item);
  }
}

QMenu* Scene_c3t3_item::contextMenu()
{
  const char* prop_name = "Menu modified by Scene_c3t3_item.";

  QMenu* menu = Scene_item::contextMenu();

  // Use dynamic properties:
  // http://doc.qt.io/qt-5/qobject.html#property
  bool menuChanged = menu->property(prop_name).toBool();

  if (!menuChanged) {
    QAction* actionExportFacetsInComplex =
      menu->addAction(tr("Export facets in complex"));
    actionExportFacetsInComplex->setObjectName("actionExportFacetsInComplex");
    connect(actionExportFacetsInComplex,
      SIGNAL(triggered()), this,
      SLOT(export_facets_in_complex()));

    QAction* actionShowSpheres =
      menu->addAction(tr("Show protecting &spheres"));
    actionShowSpheres->setCheckable(true);
    actionShowSpheres->setObjectName("actionShowSpheres");
    connect(actionShowSpheres, SIGNAL(toggled(bool)),
            this, SLOT(show_spheres(bool)));

    QAction* actionShowTets =
      menu->addAction(tr("Show &tetrahedra"));
    actionShowTets->setCheckable(true);
    actionShowTets->setObjectName("actionShowTets");
    connect(actionShowTets, &QAction::toggled, Set_show_tetrahedra(this->d));

    menu->setProperty(prop_name, true);
  }
  return menu;
}

void Scene_c3t3_item::initialize_buffers(CGAL::Three::Viewer_interface *viewer)
{
  //vao containing the data for the facets
  {
    program = getShaderProgram(PROGRAM_C3T3, viewer);
    program->bind();

    vaos[Facets]->bind();
    buffers[Facet_vertices].bind();
    buffers[Facet_vertices].allocate(positions_poly.data(),
      static_cast<int>(positions_poly.size()*sizeof(float)));
    program->enableAttributeArray("vertex");
    program->setAttributeBuffer("vertex", GL_FLOAT, 0, 3);
    buffers[Facet_vertices].release();

    buffers[Facet_normals].bind();
    buffers[Facet_normals].allocate(normals.data(),
      static_cast<int>(normals.size()*sizeof(float)));
    program->enableAttributeArray("normals");
    program->setAttributeBuffer("normals", GL_FLOAT, 0, 3);
    buffers[Facet_normals].release();

    buffers[Facet_colors].bind();
    buffers[Facet_colors].allocate(f_colors.data(),
      static_cast<int>(f_colors.size()*sizeof(float)));
    program->enableAttributeArray("colors");
    program->setAttributeBuffer("colors", GL_FLOAT, 0, 3);
    buffers[Facet_colors].release();

    vaos[Facets]->release();
    program->release();
    
    positions_poly_size = positions_poly.size();
    positions_poly.clear();
    positions_poly.swap(positions_poly);
    normals.clear();
    normals.swap(normals);
    f_colors.clear();
    f_colors.swap(f_colors);
  }

  //vao containing the data for the lines
  {
    program = getShaderProgram(PROGRAM_C3T3_EDGES, viewer);
    program->bind();

    vaos[Edges]->bind();
    buffers[Edges_vertices].bind();
    buffers[Edges_vertices].allocate(positions_lines.data(),
                                     static_cast<int>(positions_lines.size()*sizeof(float)));
    program->enableAttributeArray("vertex");
    program->setAttributeBuffer("vertex", GL_FLOAT, 0, 3);
    buffers[Edges_vertices].release();

    vaos[Edges]->release();
    program->release();

    positions_lines_size = positions_lines.size();
    positions_lines.clear();
    positions_lines.swap(positions_lines);
    
  }

  //vao containing the data for the grid
  {
    program = getShaderProgram(PROGRAM_NO_SELECTION, viewer);
    program->bind();

    vaos[Grid]->bind();
    buffers[Grid_vertices].bind();
    buffers[Grid_vertices].allocate(positions_grid.data(),
                                    static_cast<int>(positions_grid.size()*sizeof(float)));
    program->enableAttributeArray("vertex");
    program->setAttributeBuffer("vertex", GL_FLOAT, 0, 3);
    buffers[Grid_vertices].release();
    vaos[Grid]->release();
    program->release();
  }

    program->release();
    are_buffers_filled = true;
}



void Scene_c3t3_item_priv::compute_intersection(const Primitive& facet)
{
  const Kernel::Point_3& pa = facet.id().first->vertex(0)->point();
  const Kernel::Point_3& pb = facet.id().first->vertex(1)->point();
  const Kernel::Point_3& pc = facet.id().first->vertex(2)->point();
  const Kernel::Point_3& pd = facet.id().first->vertex(3)->point();

  QColor c = this->colors[facet.id().first->subdomain_index()].darker(150);

  CGAL::Color color(c.red(), c.green(), c.blue());

  item->intersection->addTriangle(pb, pa, pc, color);
  item->intersection->addTriangle(pa, pb, pd, color);
  item->intersection->addTriangle(pa, pd, pc, color);
  item->intersection->addTriangle(pb, pc, pd, color);

  {
    Tr::Cell_handle nh = facet.id().first->neighbor(facet.id().second);
    if(c3t3.is_in_complex(nh)){
      const Kernel::Point_3& pa = nh->vertex(0)->point();
      const Kernel::Point_3& pb = nh->vertex(1)->point();
      const Kernel::Point_3& pc = nh->vertex(2)->point();
      const Kernel::Point_3& pd = nh->vertex(3)->point();

      item->intersection->addTriangle(pb, pa, pc, color);
      item->intersection->addTriangle(pa, pb, pd, color);
      item->intersection->addTriangle(pa, pd, pc, color);
      item->intersection->addTriangle(pb, pc, pd, color);
    }
  }

}

struct Compute_intersection {
  Scene_c3t3_item_priv& item_priv;

  Compute_intersection(Scene_c3t3_item_priv& item_priv)
    : item_priv(item_priv)
  {}

  void operator()(const Primitive& facet) const
  {
    item_priv.compute_intersection(facet);
  }
};

void Scene_c3t3_item::compute_intersections()
{
  if(!d->is_aabb_tree_built) d->fill_aabb_tree();

  positions_poly.clear();
  normals.clear();
  f_colors.clear();
  positions_lines.clear();
  const Kernel::Plane_3& plane = this->plane();
  d->tree.all_intersected_primitives(plane,
        boost::make_function_output_iterator(Compute_intersection(*this->d)));
}

void Scene_c3t3_item::compute_spheres()
{
  if(!spheres)
    return;
  for(Tr::Finite_vertices_iterator
      vit = d->c3t3.triangulation().finite_vertices_begin(),
      end =  d->c3t3.triangulation().finite_vertices_end();
      vit != end; ++vit)
  {
    if(vit->point().weight()==0) continue;

    typedef Tr::Vertex_handle Vertex_handle;
    std::vector<Vertex_handle> incident_vertices;
    d->c3t3.triangulation().incident_vertices(vit, std::back_inserter(incident_vertices));
    bool red = vit->is_special();
    for(std::vector<Vertex_handle>::const_iterator
        vvit = incident_vertices.begin(), end = incident_vertices.end();
        vvit != end; ++vvit)
    {
      if(Kernel::Sphere_3(vit->point().point(),
                          vit->point().weight()).bounded_side((*vvit)->point().point())
         == CGAL::ON_BOUNDED_SIDE)
        red = true;
    }
    QColor c;
    if(red)
      c = QColor(Qt::red);
    else
      c = spheres->color().darker(250);
    Kernel::Point_3 center(vit->point().point().x(),
    vit->point().point().y(),
    vit->point().point().z());
    float radius = CGAL::sqrt(vit->point().weight());
    Kernel::Sphere_3* sphere = new Kernel::Sphere_3(center, radius);
    spheres->add_sphere(sphere, CGAL::Color(c.red(), c.green(), c.blue()));
  }
  spheres->invalidateOpenGLBuffers();
}

void Scene_c3t3_item::compute_elements()
{
  positions_poly.clear();
  normals.clear();
  f_colors.clear();
  positions_lines.clear();
  s_colors.resize(0);
  s_center.resize(0);
  s_radius.resize(0);


  //The grid
  {
    float x = (2 * (float)complex_diag()) / 10.0;
    float y = (2 * (float)complex_diag()) / 10.0;
    for (int u = 0; u < 11; u++)
    {

      positions_grid.push_back(-(float)complex_diag() + x* u);
      positions_grid.push_back(-(float)complex_diag());
      positions_grid.push_back(0.0);

      positions_grid.push_back(-(float)complex_diag() + x* u);
      positions_grid.push_back((float)complex_diag());
      positions_grid.push_back(0.0);
    }
    for (int v = 0; v<11; v++)
    {

      positions_grid.push_back(-(float)complex_diag());
      positions_grid.push_back(-(float)complex_diag() + v * y);
      positions_grid.push_back(0.0);

      positions_grid.push_back((float)complex_diag());
      positions_grid.push_back(-(float)complex_diag() + v * y);
      positions_grid.push_back(0.0);
    }
  }


  if (isEmpty()){
    return;
  }

  //The facets
  {  
    for (C3t3::Facet_iterator
      fit = c3t3().facets_begin(),
      end = c3t3().facets_end();
    fit != end; ++fit)
    {
      const Tr::Cell_handle& cell = fit->first;
      const int& index = fit->second;
      const Kernel::Point_3& pa = cell->vertex((index + 1) & 3)->point();
      const Kernel::Point_3& pb = cell->vertex((index + 2) & 3)->point();
      const Kernel::Point_3& pc = cell->vertex((index + 3) & 3)->point();

      QColor color = d->colors[cell->surface_patch_index(index)];
      f_colors.push_back(color.redF());f_colors.push_back(color.greenF());f_colors.push_back(color.blueF());
      f_colors.push_back(color.redF());f_colors.push_back(color.greenF());f_colors.push_back(color.blueF());
      f_colors.push_back(color.redF());f_colors.push_back(color.greenF());f_colors.push_back(color.blueF());
      if ((index % 2 == 1) == c3t3().is_in_complex(cell)) draw_triangle(pb, pa, pc);
      else draw_triangle(pa, pb, pc);
      draw_triangle_edges(pa, pb, pc);
    }


  }
}

bool Scene_c3t3_item::load_binary(std::istream& is)
{
  if(!CGAL::Mesh_3::load_binary_file(is, c3t3())) return false;
  if(is && frame == 0) {
    frame = new qglviewer::ManipulatedFrame();
  }
  reset_cut_plane();
  if(is.good()) {
    c3t3_changed();
    changed();
    return true;
  }
  else
    return false;
}

void
Scene_c3t3_item::reset_cut_plane() {
  const Bbox& bbox = this->bbox();
  const float xcenter = static_cast<float>((bbox.xmax+bbox.xmin)/2.);
  const float ycenter = static_cast<float>((bbox.ymax+bbox.ymin)/2.);
  const float zcenter = static_cast<float>((bbox.zmax+bbox.zmin)/2.);

  frame->setPosition(qglviewer::Vec(xcenter, ycenter, zcenter));
}

void
Scene_c3t3_item::setColor(QColor c)
{
  color_ = c;
  compute_color_map(c);
  invalidateOpenGLBuffers();
  are_intersection_buffers_filled = false;
}
void Scene_c3t3_item::show_spheres(bool b)
{
  spheres_are_shown = b;
  if(b && !spheres)
  {
    spheres = new Scene_spheres_item(this, true);
    spheres->setName("Protecting spheres");
    spheres->setRenderingMode(Gouraud);
    connect(spheres, SIGNAL(destroyed()), this, SLOT(reset_spheres()));
    scene->addItem(spheres);
    scene->changeGroup(spheres, this);
    lockChild(spheres);
    compute_spheres();
  }
  else if (!b && spheres!=NULL)
  {
    unlockChild(spheres);
    scene->erase(scene->item_id(spheres));
  }
  Q_EMIT redraw();

}
void Scene_c3t3_item::show_intersection(bool b)
{
  if(b && !intersection)
  {
    intersection = new Scene_intersection_item(this);
    intersection->init_vectors(&positions_poly,
                               &normals,
                               &positions_lines,
                               &f_colors);
    intersection->setName("Intersection tetrahedra");
    intersection->setRenderingMode(renderingMode());
    connect(intersection, SIGNAL(destroyed()), this, SLOT(reset_intersection_item()));
    scene->addItem(intersection);
    scene->changeGroup(intersection, this);
    lockChild(intersection);
    are_intersection_buffers_filled = false;
  }
  else if (!b && intersection!=NULL)
  {
    unlockChild(intersection);
    scene->erase(scene->item_id(intersection));
  }
  Q_EMIT redraw();

}
#include "Scene_c3t3_item.moc"<|MERGE_RESOLUTION|>--- conflicted
+++ resolved
@@ -313,13 +313,9 @@
   s_normals.resize(0);
   ws_vertex.resize(0);
   need_changed = false;
-<<<<<<< HEAD
   spheres = NULL;
   intersection = NULL;
   compute_bbox();
-  startTimer(0);
-=======
->>>>>>> 8c52d266
   connect(frame, SIGNAL(modified()), this, SLOT(changed()));
   c3t3_changed();
   setRenderingMode(FlatPlusEdges);
@@ -343,13 +339,9 @@
   s_normals.resize(0);
   ws_vertex.resize(0);
   need_changed = false;
-<<<<<<< HEAD
   spheres = NULL;
   intersection = NULL;
   compute_bbox();
-  startTimer(0);
-=======
->>>>>>> 8c52d266
   connect(frame, SIGNAL(modified()), this, SLOT(changed()));
   reset_cut_plane();
   c3t3_changed();

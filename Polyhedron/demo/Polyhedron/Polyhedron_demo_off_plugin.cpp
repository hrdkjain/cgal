#include "Scene_polyhedron_item.h"
#include "Scene_polygon_soup_item.h"
#include "Polyhedron_type.h"

#include <CGAL/Three/Polyhedron_demo_io_plugin_interface.h>
#include <fstream>

#include <CGAL/IO/File_scanner_OFF.h>
#include <QMessageBox>
<<<<<<< HEAD
#include <QApplication>

=======
using namespace CGAL::Three;
>>>>>>> ff0a41ff
class Polyhedron_demo_off_plugin :
  public QObject,
  public Polyhedron_demo_io_plugin_interface
{
  Q_OBJECT
  Q_INTERFACES(CGAL::Three::Polyhedron_demo_io_plugin_interface)
  Q_PLUGIN_METADATA(IID "com.geometryfactory.PolyhedronDemo.IOPluginInterface/1.0")

public:
  QString name() const { return "off_plugin"; }
  QString nameFilters() const { return "OFF files (*.off)"; }
  bool canLoad() const;
  Scene_item* load(QFileInfo fileinfo);
  
  bool canSave(const Scene_item*);
  bool save(const Scene_item*, QFileInfo fileinfo);
};

bool Polyhedron_demo_off_plugin::canLoad() const {
  return true;
}


Scene_item* 
Polyhedron_demo_off_plugin::load(QFileInfo fileinfo) {
  if(fileinfo.suffix().toLower() != "off") return 0;
  // Open file
  std::ifstream in(fileinfo.filePath().toUtf8());
  if(!in) {
    std::cerr << "Error! Cannot open file " << (const char*)fileinfo.filePath().toUtf8() << std::endl;
    return NULL;
  }

  // to detect isolated vertices
  CGAL::File_scanner_OFF scanner( in, false);
  std::size_t total_nb_of_vertices = scanner.size_of_vertices();
  in.seekg(0);

  // Try to read .off in a polyhedron
  Scene_polyhedron_item* item = new Scene_polyhedron_item();
  item->setName(fileinfo.baseName());
  if(!item->load(in))
  {
    delete item;

    // Try to read .off in a polygon soup
    Scene_polygon_soup_item* soup_item = new Scene_polygon_soup_item;
    soup_item->setName(fileinfo.baseName());
    in.close();
    std::ifstream in2(fileinfo.filePath().toUtf8());
    if(!soup_item->load(in2)) {
      delete soup_item;
      return 0;
    }
    return soup_item;
  }
  else
    if( total_nb_of_vertices!= item->polyhedron()->size_of_vertices())
    {
      QApplication::restoreOverrideCursor();
      item->setNbIsolatedvertices(total_nb_of_vertices - item->polyhedron()->size_of_vertices());
      QMessageBox::warning((QWidget*)NULL,
                     tr("Isolated vertices found"),
                     tr("%1 isolated vertices ignored")
                     .arg(item->getNbIsolatedvertices()));
    }

  return item;
}

bool Polyhedron_demo_off_plugin::canSave(const Scene_item* item)
{
  // This plugin supports polyhedrons and polygon soups
  return qobject_cast<const Scene_polyhedron_item*>(item) ||
    qobject_cast<const Scene_polygon_soup_item*>(item);
}

bool Polyhedron_demo_off_plugin::save(const Scene_item* item, QFileInfo fileinfo)
{
  // This plugin supports polyhedrons and polygon soups
  const Scene_polyhedron_item* poly_item = 
    qobject_cast<const Scene_polyhedron_item*>(item);
  const Scene_polygon_soup_item* soup_item = 
    qobject_cast<const Scene_polygon_soup_item*>(item);

  if(!poly_item && !soup_item)
    return false;

  std::ofstream out(fileinfo.filePath().toUtf8());

  return (poly_item && poly_item->save(out)) || 
    (soup_item && soup_item->save(out));
}

#include "Polyhedron_demo_off_plugin.moc"<|MERGE_RESOLUTION|>--- conflicted
+++ resolved
@@ -7,12 +7,9 @@
 
 #include <CGAL/IO/File_scanner_OFF.h>
 #include <QMessageBox>
-<<<<<<< HEAD
 #include <QApplication>
 
-=======
 using namespace CGAL::Three;
->>>>>>> ff0a41ff
 class Polyhedron_demo_off_plugin :
   public QObject,
   public Polyhedron_demo_io_plugin_interface

--- conflicted
+++ resolved
@@ -448,13 +448,10 @@
   QLineEdit operationSearchBar;
   QWidgetAction* searchAction;
   QString def_save_dir;
-<<<<<<< HEAD
   bool bbox_need_update;
-=======
   QMap<QString, QPair<QStringList, QString> >plugin_metadata_map;
   QMap<QString, bool> ignored_map;
   const QStringList& accepted_keywords;
->>>>>>> d949683f
 };
 
 #endif // ifndef MAINWINDOW_H
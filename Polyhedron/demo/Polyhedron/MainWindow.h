#ifndef MAINWINDOW_H
#define MAINWINDOW_H
#include "config.h"
#include "MainWindow_config.h"

#include <QtOpenGL/qgl.h>
#include <CGAL/Qt/DemosMainWindow.h>
#include <CGAL/Three/Three.h>

#include <QScriptEngine>
#include <QScriptable>


#include <QVector>
#include <QList>
#include <QFileInfo>
#include <QStringList>
#include <QSet>
#include <QMap>
#include <QModelIndex>
#include <QMdiSubWindow>
#include <QLineEdit>

class Scene;
class Viewer;
struct SubViewer;
class QTreeView;
class QMenu;
class QWidgetAction;
namespace CGAL {
namespace Three{
class Polyhedron_demo_io_plugin_interface;
class Polyhedron_demo_plugin_interface;
class Scene_item;
class Viewer_interface;
}
namespace qglviewer{
class Vec;
}
}

class QSortFilterProxyModel;

namespace Ui {
  class MainWindow;
  class SubViewer;
  class Statistics_on_item_dialog;
}

#include "Messages_interface.h"

/*!
 * \brief The main window of the applicatipon.
 *
 * It contains all the widgets, the menus and the elements of interface
 * of the application.*/

class MAINWINDOW_EXPORT MainWindow : 
  public CGAL::Qt::DemosMainWindow,
  public Messages_interface,
  public CGAL::Three::Three,
  protected QScriptable
{
  Q_OBJECT
  Q_INTERFACES(Messages_interface)
public:
  //! \brief Global state of the application.
  //!
  //! A plugin that outputs a `Facegraph_item` will match the input type for the output.
  //! But when the input is not a `Facegraph_item`, the plugin will use this state to know what type to use.
  enum Face_graph_mode{
    SURFACE_MESH=0,
    POLYHEDRON
  };
  /*! \brief The constructor
   *
   * It links the class with its UI file and sets it up.
   * It also saves pointers to viewer and the Geometric Objects view.
   * Then it creates and initializes the scene and do the
   * connexions with the UI. Finally it loads the plugins.*/

  MainWindow(const QStringList& keywords, bool verbose = false,QWidget* parent = 0);
  ~MainWindow();

  /*! Finds an IO plugin.
   * throws std::invalid_argument if no loader with that argument can be found
   @returns the IO plugin associated with `loader_name`*/
  CGAL::Three::Polyhedron_demo_io_plugin_interface* findLoader(const QString& loader_name) const;

  /*! \brief Loads an item with a given loader.
   *
   * throws `std::logic_error` if loading does not succeed or
   * `std::invalid_argument` if `fileinfo` specifies an invalid file*/
  CGAL::Three::Scene_item* loadItem(QFileInfo fileinfo, CGAL::Three::Polyhedron_demo_io_plugin_interface*);
  void computeViewerBBox(CGAL::qglviewer::Vec &min, CGAL::qglviewer::Vec &max);
  void updateViewerBbox(Viewer* vi, bool recenter, CGAL::qglviewer::Vec min, 
                        CGAL::qglviewer::Vec max);
Q_SIGNALS:
  //! Is emitted when the Application is closed.
  void on_closure();
  //! Is emitted when a group is expanded.
  void expanded(QModelIndex);
  //! Is emitted when a group is collapsed.
  void collapsed(QModelIndex);
  //! Is emitted when a subviewer is created
  void newViewerCreated(QObject*);
  //! Is emitted when a subviewer is destroyed
  void viewerDestroyed(QObject*);


public Q_SLOTS:
  //!Creates a new group and adds it to the scene.
  void makeNewGroup();
  //! Re-computes the viewer's Bbox
  //! If `b` is true, recenters the scene.
  void updateViewersBboxes(bool recenter);
  //! Opens a script or a file with the default loader if there is.
  void open(QString);
  //! Is called when the up button is pressed.
  void on_upButton_pressed();
  //! Is called when the down button is pressed.
  void on_downButton_pressed();
  //! COllapses the groups that were before the Geometric Objects view was re-drawn.
  void restoreCollapseState();
  //! Expands a group
  void setExpanded(QModelIndex);
  //! Collapses a group.
  void setCollapsed(QModelIndex);
  //! checks if a file matches `filters`
  bool file_matches_filter(const QString& filters, const QString& filename);
  void reset_default_loaders();
  //!Prints a dialog containing statistics on the selected polyhedrons.
  void statisticsOnItem();
  /*! Open a file with a given loader, and return true if it was successful.
   This slot is for use by scripts.*/
  bool open(QString filename, QString loader_name);

  /*! Reloads an item. Expects to be called by a QAction with the
   index of the item to be reloaded as data attached to the action.
   The index must identify a valid `Scene_item`.*/
  void reloadItem();
  
  //! Loads a script. Returns true if it worked.
  bool loadScript(QString filename);

  //! Loads a script. Returns true if it worked.
  bool loadScript(QFileInfo);

  /*!
   * Gives the keyboard input focus to the widget searchEdit.
   */
  void setFocusToQuickSearch();

  /*!
   * Clears the current selection and selects the scene_item with
   * the index i in the Geometric Objects view.
   */
  void selectSceneItem(int i);
  /*!
   * Clears the current selection and selects the scene_items with
   * indices in is in the Geometric Objects view.
   */
  void selectSceneItems(QList<int> i);
  /*!
   * Prints coordinates of a point and its distance to the last
   * position printed by this function.
   */
  void showSelectedPoint(double, double, double);
  /*!
   * Removes an item from the current selection.
   */
  void unSelectSceneItem(int i);
  /*!
   * Clears the current selection and select all the scene_items
   * in the Geometric Objects view.
   */
  void selectAll();
  /*!
   * Assigns a different color to each selected item.
   */
  void colorItems();

  /*!
   * Adds the scene_item with the index i in the Geometric Objects view to the
   * current selection. Calls itemChanged(i) from the scene.
   */
  void addSceneItemInSelection(int i);

  /*!
   * Removes the scene_item with the index i in the Geometric Objects view to the
   * current selection.
   */
  void removeSceneItemFromSelection(int i);

  /*!
   * Sets the modifiers of the viewer.
   */
  void setAddKeyFrameKeyboardModifiers(Qt::KeyboardModifiers);
  /*!
   * Set the visibility of all actions from the targeted menu
   * and its submenus to false and disables them.
   */
  void clearMenu(QMenu*);
  /*!
   * Enables and sets the targeted action's visibility to true.
   * Does the same in all the menus of the widgets associated with
   * this action.
   */
  void addAction(QAction*);
  /*!
   * Creates an action with text actionText named actionName and
   * adds it to the menu menuName. If menuName does not exist,
   * it is created.
   */
  void addAction(QString actionName,
                 QString actionText,
                 QString menuName);
  
  /*! Sets the scene center to the target position and makes the
  * scene slide to this new center. Also sets the pivotPoint of
  * the camera to this position.
  */
 void viewerShow(CGAL::Three::Viewer_interface *viewer, float, float, float);
 /*!
  * Sets the scene center to be the center of the target BBox.
  * Also sets the pivotPoint of the camera to this position.
  */
 void viewerShow(float, float, float, float, float, float);
 /*!
  * Centers the scene on the target object.
  */
 void viewerShowObject();
  /*!
   * Displays a text preceded by the mention "INFO :".
   */
  void information(QString);
  /*!
   * Displays a blue text preceded by the mention "WARNING :".
   */
  void warning(QString);
  /*!
   * Displays a red text preceded by the mention "ERROR :".
   */
  void error(QString);

    //!Displays a text in the chosen html color with the chosen html font.

  void message(QString, QString, QString = QString("normal"));

    //!Returns true if the target plugin is present. If not, returns false.
  bool hasPlugin(const QString&) const;
  /*!
   * If able, finds a script debugger and interrupts current action. Default
   * value for parameter is true.
   */
  void enableScriptDebugger(bool = true);

  /// This slot is used to test exception handling in Qt Scripts.
  void throw_exception();

  /*!
   * Writes the statistics dialog content in a text file.
   */
  void exportStatistics();
protected Q_SLOTS:

   //!Gets the new selected item(s) from the Geometric Objects view and updates the scene
   //!and viewer accordingly.
  /*!
   * Set the scene selected item or selected item list. Sets the manipulated
   * frame of the viewer to the new selected item's and calls update().
   */
  void selectionChanged();
  //! Scrolls to the new selected item from its name in the Geometric Objects list.
  void recenterSceneView(const QModelIndex &id);

  /*!
   * Invoques a context menu for the currently selected item at the requested
   * position.
   */
  void contextMenuRequested(const QPoint& global_pos);
  /*!
   * Invoques a context menu for the requested item at the requested
   * position.
   */
  void showSceneContextMenu(int selectedItemIndex,
                            const QPoint& global_pos);

  //!This is an overloaded function. Invoques a context menu at the requested
  //!position.
  /*!
   * If the widget which received the request is not the Geometric Objects view, the index
   * chosen by default for the menu is the one of the currently selected item.
   * If it is the Geometric Objects view, then the index of the clicked item is collected.
   * If this index is valid, then it is used for the menu. If not, the function
   * returns.
   */
  void showSceneContextMenu(const QPoint& local_pos_of_treeview);

  //!Prints information about the currently selected item if able.
  void updateInfo();
  //!Prints graphical information about the currently selected item if able.
  void updateDisplayInfo();
  //!Sets the current manipulated frame to 0.
  void removeManipulatedFrame(CGAL::Three::Scene_item*);

  // settings
  //!Closes the main window.
  void quit();
  //!Reads the plugin_blacklist contents and apply them.
  void readSettings();
  //!Sets up the plugin_blacklist.
  void writeSettings();

  // load, erase, duplicate
  //!Loops on on_actionErase_triggered();
  void on_actionEraseAll_triggered();
  //!Opens a dialog to open one or several files.
  void on_actionLoad_triggered();
  //!Erases the selected items. Returns true if items remain in the Geometric Objects view.
  bool on_actionErase_triggered();
  //!Duplicates the selected item and selects the new item.
  void on_actionDuplicate_triggered();
  //!If QT_SCRIPT_LIB is defined, opens a dialog to choose a script.
  void on_actionLoadScript_triggered();
  //!Loads a plugin from a specified directory
  void on_actionLoadPlugin_triggered();
  // Show/Hide
  //!Swap the visibility of the selected item(s).
  void on_actionShowHide_triggered();
  //!Pops a dialog to change the max TextItems
  void setMaxTextItemsDisplayed(int val);
  void setTransparencyPasses(int val);
  // Select A/B
  //!Sets the selected item as item_A.
  void on_actionSetPolyhedronA_triggered();
  //!Sets the selected item as Item_B.
  void on_actionSetPolyhedronB_triggered();

  //Preferences edition
  //!Opens the Preferences dialog.
  void on_actionPreferences_triggered();
  // save as...
  //!Opens a dialog to save selected item if able.
  void on_actionSaveAs_triggered(); 
  //!Calls the function save of the current plugin if able.
  void save(QString filename, CGAL::Three::Scene_item* item);
  //!Calls the function saveSnapShot of the viewer.
  void on_actionSaveSnapshot_triggered();
  //!Opens a Dialog to choose a color and make it the background color.
  void setBackgroundColor();
  //!Opens a Dialog to change the lighting settings
  void setLighting_triggered();
  /*! Opens a Dialog to enter coordinates of the new center point and sets it
   * with viewerShow.
   *@see viewerShow(float, float, float, float, float, float)
   */
  void actionLookAt_triggered();
  //!Returns the position and orientation of the current camera frame.
    QString cameraString(CGAL::Three::Viewer_interface *v) const;
  //!Hides not available operations and show available operations in all the
  //!menus.
  void filterOperations();
  //!Updates the bounding box and moves the camera to fits the scene.
  void on_actionRecenterScene_triggered();
  //!Resizes the header of the scene view
  void resetHeader();
  //!apply an action named `name` to all selected items
  void propagate_action();
protected:
  QList<QAction*> createSubMenus(QList<QAction*>);
  /*! For each objects in the Geometric Objects view, loads the associated plugins.
   * Gets the property "submenuName" of all the actions and creates submenus.
   * Sorts the Operations menu by name.
   * @see initPlugin(QObject*);
   * @see initIOPlugin(QObject*);
   */
  void loadPlugins();
  /*!
   * \brief Initializes the plugins.
   * Makes pairs between plugins and object names and fills the Operations menu.
   * Called only once.
   */
  bool initPlugin(QObject*);
  //!Initializes the IO plugin for the target object.
  bool initIOPlugin(QObject*);
  /*!
   * Calls writeSettings() and set the flag accepted for the event.
   * @see writeSettings()
   */
  void closeEvent(QCloseEvent *event);
  /*! Returns the currently selected item in the Geometric Objects view. Returns -1
   * if none is selected.
   */
  int getSelectedSceneItemIndex() const;
  //! Returns a list of the selected items in the Geometric Objects view.
  QList<int> getSelectedSceneItemIndices() const;
private:
  QObject* getDirectChild(QObject* widget);
  void updateMenus();
  void setupViewer(Viewer* viewer, SubViewer *subviewer);
  bool load_plugin(QString names, bool blacklisted);
  void recurseExpand(QModelIndex index);
  QMap<QString, QMenu*> menu_map;
  QString get_item_stats();
  QString strippedName(const QString &fullFileName);
  void setMenus(QString, QString, QAction *a);
  /// plugin black-list
  QSet<QString> plugin_blacklist;
  QMap<QString, QString > PathNames_map; //For each non-empty plugin directory, contains a vector of plugin names
  QMap<QString, QString > pluginsStatus_map; //For each non-empty plugin directory, contains a vector of plugin names
  Scene* scene;
  Viewer* viewer;
  QSortFilterProxyModel* proxyModel;
  QTreeView* sceneView;
  Ui::MainWindow* ui;
  QVector<CGAL::Three::Polyhedron_demo_io_plugin_interface*> io_plugins;
  QString last_saved_dir;
  QMap<QString,QString> default_plugin_selection;
  // typedef to make Q_FOREACH work
  typedef QPair<CGAL::Three::Polyhedron_demo_plugin_interface*, QString> PluginNamePair;
  QVector<PluginNamePair > plugins;
  //!Called when "Add new group" in the file menu is triggered.
  QAction* actionAddToGroup;
  QAction* actionResetDefaultLoaders;
  CGAL::Three::Three* three;
  void print_message(QString message) { messages->information(message); }
  Messages_interface* messages;

  QDialog *statistics_dlg;
  Ui::Statistics_on_item_dialog* statistics_ui;
  bool verbose;
  void insertActionBeforeLoadPlugin(QMenu*, QAction *actionToInsert);

#ifdef QT_SCRIPT_LIB
  QScriptEngine* script_engine;
public:
  /*! Evaluates a script and search for uncaught exceptions. If quiet is false, prints the
   *backtrace of the uncaught exceptions.
   */
  void evaluate_script(QString script, 
                       const QString & fileName = QString(),
                       const bool quiet = false);
  //! Calls evaluate_script(script, filename, true).
  void evaluate_script_quiet(QString script, 
                             const QString & fileName = QString());
#endif
public Q_SLOTS:
  void on_actionSa_ve_Scene_as_Script_triggered();
  void toggleFullScreen();
  void setDefaultSaveDir();
  void invalidate_bbox(bool do_recenter);
private:
  SubViewer* viewer_window;
  QList<QDockWidget *> visibleDockWidgets;
  QLineEdit operationSearchBar;
  QWidgetAction* searchAction;
  QString def_save_dir;
<<<<<<< HEAD
  QMap<QString, QPair<QStringList, QString> >plugin_metadata_map;
  QMap<QString, bool> ignored_map;
  const QStringList& accepted_keywords;
  
private Q_SLOTS:
  void on_actionAdd_Viewer_triggered();
  void on_action_Organize_Viewers_triggered();
  void recenterViewer();
private:
  QMap<QAction*, QMenu*> action_menu_map;
=======
  bool bbox_need_update;
  QMap<QString, QPair<QStringList, QString> >plugin_metadata_map;
  QMap<QString, bool> ignored_map;
  const QStringList& accepted_keywords;
>>>>>>> 50bd428e
};
  
struct SubViewer : public QMdiSubWindow
{
  Q_OBJECT
public:
  MainWindow* mw;
  Viewer* viewer;
  QMenu* viewMenu;

  SubViewer(QWidget *parent, MainWindow* mw, Viewer *mainviewer);
  ~SubViewer();
public Q_SLOTS:
  void recenter();
  void lookat();
  void color();
protected:
  void closeEvent(QCloseEvent *closeEvent)Q_DECL_OVERRIDE;
  void changeEvent(QEvent *event) Q_DECL_OVERRIDE;
private:
  bool is_main;
};
#endif // ifndef MAINWINDOW_H<|MERGE_RESOLUTION|>--- conflicted
+++ resolved
@@ -456,7 +456,7 @@
   QLineEdit operationSearchBar;
   QWidgetAction* searchAction;
   QString def_save_dir;
-<<<<<<< HEAD
+  bool bbox_need_update;
   QMap<QString, QPair<QStringList, QString> >plugin_metadata_map;
   QMap<QString, bool> ignored_map;
   const QStringList& accepted_keywords;
@@ -467,12 +467,6 @@
   void recenterViewer();
 private:
   QMap<QAction*, QMenu*> action_menu_map;
-=======
-  bool bbox_need_update;
-  QMap<QString, QPair<QStringList, QString> >plugin_metadata_map;
-  QMap<QString, bool> ignored_map;
-  const QStringList& accepted_keywords;
->>>>>>> 50bd428e
 };
   
 struct SubViewer : public QMdiSubWindow

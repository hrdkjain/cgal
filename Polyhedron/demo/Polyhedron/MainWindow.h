--- conflicted
+++ resolved
@@ -17,12 +17,9 @@
 #include <QStringList>
 #include <QSet>
 #include <QModelIndex>
-<<<<<<< HEAD
 #include <QMdiSubWindow>
-=======
 #include <QLineEdit>
 
->>>>>>> b02d174e
 class Scene;
 class Viewer;
 struct SubViewer;
@@ -451,22 +448,16 @@
   void toggleFullScreen();
   void setDefaultSaveDir();
 private:
-<<<<<<< HEAD
   SubViewer* viewer_window;
-=======
->>>>>>> b02d174e
   QList<QDockWidget *> visibleDockWidgets;
   QLineEdit operationSearchBar;
   QWidgetAction* searchAction;
   QString def_save_dir;
-<<<<<<< HEAD
   
 private Q_SLOTS:
   void on_actionAdd_Viewer_triggered();
   void on_action_Organize_Viewers_triggered();
   void recenterViewer();
-=======
->>>>>>> b02d174e
 };
   
 struct SubViewer : public QMdiSubWindow

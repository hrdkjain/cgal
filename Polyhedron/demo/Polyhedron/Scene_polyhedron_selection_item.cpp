--- conflicted
+++ resolved
@@ -2081,11 +2081,7 @@
           CGAL::Euler::add_face_to_border(t,hc, *item->polyhedron());
       fg_face_descriptor resf = face(res, *item->polyhedron());
 
-<<<<<<< HEAD
-      if(CGAL::is_degenerate_triangle_face(res, *item->polyhedron(), get(CGAL::vertex_point, *item->polyhedron()), EPICK()))
-=======
       if(CGAL::Polygon_mesh_processing::is_degenerate_triangle_face(resf, *item->polyhedron()))
->>>>>>> 636fa74f
       {
         CGAL::Euler::remove_face(res, *item->polyhedron());
         tempInstructions("Edge not selected : resulting facet is degenerated.",

--- conflicted
+++ resolved
@@ -93,11 +93,7 @@
   are_buffers_filled = true;
 }
 
-<<<<<<< HEAD
-void Scene_polyhedron_selection_item::computeElements()const
-=======
 void Scene_polyhedron_selection_item::initialize_temp_buffers(CGAL::Three::Viewer_interface *viewer)const
->>>>>>> fa1f0527
 {
   //vao containing the data for the temp facets
   {
@@ -421,7 +417,7 @@
         }
     }
 }
-void Scene_polyhedron_selection_item::compute_elements()const
+void Scene_polyhedron_selection_item::computeElements()const
 {
   compute_any_elements(positions_facets, positions_lines, positions_points, normals,
                        selected_vertices, selected_facets, selected_edges);
@@ -461,13 +457,9 @@
         initializeBuffers(viewer);
     }
 
-<<<<<<< HEAD
-    drawPoints(viewer);
     GLfloat offset_factor;
     GLfloat offset_units;
-=======
-    draw_points(viewer);
->>>>>>> fa1f0527
+    drawPoints(viewer);
     viewer->glGetFloatv( GL_POLYGON_OFFSET_FACTOR, &offset_factor);
     viewer->glGetFloatv(GL_POLYGON_OFFSET_UNITS, &offset_units);
     glPolygonOffset(-1.f, 1.f);
@@ -487,19 +479,6 @@
 
 void Scene_polyhedron_selection_item::drawEdges(CGAL::Three::Viewer_interface* viewer) const
 {
-<<<<<<< HEAD
-    if(!are_buffers_filled)
-    {
-        computeElements();
-        initializeBuffers(viewer);
-    }
-
-    viewer->glLineWidth(3.f);
-    vaos[1]->bind();
-    program = getShaderProgram(PROGRAM_NO_SELECTION);
-    attribBuffers(viewer,PROGRAM_NO_SELECTION);
-    program->bind();
-=======
 
   viewer->glLineWidth(2.0f);
   if(!are_temp_buffers_filled)
@@ -507,7 +486,6 @@
     compute_temp_elements();
     initialize_temp_buffers(viewer);
   }
->>>>>>> fa1f0527
 
   vaos[4]->bind();
   program = getShaderProgram(PROGRAM_NO_SELECTION);
@@ -521,8 +499,8 @@
   viewer->glLineWidth(3.0f);
   if(!are_buffers_filled)
   {
-    compute_elements();
-    initialize_buffers(viewer);
+    computeElements();
+    initializeBuffers(viewer);
   }
 
   vaos[1]->bind();
@@ -541,26 +519,6 @@
 
 void Scene_polyhedron_selection_item::drawPoints(CGAL::Three::Viewer_interface* viewer) const
 {
-<<<<<<< HEAD
-    if(!are_buffers_filled)
-    {
-        computeElements();
-        initializeBuffers(viewer);
-    }
-    viewer->glPointSize(5.f);
-    vaos[2]->bind();
-    program = getShaderProgram(PROGRAM_NO_SELECTION);
-    attribBuffers(viewer,PROGRAM_NO_SELECTION);
-    program->bind();
-    program->setAttributeValue("colors",vertex_color);
-    viewer->glDrawArrays(GL_POINTS, 0, static_cast<GLsizei>(nb_points/3));
-    program->release();
-    vaos[2]->release();
-    viewer->glPointSize(1.f);
-=======
->>>>>>> fa1f0527
-
-  viewer->glPointSize(5.5f);
 
   if(!are_temp_buffers_filled)
   {
@@ -579,8 +537,8 @@
   viewer->glPointSize(5.5f);
   if(!are_buffers_filled)
   {
-    compute_elements();
-    initialize_buffers(viewer);
+    computeElements();
+    initializeBuffers(viewer);
   }
   vaos[2]->bind();
   program = getShaderProgram(PROGRAM_NO_SELECTION);

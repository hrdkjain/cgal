--- conflicted
+++ resolved
@@ -16,7 +16,7 @@
 
 #include <CGAL/IO/OFF_reader.h>
 #include <CGAL/IO/File_writer_OFF.h>
-#include <CGAL/version.h>
+#include <CGAL/version.h> 
 
 #include <CGAL/Polygon_mesh_processing/polygon_soup_to_polygon_mesh.h>
 #include <CGAL/Polygon_mesh_processing/orient_polygon_soup.h>
@@ -34,46 +34,46 @@
 
 
 struct Polyhedron_to_polygon_soup_writer {
-    typedef Kernel::Point_3 Point_3;
-
-    Polygon_soup* soup;
-    Polygon_soup::Polygon_3 polygon;
-
-    Polyhedron_to_polygon_soup_writer(Polygon_soup* soup) : soup(soup), polygon() {
-    }
-
-    void write_header( std::ostream&,
-                       std::size_t /* vertices */,
-                       std::size_t /* halfedges */,
-                       std::size_t /* facets */,
-                       bool /* normals */ = false ) {
-        soup->clear();
-    }
-
-    void write_footer() {
-    }
-
-    void write_vertex( const double& x, const double& y, const double& z) {
-        soup->points.push_back(Point_3(x, y, z));
-    }
-
-    void write_normal( const double& /* x */, const double& /* y */, const double& /* z */) {
-    }
-
-    void write_facet_header() {
-    }
-
-    void write_facet_begin( std::size_t no) {
-        polygon.clear();
-        polygon.reserve(no);
-    }
-    void write_facet_vertex_index( std::size_t index) {
-        polygon.push_back(index);
-    }
-    void write_facet_end() {
-        soup->polygons.push_back(polygon);
-        polygon.clear();
-    }
+  typedef Kernel::Point_3 Point_3;
+
+  Polygon_soup* soup;
+  Polygon_soup::Polygon_3 polygon;
+
+  Polyhedron_to_polygon_soup_writer(Polygon_soup* soup) : soup(soup), polygon() {
+  }
+
+  void write_header( std::ostream&,
+                     std::size_t /* vertices */,
+                     std::size_t /* halfedges */,
+                     std::size_t /* facets */,
+                     bool /* normals */ = false ) {
+    soup->clear();
+  }
+
+  void write_footer() {
+  }
+
+  void write_vertex( const double& x, const double& y, const double& z) {
+    soup->points.push_back(Point_3(x, y, z));
+  }
+
+  void write_normal( const double& /* x */, const double& /* y */, const double& /* z */) {
+  }
+
+  void write_facet_header() {
+  }
+
+  void write_facet_begin( std::size_t no) {
+    polygon.clear();
+    polygon.reserve(no);
+  }
+  void write_facet_vertex_index( std::size_t index) {
+    polygon.push_back(index);
+  }
+  void write_facet_end() {
+    soup->polygons.push_back(polygon);
+    polygon.clear();
+  }
 }; // end struct Polyhedron_to_soup_writer
 
 void
@@ -326,8 +326,8 @@
 
 Scene_polygon_soup_item::Scene_polygon_soup_item()
     : Scene_item(4,2),
-      soup(0),
-      oriented(false)
+    soup(0),
+    oriented(false)
 {
  qFunc.initializeOpenGLFunctions();
 }
@@ -335,23 +335,23 @@
 Scene_polygon_soup_item::~Scene_polygon_soup_item()
 {
 
-    delete soup;
-}
-
-Scene_polygon_soup_item*
+  delete soup;
+}
+
+Scene_polygon_soup_item* 
 Scene_polygon_soup_item::clone() const {
-    Scene_polygon_soup_item* new_soup = new Scene_polygon_soup_item();
-    new_soup->soup = soup->clone();
-    new_soup->oriented = oriented;
-    return new_soup;
+  Scene_polygon_soup_item* new_soup = new Scene_polygon_soup_item();
+  new_soup->soup = soup->clone();
+  new_soup->oriented = oriented;
+  return new_soup;
 }
 
 
 bool
 Scene_polygon_soup_item::load(std::istream& in)
 {
-    if (!soup) soup=new Polygon_soup();
-    else soup->clear();
+  if (!soup) soup=new Polygon_soup();
+  else soup->clear();
 
     bool result = CGAL::read_OFF(in, soup->points, soup->polygons);
     Q_EMIT changed();
@@ -359,12 +359,12 @@
 }
 
 void Scene_polygon_soup_item::init_polygon_soup(std::size_t nb_pts, std::size_t nb_polygons){
-    if(!soup)
-        soup = new Polygon_soup;
+  if(!soup)
+    soup = new Polygon_soup;
     soup->clear();
-    soup->points.reserve(nb_pts);
-    soup->polygons.reserve(nb_polygons);
-    oriented = false;
+  soup->points.reserve(nb_pts);
+  soup->polygons.reserve(nb_polygons);
+  oriented = false;
 }
 
 void Scene_polygon_soup_item::finalize_polygon_soup(){ soup->fill_edges(); }
@@ -373,16 +373,16 @@
 #include <iostream>
 
 void Scene_polygon_soup_item::load(Scene_polyhedron_item* poly_item) {
-    if(!poly_item) return;
-    if(!poly_item->polyhedron()) return;
-
-    if(!soup)
-        soup = new Polygon_soup;
-
-    Polyhedron_to_polygon_soup_writer writer(soup);
-    CGAL::generic_print_polyhedron(std::cerr,
-                                   *poly_item->polyhedron(),
-                                   writer);
+  if(!poly_item) return;
+  if(!poly_item->polyhedron()) return;
+
+  if(!soup)
+    soup = new Polygon_soup;
+
+  Polyhedron_to_polygon_soup_writer writer(soup);
+  CGAL::generic_print_polyhedron(std::cerr,
+                                 *poly_item->polyhedron(),
+                                 writer);
   Q_EMIT changed();
 }
 
@@ -390,44 +390,44 @@
 Scene_polygon_soup_item::setDisplayNonManifoldEdges(const bool b)
 {
 
-    soup->display_non_manifold_edges = b;
-    changed();
+  soup->display_non_manifold_edges = b;
+  changed();
 }
 
 bool
 Scene_polygon_soup_item::displayNonManifoldEdges() const {
 
-    return soup->display_non_manifold_edges;
+  return soup->display_non_manifold_edges;
 }
 
 void Scene_polygon_soup_item::shuffle_orientations()
 {
-    for(Polygon_soup::size_type i = 0, end = soup->polygons.size();
-        i < end; ++i)
-    {
-        if(std::rand() % 2 == 0) soup->inverse_orientation(i);
-    }
-    soup->fill_edges();
-    changed();
+  for(Polygon_soup::size_type i = 0, end = soup->polygons.size();
+      i < end; ++i)
+  {
+    if(std::rand() % 2 == 0) soup->inverse_orientation(i);
+  }
+  soup->fill_edges();
+  changed();
 }
 
 void Scene_polygon_soup_item::inside_out()
 {
-    for(Polygon_soup::size_type i = 0, end = soup->polygons.size();
-        i < end; ++i)
-    {
-        soup->inverse_orientation(i);
-    }
-    soup->fill_edges();
-    changed();
-}
-
-bool
+  for(Polygon_soup::size_type i = 0, end = soup->polygons.size();
+      i < end; ++i)
+  {
+    soup->inverse_orientation(i);
+  }
+  soup->fill_edges();
+  changed();
+}
+
+bool 
 Scene_polygon_soup_item::orient()
 {
 
   if(isEmpty() || this->oriented)
-      return true; // nothing to do
+    return true; // nothing to do
   oriented=true;
 
   //first skip degenerate polygons
@@ -449,53 +449,47 @@
   if (valid_polygons.size()!=soup->polygons.size())
     soup->polygons.swap(valid_polygons);
 
-<<<<<<< HEAD
   return CGAL::Polygon_mesh_processing::
     orient_polygon_soup(soup->points, soup->polygons);
-=======
-  return CGAL::orient_polygon_soup(soup->points, soup->polygons);
-
->>>>>>> fb765fe7
-}
-
-
-bool
+}
+
+
+bool 
 Scene_polygon_soup_item::save(std::ostream& out) const
 {
 
-    typedef Polygon_soup::size_type size_type;
-    CGAL::File_writer_OFF writer;
-    writer.write_header(out,
-                        soup->points.size(),
-                        0,
-                        soup->polygons.size());
-    for(size_type i = 0, end = soup->points.size();
-        i < end; ++i)
-    {
-        const Point_3& p = soup->points[i];
-        writer.write_vertex( p.x(), p.y(), p.z() );
-    }
-    writer.write_facet_header();
-    for(size_type i = 0, end = soup->polygons.size();
-        i < end; ++i)
-    {
-        const Polygon_soup::Polygon_3& polygon = soup->polygons[i];
-        const size_type size = polygon.size();
-        writer.write_facet_begin(size);
-        for(size_type j = 0; j < size; ++j) {
-            writer.write_facet_vertex_index(polygon[j]);
-        }
-        writer.write_facet_end();
-    }
-    writer.write_footer();
-
-    return (bool) out;
-}
-
-bool
+  typedef Polygon_soup::size_type size_type;
+  CGAL::File_writer_OFF writer;
+  writer.write_header(out,
+                      soup->points.size(),
+                      0,
+                      soup->polygons.size());
+  for(size_type i = 0, end = soup->points.size();
+      i < end; ++i)
+  {
+    const Point_3& p = soup->points[i];
+    writer.write_vertex( p.x(), p.y(), p.z() );
+  }
+  writer.write_facet_header();
+  for(size_type i = 0, end = soup->polygons.size();
+      i < end; ++i)
+  {
+    const Polygon_soup::Polygon_3& polygon = soup->polygons[i]; 
+    const size_type size = polygon.size();
+    writer.write_facet_begin(size);
+    for(size_type j = 0; j < size; ++j) {
+      writer.write_facet_vertex_index(polygon[j]);
+    }
+    writer.write_facet_end();
+  }
+  writer.write_footer();
+
+  return (bool) out;
+}
+
+bool 
 Scene_polygon_soup_item::exportAsPolyhedron(Polyhedron* out_polyhedron)
 {
-<<<<<<< HEAD
   orient();
   CGAL::Polygon_mesh_processing::polygon_soup_to_polygon_mesh<Polyhedron>(
     soup->points, soup->polygons, *out_polyhedron);
@@ -504,42 +498,33 @@
     // Also check whether the consistent orientation is fine
     if(!CGAL::Polygon_mesh_processing::is_outward_oriented(*out_polyhedron)) {
       out_polyhedron->inside_out();
-=======
-    orient();
-    CGAL::polygon_soup_to_polyhedron_3(*out_polyhedron, soup->points, soup->polygons);
-
-    if(out_polyhedron->size_of_vertices() > 0) {
-        // Also check whether the consistent orientation is fine
-        if(!CGAL::is_oriented(*out_polyhedron)) {
-            out_polyhedron->inside_out();
-        }
-        return true;
->>>>>>> fb765fe7
-    }
-    return false;
-}
-QString
+    }
+    return true;
+  }
+  return false;
+}
+QString 
 Scene_polygon_soup_item::toolTip() const
 {
 
-    if(!soup)
-        return QString();
-
-    return QObject::tr("<p><b>%1</b> (mode: %5, color: %6)<br />"
-                       "<i>Polygons soup</i></p>"
-                       "<p>Number of vertices: %2<br />"
-                       "Number of polygons: %3</p>")
-            .arg(this->name())
-            .arg(soup->points.size())
-            .arg(soup->polygons.size())
-            .arg(this->renderingModeName())
-            .arg(this->color().name());
+  if(!soup)
+    return QString();
+
+  return QObject::tr("<p><b>%1</b> (mode: %5, color: %6)<br />"
+                     "<i>Polygons soup</i></p>"
+                     "<p>Number of vertices: %2<br />"
+                     "Number of polygons: %3</p>")
+    .arg(this->name())
+    .arg(soup->points.size())
+    .arg(soup->polygons.size())
+    .arg(this->renderingModeName())
+    .arg(this->color().name());
 }
 
 void
 Scene_polygon_soup_item::draw(Viewer_interface* viewer) const {
     if(!are_buffers_filled)
-    {
+  {
      initialize_buffers(viewer);
     }
     if(soup == 0) return;
@@ -561,14 +546,14 @@
     program->release();
     vaos[0]->release();
 
-}
+  }
 
 void
 Scene_polygon_soup_item::draw_points(Viewer_interface* viewer) const {
     if(!are_buffers_filled)
     {
      initialize_buffers(viewer);
-    }
+  }
     if(soup == 0) return;
     vaos[1]->bind();
     attrib_buffers(viewer,PROGRAM_WITHOUT_LIGHT);
@@ -586,9 +571,9 @@
 void
 Scene_polygon_soup_item::draw_edges(Viewer_interface* viewer) const {
     if(!are_buffers_filled)
-    {
+  {
      initialize_buffers(viewer);
-    }
+  }
     if(soup == 0) return;
 
     vaos[1]->bind();
@@ -608,7 +593,7 @@
 bool
 Scene_polygon_soup_item::isEmpty() const {
 
-    return (soup == 0 || soup->points.empty());
+  return (soup == 0 || soup->points.empty());
 }
 void
 Scene_polygon_soup_item::changed()
@@ -620,18 +605,18 @@
 Scene_polygon_soup_item::Bbox
 Scene_polygon_soup_item::bbox() const {
 
-    const Point_3& p = *(soup->points.begin());
-    CGAL::Bbox_3 bbox(p.x(), p.y(), p.z(), p.x(), p.y(), p.z());
-    for(Polygon_soup::Points::const_iterator it = soup->points.begin();
-        it != soup->points.end();
-        ++it) {
-        bbox = bbox + it->bbox();
-    }
-    return Bbox(bbox.xmin(),bbox.ymin(),bbox.zmin(),
-                bbox.xmax(),bbox.ymax(),bbox.zmax());
-}
-
-void
+  const Point_3& p = *(soup->points.begin());
+  CGAL::Bbox_3 bbox(p.x(), p.y(), p.z(), p.x(), p.y(), p.z());
+  for(Polygon_soup::Points::const_iterator it = soup->points.begin();
+      it != soup->points.end();
+      ++it) {
+    bbox = bbox + it->bbox();
+  }
+  return Bbox(bbox.xmin(),bbox.ymin(),bbox.zmin(),
+              bbox.xmax(),bbox.ymax(),bbox.zmax());
+}
+
+void 
 Scene_polygon_soup_item::new_vertex(const double& x,
                                     const double& y,
                                     const double& z)
@@ -639,20 +624,20 @@
 
     soup->points.push_back(Point_3(x, y, z));
 }
-
-void
+                               
+void 
 Scene_polygon_soup_item::new_triangle(const std::size_t i,
                                       const std::size_t j,
                                       const std::size_t k)
 {
 
-    Polygon_soup::Polygon_3 new_polygon(3);
-    new_polygon[0] = i;
-    new_polygon[1] = j;
-    new_polygon[2] = k;
-    soup->polygons.push_back(new_polygon);
-}
-
+  Polygon_soup::Polygon_3 new_polygon(3);
+  new_polygon[0] = i;
+  new_polygon[1] = j;
+  new_polygon[2] = k;
+  soup->polygons.push_back(new_polygon);
+}
+                               
 #include "Scene_polygon_soup_item.moc"
 
 // Local Variables:

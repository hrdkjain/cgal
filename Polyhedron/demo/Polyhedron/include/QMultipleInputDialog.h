// Note: this structure is inspired from the QInputDialog that allows
// the user to easily create a dialog to get one value (integer,
// double or string). This structure allows the user to easily create
// a form inside a QDialog to get as manu values as needed.

#ifndef CGAL_QMULTIPLEINPUTDIALOG_H
#define CGAL_QMULTIPLEINPUTDIALOG_H

#include <QDialog>
#include <QFormLayout>
#include <QDialogButtonBox>
#include <QRadioButton>

class QMultipleInputDialog
{
  QDialog* dialog;
  QFormLayout* form;
  std::map<std::string, QWidget*> map_widgets;
  
  
public:
  QMultipleInputDialog (const char* name, QWidget* parent)
  {
    dialog = new QDialog (parent);
    dialog->setWindowTitle (name);
    form = new QFormLayout(dialog);
  }
  ~QMultipleInputDialog ()
  {
    delete dialog;
  }

  template <typename QObjectType>
  QObjectType* add (const char* name, const char* key = NULL)
  {
    QObjectType* out = NULL;
        
    if (boost::is_same<QObjectType, QRadioButton>::value)
    {
      out = dynamic_cast<QObjectType*>(new QRadioButton (QString(name), dialog));
      form->addRow (out);
    }
    else
    {
      out = new QObjectType (dialog);
      form->addRow (QString(name), out);
    }
    
<<<<<<< HEAD
=======
    if (key != NULL)
      map_widgets.insert (std::make_pair (key, out));

>>>>>>> c81fbe46
    return out;
  }

  template <typename QObjectType>
  const QObjectType* get (const char* key) const
  {
    typename std::map<std::string, QWidget*>::const_iterator
      found = map_widgets.find (key);
    if (found == map_widgets.end())
      return NULL;
    
    QWidget* widget_out = found->second;
    return qobject_cast<QObjectType*>(widget_out);
  }

  int exec()
  {
    QDialogButtonBox* oknotok = new QDialogButtonBox
      (QDialogButtonBox::Ok | QDialogButtonBox::Cancel,
       Qt::Horizontal, dialog);
      
    form->addRow (oknotok);
    QObject::connect (oknotok, SIGNAL(accepted()), dialog, SLOT(accept()));
    QObject::connect (oknotok, SIGNAL(rejected()), dialog, SLOT(reject()));

    return dialog->exec();
  }
  
  void exec_no_cancel()
  {
    QDialogButtonBox* ok = new QDialogButtonBox
      (QDialogButtonBox::Ok, Qt::Horizontal, dialog);
      
    form->addRow (ok);
    QObject::connect (ok, SIGNAL(accepted()), dialog, SLOT(accept()));
    dialog->exec();
  }
};



#endif // CGAL_QMULTIPLEINPUTDIALOG_H<|MERGE_RESOLUTION|>--- conflicted
+++ resolved
@@ -46,12 +46,9 @@
       form->addRow (QString(name), out);
     }
     
-<<<<<<< HEAD
-=======
     if (key != NULL)
       map_widgets.insert (std::make_pair (key, out));
 
->>>>>>> c81fbe46
     return out;
   }
 

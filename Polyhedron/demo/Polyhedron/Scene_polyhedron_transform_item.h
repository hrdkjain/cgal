--- conflicted
+++ resolved
@@ -40,13 +40,8 @@
     mutable std::vector<float> positions_lines;
     mutable std::size_t nb_lines;
     using Scene_item::initialize_buffers;
-<<<<<<< HEAD
-    void initialize_buffers(Viewer_interface *viewer) const;
+    void initialize_buffers(CGAL::Three::Viewer_interface *viewer) const;
     void compute_elements() const;
-=======
-    void initialize_buffers(CGAL::Three::Viewer_interface *viewer) const;
-    void compute_elements();
->>>>>>> fecfd711
 
 Q_SIGNALS:
     void stop();

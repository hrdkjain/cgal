--- conflicted
+++ resolved
@@ -1,11 +1,7 @@
 # This is the CMake script for compiling the CGAL Mesh_3 demo implicit functions.
 
-<<<<<<< HEAD
 cmake_minimum_required(VERSION 3.1...3.15)
-project( Mesh_3_implicit_functions )
 
-=======
->>>>>>> 862ee824
 include( polyhedron_demo_macros )
 
 if(NOT POLICY CMP0070 AND POLICY CMP0053)

#include "opengl_tools.h"
#include "Scene_edit_polyhedron_item.h"
#include <boost/foreach.hpp>
#include <algorithm>


#include <CGAL/gl_render.h>
struct light_info
{
    //position
    GLfloat position[4];

    //ambient
    GLfloat ambient[4];

    //diffuse
    GLfloat diffuse[4];

    //specular
    GLfloat specular[4];
};
Scene_edit_polyhedron_item::Scene_edit_polyhedron_item
(Scene_polyhedron_item* poly_item,
 Ui::DeformMesh* ui_widget,
 QMainWindow* mw)
    :Scene_item(20,8),
      ui_widget(ui_widget),
      poly_item(poly_item),
      deform_mesh(*(poly_item->polyhedron()), Deform_mesh::Vertex_index_map(), Deform_mesh::Hedge_index_map(), Array_based_vertex_point_map(&positions)),
      is_rot_free(true),
      own_poly_item(true),
      k_ring_selector(poly_item, mw, Scene_polyhedron_item_k_ring_selection::Active_handle::VERTEX, true),
      quadric(gluNewQuadric())
{
    mw->installEventFilter(this);
    gluQuadricNormals(quadric, GLU_SMOOTH);
    // bind vertex picking
    connect(&k_ring_selector, SIGNAL(selected(const std::set<Polyhedron::Vertex_handle>&)), this,
            SLOT(selected(const std::set<Polyhedron::Vertex_handle>&)));

    poly_item->set_color_vector_read_only(true); // to prevent recomputation of color vector in changed()
    poly_item->update_vertex_indices();

    length_of_axis = bbox().diagonal_length() / 15.0;

    // interleave events of viewer (there is only one viewer)
    QGLViewer* viewer = *QGLViewer::QGLViewerPool().begin();
    viewer->installEventFilter(this);
    
<<<<<<< HEAD
  // create an empty group of control vertices for starting
  create_ctrl_vertices_group();
   
  // start QObject's timer for continuous effects 
  // (deforming mesh while mouse not moving)
  startTimer(0);

  // Required for drawing functionality
  positions.resize(num_vertices(*polyhedron())*3);
  normals.resize(positions.size());
  Polyhedron::Vertex_iterator vb, ve;
  std::size_t counter = 0;
  for(vb=polyhedron()->vertices_begin(), ve = polyhedron()->vertices_end();vb != ve; ++vb, ++counter) {
    positions[counter*3] = vb->point().x();
    positions[counter*3+1] = vb->point().y();
    positions[counter*3+2] = vb->point().z();

    const Polyhedron::Traits::Vector_3& n = 
      CGAL::Polygon_mesh_processing::compute_vertex_normal(vb, deform_mesh.halfedge_graph());

    normals[counter*3] = n.x();
    normals[counter*3+1] = n.y();
    normals[counter*3+2] = n.z();
  }

  tris.resize(polyhedron()->size_of_facets()*3);
  counter = 0;
  for(Polyhedron::Facet_handle fb = polyhedron()->facets_begin(); fb != polyhedron()->facets_end(); ++fb, ++counter) {
    tris[counter*3] =  static_cast<unsigned int>(fb->halfedge()->vertex()->id());
    tris[counter*3+1] = static_cast<unsigned int>(fb->halfedge()->next()->vertex()->id());
    tris[counter*3+2] = static_cast<unsigned int>(fb->halfedge()->prev()->vertex()->id());
  }

  edges.resize(polyhedron()->size_of_halfedges());
  counter = 0;
  for(Polyhedron::Edge_iterator eb = polyhedron()->edges_begin(); eb != polyhedron()->edges_end(); ++eb, ++counter) {
    edges[counter*2] = static_cast<unsigned int>(eb->vertex()->id());
    edges[counter*2+1] = static_cast<unsigned int>(eb->opposite()->vertex()->id());
  }
=======
    // create an empty group of control vertices for starting
    create_ctrl_vertices_group();

    // start QObject's timer for continuous effects
    // (deforming mesh while mouse not moving)
    startTimer(0);

    // Required for drawing functionality
    positions.resize(num_vertices(*polyhedron())*3);
    normals.resize(positions.size());
    Polyhedron::Vertex_iterator vb, ve;
    std::size_t counter = 0;
    for(vb=polyhedron()->vertices_begin(), ve = polyhedron()->vertices_end();vb != ve; ++vb, ++counter) {
        positions[counter*3] = vb->point().x();
        positions[counter*3+1] = vb->point().y();
        positions[counter*3+2] = vb->point().z();

        const Polyhedron::Traits::Vector_3& n =
                compute_vertex_normal<Polyhedron::Vertex, Polyhedron::Traits>(*vb);

        normals[counter*3] = n.x();
        normals[counter*3+1] = n.y();
        normals[counter*3+2] = n.z();
    }
    tris.resize(polyhedron()->size_of_facets()*3);
    counter = 0;
    for(Polyhedron::Facet_handle fb = polyhedron()->facets_begin(); fb != polyhedron()->facets_end(); ++fb, ++counter) {
        tris[counter*3] =  static_cast<unsigned int>(fb->halfedge()->vertex()->id());
        tris[counter*3+1] = static_cast<unsigned int>(fb->halfedge()->next()->vertex()->id());
        tris[counter*3+2] = static_cast<unsigned int>(fb->halfedge()->prev()->vertex()->id());
    }

    edges.resize(polyhedron()->size_of_halfedges());
    counter = 0;
    for(Polyhedron::Edge_iterator eb = polyhedron()->edges_begin(); eb != polyhedron()->edges_end(); ++eb, ++counter) {
        edges[counter*2] = static_cast<unsigned int>(eb->vertex()->id());
        edges[counter*2+1] = static_cast<unsigned int>(eb->opposite()->vertex()->id());
    }
    qFunc.initializeOpenGLFunctions();
    //Generates an integer which will be used as ID for each buffer

    const char vertex_shader_source_bbox[] =
    {

        "attribute highp vec3 vertex; \n"
        "attribute highp vec3 colors; \n"

        "uniform highp mat4 mvp_matrix; \n"
        "uniform highp mat4 rotations; \n"
        "uniform highp vec3 translation; \n"
        "uniform highp vec3 translation_2; \n"
        "varying highp vec3 fColors; \n"
        " \n"

        "void main(void) \n"
        "{ \n"
        "   fColors = colors; \n"
        "   gl_Position = mvp_matrix * (rotations *(vec4(translation_2,0.0)+vec4(vertex,1.0) )+ vec4(translation,0.0)) ; \n"
        "} \n"
    };
    const char fragment_shader_source[]=
    {
        "varying vec3 fColors; \n"
        " \n"
        "void main(void) \n"
        "{ \n"
        " gl_FragColor = vec4(fColors, 1.0); \n"
        "} \n"
    };
    bbox_program.addShaderFromSourceCode(QOpenGLShader::Vertex,vertex_shader_source_bbox);
    bbox_program.addShaderFromSourceCode(QOpenGLShader::Fragment,fragment_shader_source);
    bbox_program.link();

    //the spheres :
    create_Sphere(length_of_axis/15.0);
    changed();
>>>>>>> fb765fe7
}

Scene_edit_polyhedron_item::~Scene_edit_polyhedron_item()
{
    while(is_there_any_ctrl_vertices_group())
    {
        delete_ctrl_vertices_group(false);
    }
    gluDeleteQuadric(quadric);
    if (own_poly_item) delete poly_item;

}
/////////////////////////////
/// For the Shader gestion///
void Scene_edit_polyhedron_item::initialize_buffers(Viewer_interface *viewer =0) const
{
    //vao for the facets
    {
        program = getShaderProgram(PROGRAM_WITH_LIGHT, viewer);
        program->bind();

        vaos[0]->bind();
        buffers[0].bind();
        buffers[0].allocate(positions.data(),
                            static_cast<int>(positions.size()*sizeof(double)));
        program->enableAttributeArray("vertex");
        program->setAttributeBuffer("vertex",GL_DOUBLE,0,3);
        buffers[0].release();

        buffers[1].bind();
        buffers[1].allocate(normals.data(),
                            static_cast<int>(normals.size()*sizeof(double)));
        program->enableAttributeArray("normals");
        program->setAttributeBuffer("normals",GL_DOUBLE,0,3);
        buffers[1].release();
        vaos[0]->release();
        program->release();
    }
    //vao for the ROI points
    {   program = getShaderProgram(PROGRAM_WITHOUT_LIGHT, viewer);
        program->bind();
        vaos[1]->bind();
        buffers[2].bind();
        buffers[2].allocate(ROI_points.data(),
                            static_cast<int>(ROI_points.size()*sizeof(double)));
        program->enableAttributeArray("vertex");
        program->setAttributeBuffer("vertex",GL_DOUBLE,0,3);
        buffers[2].release();

        buffers[3].bind();
        buffers[3].allocate(ROI_color.data(),
                            static_cast<int>(ROI_color.size()*sizeof(double)));
        program->enableAttributeArray("colors");
        program->setAttributeBuffer("colors",GL_DOUBLE,0,3);
        buffers[3].release();
        vaos[1]->release();
        program->release();
    }


   //vao for the edges
    {
        program = getShaderProgram(PROGRAM_WITHOUT_LIGHT, viewer);
        program->bind();
        vaos[2]->bind();
        buffers[4].bind();
        buffers[4].allocate(positions.data(),
                            static_cast<int>(positions.size()*sizeof(double)));
        program->enableAttributeArray("vertex");
        program->setAttributeBuffer("vertex",GL_DOUBLE,0,3);
        buffers[4].release();

        buffers[5].bind();
        buffers[5].allocate(color_edges.data(),
                            static_cast<int>(color_edges.size()*sizeof(double)));
        program->enableAttributeArray("colors");
        program->setAttributeBuffer("colors",GL_DOUBLE,0,3);
        buffers[5].release();
        vaos[2]->release();
        program->release();
    }
    //vao for the ROI spheres
    {
        program = getShaderProgram(PROGRAM_INSTANCED, viewer);
        program->bind();
        vaos[3]->bind();
        buffers[6].bind();
        buffers[6].allocate(pos_sphere.data(),
                            static_cast<int>(pos_sphere.size()*sizeof(double)));
        program->enableAttributeArray("vertex");
        program->setAttributeBuffer("vertex",GL_DOUBLE,0,3);
        buffers[6].release();

        buffers[7].bind();
        buffers[7].allocate(normals_sphere.data(),
                            static_cast<int>(normals_sphere.size()*sizeof(double)));
        program->enableAttributeArray("normals");
        program->setAttributeBuffer("normals",GL_DOUBLE,0,3);
        buffers[7].release();

        buffers[8].bind();
        buffers[8].allocate(color_sphere_ROI.data(),
                            static_cast<int>(color_sphere_ROI.size()*sizeof(double)));
        program->enableAttributeArray("colors");
        program->setAttributeBuffer("colors",GL_DOUBLE,0,3);
        buffers[8].release();

        buffers[9].bind();
        buffers[9].allocate(centers_ROI.data(),
                            static_cast<int>(centers_ROI.size()*sizeof(double)));
        program->enableAttributeArray("center");
        program->setAttributeBuffer("center",GL_DOUBLE,0,3);
        buffers[9].release();

        qFunc.glVertexAttribDivisor(program->attributeLocation("center"), 1);
        qFunc.glVertexAttribDivisor(program->attributeLocation("colors"), 1);
        vaos[3]->release();
    }
    //vao for the BBOX
    {
        bbox_program.bind();
        vaos[4]->bind();
        buffers[10].bind();
        buffers[10].allocate(pos_bbox.data(),
                             static_cast<int>(pos_bbox.size()*sizeof(double)));
        bbox_program.enableAttributeArray("vertex");
        bbox_program.setAttributeBuffer("vertex",GL_DOUBLE,0,3);
        buffers[10].release();

        buffers[11].bind();
        buffers[11].allocate(color_bbox.data(),
                             static_cast<int>(color_bbox.size()*sizeof(double)));
        bbox_program.enableAttributeArray("colors");
        bbox_program.setAttributeBuffer("colors",GL_DOUBLE,0,3);
        buffers[11].release();
        vaos[4]->release();
        bbox_program.release();
    }
    //vao for the control points
    {
        program = getShaderProgram(PROGRAM_WITHOUT_LIGHT, viewer);
        program->bind();
        vaos[5]->bind();
        buffers[12].bind();
        buffers[12].allocate(control_points.data(),
                             static_cast<int>(control_points.size()*sizeof(double)));
        program->enableAttributeArray("vertex");
        program->setAttributeBuffer("vertex",GL_DOUBLE,0,3);
        buffers[12].release();

        buffers[13].bind();
        buffers[13].allocate(control_color.data(),
                             static_cast<int>(control_color.size()*sizeof(double)));
        program->enableAttributeArray("colors");
        program->setAttributeBuffer("colors",GL_DOUBLE,0,3);
        buffers[13].release();
        vaos[5]->release();
        program->release();
    }
    //vao for the control spheres
    {
        program = getShaderProgram(PROGRAM_INSTANCED, viewer);
        program->bind();
        vaos[6]->bind();
        buffers[14].bind();
        buffers[14].allocate(pos_sphere.data(),
                             static_cast<int>(pos_sphere.size()*sizeof(double)));
        program->enableAttributeArray("vertex");
        program->setAttributeBuffer("vertex",GL_DOUBLE,0,3);
        buffers[14].release();

        buffers[15].bind();
        buffers[15].allocate(normals_sphere.data(),
                             static_cast<int>(normals_sphere.size()*sizeof(double)));
        program->enableAttributeArray("normals");
        program->setAttributeBuffer("normals",GL_DOUBLE,0,3);
        buffers[15].release();

        buffers[16].bind();
        buffers[16].allocate(color_sphere_control.data(),
                             static_cast<int>(color_sphere_control.size()*sizeof(double)));
        program->enableAttributeArray("colors");
        program->setAttributeBuffer("colors",GL_DOUBLE,0,3);
        buffers[16].release();

        buffers[17].bind();
        buffers[17].allocate(centers_control.data(),
                             static_cast<int>(centers_control.size()*sizeof(double)));
        program->enableAttributeArray("center");
        program->setAttributeBuffer("center",GL_DOUBLE,0,3);
        buffers[17].release();

        qFunc.glVertexAttribDivisor(program->attributeLocation("center"), 1);
        qFunc.glVertexAttribDivisor(program->attributeLocation("colors"), 1);
        vaos[6]->release();
    }
    //vao for the axis
    {
        program = getShaderProgram(PROGRAM_WITHOUT_LIGHT, viewer);
        program->bind();
        vaos[7]->bind();
        buffers[18].bind();
        buffers[18].allocate(pos_axis.data(),
                             static_cast<int>(pos_axis.size()*sizeof(double)));
        program->enableAttributeArray("vertex");
        program->setAttributeBuffer("vertex",GL_DOUBLE,0,3);
        buffers[18].release();

        buffers[19].bind();
        buffers[19].allocate(color_lines.data(),
                             static_cast<int>(color_lines.size()*sizeof(double)));
        program->enableAttributeArray("colors");
        program->setAttributeBuffer("colors",GL_DOUBLE,0,3);
        buffers[19].release();
        vaos[7]->release();
        program->release();
    }
    are_buffers_filled = true;
}

void Scene_edit_polyhedron_item::compute_normals_and_vertices(void)
{
    ROI_points.resize(0);
    control_points.resize(0);
    BOOST_FOREACH(vertex_descriptor vd, deform_mesh.roi_vertices())
    {
        if(!deform_mesh.is_control_vertex(vd))
        {//gl_draw_point( vd->point() );
            ROI_points.push_back(vd->point().x());
            ROI_points.push_back(vd->point().y());
            ROI_points.push_back(vd->point().z());
        }
    }
    centers_ROI.resize(ROI_points.size());
    ROI_color.resize(ROI_points.size());
    color_sphere_ROI.resize(ROI_points.size());
    for(int i=0; i<(int)centers_ROI.size(); i++)
    {
        centers_ROI[i] = ROI_points[i];
    }
    for(int i=0; i<(int)ROI_color.size(); i++)
    {
        if(i%3==1)
        {
        ROI_color[i]=1.0;
        color_sphere_ROI[i]=1.0;

        }
        else
        {
        ROI_color[i]=0.0;
        color_sphere_ROI[i]=0.0;
        }
    }
    QGLViewer* viewer = *QGLViewer::QGLViewerPool().begin();
    for(Ctrl_vertices_group_data_list::const_iterator hgb_data = ctrl_vertex_frame_map.begin(); hgb_data != ctrl_vertex_frame_map.end(); ++hgb_data)
    {
        if(hgb_data->frame == viewer->manipulatedFrame())
        {
            // draw axis

            if(ui_widget->ActivatePivotingCheckBox->isChecked())
            {
                // draw bbox
                compute_bbox(hgb_data->bbox);
            }
        }
        // draw control vertices
        if(hgb_data == active_group)
        {
            //set color to red
            control_color.push_back(1.0);
            control_color.push_back(0.0);
            control_color.push_back(0.0);
        }
        else
        {
            //set color to blue
            control_color.push_back(0.0);
            control_color.push_back(0.0);
            control_color.push_back(1.0);
        }
        for(std::vector<vertex_descriptor>::const_iterator hb = hgb_data->ctrl_vertices_group.begin(); hb != hgb_data->ctrl_vertices_group.end(); ++hb)
        {
            control_points.push_back((*hb)->point().x());
            control_points.push_back((*hb)->point().y());
            control_points.push_back((*hb)->point().z());

        }
        centers_control.resize(control_points.size());
        for(int i=0; i<(int)centers_control.size(); i++)
        {
            centers_control[i]=control_points[i];
        }
    }
    color_sphere_control.resize(control_color.size());
    for(int i=0; i<(int)color_sphere_control.size(); i++)
    {
        color_sphere_control[i] = control_color[i];
    }

    //The edges color
    color_edges.resize(edges.size());
    for(int i =0; i< (int)edges.size(); i++)
        color_edges[i]=0.0;

    //The box color
    color_bbox.resize(pos_bbox.size());
    for(int i =0; i< (int)pos_bbox.size(); i++)
        color_bbox[i]=0.0;

    for(int i =0; i< (int)pos_bbox.size(); i+=3)
        color_bbox[i]=1.0;

    //The axis

    pos_axis.resize(18);
    for(int i =0; i< 18; i++)
        pos_axis[i]=0.0;
    pos_axis[3] = length_of_axis; pos_axis[10] = length_of_axis; pos_axis[17] = length_of_axis;
    color_lines.resize(18);
    for(int i =0; i< 18; i++)
        color_lines[i]=0.0;

    color_lines[2] = 1.0; color_lines[5] = 1.0;
    color_lines[6] = 1.0; color_lines[9] = 1.0;
    color_lines[13] = 1.0; color_lines[16] = 1.0;

}

/////////////////////////////////////////////////////////
/////////// Most relevant functions lie here ///////////
void Scene_edit_polyhedron_item::deform()
{
    if(!is_there_any_ctrl_vertices()) { return; }

    for(Ctrl_vertices_group_data_list::iterator it = ctrl_vertex_frame_map.begin(); it != ctrl_vertex_frame_map.end(); ++it)
    { it->set_target_positions(); }
    deform_mesh.deform();

    poly_item->changed(); // now we need to call poly_item changed to delete AABB tree
  Q_EMIT itemChanged();
}

void Scene_edit_polyhedron_item::timerEvent(QTimerEvent* /*event*/)
{ // just handle deformation - paint like selection is handled in eventFilter()
    if(state.ctrl_pressing && (state.left_button_pressing || state.right_button_pressing)) {
        if(!ui_widget->ActivatePivotingCheckBox->isChecked()) {
            deform();
        }
        else {
      Q_EMIT itemChanged(); // for redraw while Pivoting (since we close signals of manipulatedFrames while pivoting, 
            // for now redraw with timer)
        }
    }
}
bool Scene_edit_polyhedron_item::eventFilter(QObject* /*target*/, QEvent *event)
{
    // This filter is both filtering events from 'viewer' and 'main window'
    Mouse_keyboard_state_deformation old_state = state;
    ////////////////// TAKE EVENTS /////////////////////
    // key events
    if(event->type() == QEvent::KeyPress || event->type() == QEvent::KeyRelease)
    {
        QKeyEvent *keyEvent = static_cast<QKeyEvent*>(event);
        Qt::KeyboardModifiers modifiers = keyEvent->modifiers();

        state.ctrl_pressing = modifiers.testFlag(Qt::ControlModifier);
        state.shift_pressing = modifiers.testFlag(Qt::ShiftModifier);
    }
    // mouse events
    if(event->type() == QEvent::MouseButtonPress || event->type() == QEvent::MouseButtonRelease)
    {
        QMouseEvent* mouse_event = static_cast<QMouseEvent*>(event);
        if(mouse_event->button() == Qt::LeftButton) {
            state.left_button_pressing = event->type() == QEvent::MouseButtonPress;
        }
        if(mouse_event->button() == Qt::RightButton) {
            state.right_button_pressing = event->type() == QEvent::MouseButtonPress;
        }
    }
    ////////////////// //////////////// /////////////////////

    if(!poly_item->visible()) { return false; } // if not visible just update event state but don't do any action

    // check state changes between old and current state
    bool ctrl_pressed_now = state.ctrl_pressing && !old_state.ctrl_pressing;
    bool ctrl_released_now = !state.ctrl_pressing && old_state.ctrl_pressing;
    if(ctrl_pressed_now || ctrl_released_now || event->type() == QEvent::HoverMove)
    {// activate a handle manipulated frame
        QGLViewer* viewer = *QGLViewer::QGLViewerPool().begin();
        const QPoint& p = viewer->mapFromGlobal(QCursor::pos());
        bool need_repaint = activate_closest_manipulated_frame(p.x(), p.y());

    if(need_repaint) { Q_EMIT itemChanged(); }
    }

    return false;
}

#include "opengl_tools.h"
void Scene_edit_polyhedron_item::draw_edges(Viewer_interface* viewer) const {
    if(!are_buffers_filled)
        initialize_buffers(viewer);
    vaos[2]->bind();
    program = getShaderProgram(PROGRAM_WITHOUT_LIGHT);
    attrib_buffers(viewer,PROGRAM_WITHOUT_LIGHT);
    program->bind();
    qFunc.glDrawElements(GL_LINES, (GLsizei) edges.size(), GL_UNSIGNED_INT, edges.data());
    program->release();
    vaos[2]->release();

    if(rendering_mode == Wireframe) {
        draw_ROI_and_control_vertices(viewer);
    }
}
void Scene_edit_polyhedron_item::draw(Viewer_interface* viewer) const {
    if(!are_buffers_filled)
        initialize_buffers(viewer);
    vaos[0]->bind();
    program = getShaderProgram(PROGRAM_WITH_LIGHT);
    attrib_buffers(viewer,PROGRAM_WITH_LIGHT);
    program->bind();
    QColor color = this->color();
    program->setAttributeValue("colors", color);
    qFunc.glDrawElements(GL_TRIANGLES, (GLsizei) tris.size(), GL_UNSIGNED_INT, tris.data());
    program->release();
    vaos[0]->release();
    draw_edges(viewer);
    draw_ROI_and_control_vertices(viewer);


}

void Scene_edit_polyhedron_item::draw_ROI_and_control_vertices(Viewer_interface* viewer) const {

    CGAL::GL::Color color;
    CGAL::GL::Point_size point_size; point_size.set_point_size(5);

    color.set_rgb_color(0, 1.f, 0);
    if(ui_widget->ShowROICheckBox->isChecked()) {

        if(!ui_widget->ShowAsSphereCheckBox->isChecked()) {

            vaos[1]->bind();
            program = getShaderProgram(PROGRAM_WITHOUT_LIGHT);
            attrib_buffers(viewer,PROGRAM_WITHOUT_LIGHT);
            program->bind();
            qFunc.glDrawArrays(GL_POINTS, 0, static_cast<GLsizei>(ROI_points.size()/3));
            program->release();
            vaos[1]->release();
        }
        else{
            vaos[3]->bind();
            program = getShaderProgram(PROGRAM_INSTANCED);
            attrib_buffers(viewer,PROGRAM_INSTANCED);
            program->bind();
            qFunc.glDrawArraysInstanced(GL_TRIANGLES, 0,
                                        static_cast<GLsizei>(pos_sphere.size()/3),
                                        static_cast<GLsizei>(ROI_points.size()/3));
            program->release();
            vaos[3]->release();
        }
    }

    if(!ui_widget->ShowAsSphereCheckBox->isChecked()) {
        vaos[5]->bind();
        program = getShaderProgram(PROGRAM_WITHOUT_LIGHT);
        attrib_buffers(viewer,PROGRAM_WITHOUT_LIGHT);
        program->bind();
        qFunc.glDrawArrays(GL_POINTS, 0, static_cast<GLsizei>(control_points.size()/3));
        program->release();
        vaos[5]->release();
    }
    else{
        vaos[6]->bind();
        program = getShaderProgram(PROGRAM_INSTANCED);
        attrib_buffers(viewer,PROGRAM_INSTANCED);
        program->bind();
        qFunc.glDrawArraysInstanced(GL_TRIANGLES, 0,
                                    static_cast<GLsizei>(pos_sphere.size()/3),
                                    static_cast<GLsizei>(control_points.size()/3));
        program->release();
        vaos[6]->release();
    }

    QGLViewer* viewerB = *QGLViewer::QGLViewerPool().begin();
    for(Ctrl_vertices_group_data_list::const_iterator hgb_data = ctrl_vertex_frame_map.begin(); hgb_data != ctrl_vertex_frame_map.end(); ++hgb_data)
    {
        if(hgb_data->frame == viewerB->manipulatedFrame())
        {
            GLfloat f_matrix[16];
            for(int i =0; i<16; i++)
                f_matrix[i] = hgb_data->frame->matrix()[i];
            QMatrix4x4 f_mat;
                for(int i=0; i<16; i++)
                    f_mat.data()[i] = (float)f_matrix[i];
            vaos[7]->bind();
            program = getShaderProgram(PROGRAM_WITHOUT_LIGHT);
            attrib_buffers(viewer, PROGRAM_WITHOUT_LIGHT);
            program->bind();
            program->setUniformValue("f_matrix", f_mat);
            qFunc.glDrawArrays(GL_LINES, 0, static_cast<GLsizei>(pos_axis.size()/3));
            program->release();
            vaos[7]->release();

            //QGLViewer::drawAxis(length_of_axis);
            // draw bbox
            if(!ui_widget->ActivatePivotingCheckBox->isChecked())
            {
                GLfloat f_matrix[16];
                GLfloat trans[3];
                GLfloat trans2[3];

                trans[0] = hgb_data->frame->position().x;
                trans[1] = hgb_data->frame->position().y;
                trans[2] = hgb_data->frame->position().z;

                trans2[0] = -hgb_data->frame_initial_center.x;
                trans2[1] = -hgb_data->frame_initial_center.y;
                trans2[2] = -hgb_data->frame_initial_center.z;

                for(int i =0; i<16; i++)
                    f_matrix[i] = hgb_data->frame->orientation().matrix()[i];
                QMatrix4x4 f_mat;
                QMatrix4x4 mvp_mat;

                QVector3D vec(trans[0], trans[1], trans[2]);
                QVector3D vec2(trans2[0], trans2[1], trans2[2]);
                    for(int i=0; i<16; i++)
                        f_mat.data()[i] = (float)f_matrix[i];
                    GLdouble temp_mat[16];
                    viewer->camera()->getModelViewProjectionMatrix(temp_mat);
                    for(int i=0; i<16; i++)
                        mvp_mat.data()[i] = (float)temp_mat[i];
                vaos[4]->bind();
                bbox_program.bind();
                bbox_program.setUniformValue("rotations", f_mat);
                bbox_program.setUniformValue("translation", vec);
                bbox_program.setUniformValue("translation_2", vec2);
                bbox_program.setUniformValue("mvp_matrix", mvp_mat);
                qFunc.glDrawArrays(GL_LINES, 0, static_cast<GLsizei>(pos_bbox.size()/3));
                bbox_program.release();
                vaos[4]->release();
            }
        }
    }

}


void Scene_edit_polyhedron_item::compute_bbox(const Scene_interface::Bbox& bb){
    pos_bbox.resize(24*3);

    pos_bbox[0]=bb.xmin; pos_bbox[1]=bb.ymin; pos_bbox[2]=bb.zmin;
    pos_bbox[3]=bb.xmax; pos_bbox[4]=bb.ymin; pos_bbox[5]=bb.zmin;
    pos_bbox[6]=bb.xmin; pos_bbox[7]=bb.ymin; pos_bbox[8]=bb.zmin;
    pos_bbox[9]=bb.xmin; pos_bbox[10]=bb.ymax; pos_bbox[11]=bb.zmin;

    pos_bbox[12]=bb.xmin; pos_bbox[13]=bb.ymin; pos_bbox[14]=bb.zmin;
    pos_bbox[15]=bb.xmin; pos_bbox[16]=bb.ymin; pos_bbox[17]=bb.zmax;
    pos_bbox[18]= bb.xmax; pos_bbox[19]=bb.ymin; pos_bbox[20]=bb.zmin;
    pos_bbox[21]= bb.xmax; pos_bbox[22]=bb.ymax; pos_bbox[23]=bb.zmin;

    pos_bbox[24]= bb.xmax; pos_bbox[25]=bb.ymin; pos_bbox[26]=bb.zmin;
    pos_bbox[27]= bb.xmax; pos_bbox[28]=bb.ymin; pos_bbox[29]=bb.zmax;
    pos_bbox[30]=bb.xmin; pos_bbox[31]=bb.ymax; pos_bbox[32]=bb.zmin;
    pos_bbox[33]=bb.xmax; pos_bbox[34]=bb.ymax; pos_bbox[35]=bb.zmin;

    pos_bbox[36]=bb.xmin; pos_bbox[37]=bb.ymax; pos_bbox[38]=bb.zmin;
    pos_bbox[39]=bb.xmin; pos_bbox[40]=bb.ymax; pos_bbox[41]=bb.zmax;
    pos_bbox[42]=bb.xmin; pos_bbox[43]=bb.ymin; pos_bbox[44]=bb.zmax;
    pos_bbox[45]=bb.xmax; pos_bbox[46]=bb.ymin; pos_bbox[47]=bb.zmax;

    pos_bbox[48]=bb.xmin; pos_bbox[49]=bb.ymin; pos_bbox[50]=bb.zmax;
    pos_bbox[51]=bb.xmin; pos_bbox[52]=bb.ymax; pos_bbox[53]=bb.zmax;
    pos_bbox[54]=bb.xmax; pos_bbox[55]=bb.ymax; pos_bbox[56]=bb.zmax;
    pos_bbox[57]=bb.xmin; pos_bbox[58]=bb.ymax; pos_bbox[59]=bb.zmax;

    pos_bbox[60]=bb.xmax; pos_bbox[61]=bb.ymax; pos_bbox[62]=bb.zmax;
    pos_bbox[63]=bb.xmax; pos_bbox[64]=bb.ymin; pos_bbox[65]=bb.zmax;
    pos_bbox[66]=bb.xmax; pos_bbox[67]=bb.ymax; pos_bbox[68]=bb.zmax;
    pos_bbox[69]=bb.xmax; pos_bbox[70]=bb.ymax; pos_bbox[71]=bb.zmin;

}

void Scene_edit_polyhedron_item::changed()
{
    compute_normals_and_vertices();
    update_normals();
    are_buffers_filled = false;
}

Scene_polyhedron_item* Scene_edit_polyhedron_item::to_polyhedron_item() {
    Scene_polyhedron_item* poly_item_tmp = poly_item;
    poly_item->set_color_vector_read_only(false);
    own_poly_item=false;
    return poly_item_tmp;
}

Polyhedron* Scene_edit_polyhedron_item::polyhedron()
{ return poly_item->polyhedron(); }
const Polyhedron* Scene_edit_polyhedron_item::polyhedron() const
{ return poly_item->polyhedron(); }
QString Scene_edit_polyhedron_item::toolTip() const
{
    if(!poly_item->polyhedron())
        return QString();

    return QObject::tr("<p>Polyhedron <b>%1</b> (mode: %5, color: %6)</p>"
                       "<p>Number of vertices: %2<br />"
                       "Number of edges: %3<br />"
                       "Number of facets: %4</p>")
            .arg(this->name())
            .arg(poly_item->polyhedron()->size_of_vertices())
            .arg(poly_item->polyhedron()->size_of_halfedges()/2)
            .arg(poly_item->polyhedron()->size_of_facets())
            .arg(this->renderingModeName())
            .arg(this->color().name());
}
bool Scene_edit_polyhedron_item::isEmpty() const {
    return poly_item->isEmpty();
}
Scene_edit_polyhedron_item::Bbox Scene_edit_polyhedron_item::bbox() const {
    return poly_item->bbox();
}

void Scene_edit_polyhedron_item::setVisible(bool b) {
    poly_item->setVisible(b);
    Scene_item::setVisible(b);
    if(!b) {
        (*QGLViewer::QGLViewerPool().begin())->setManipulatedFrame(NULL);
    }
}
void Scene_edit_polyhedron_item::setColor(QColor c) {
    poly_item->setColor(c);
    Scene_item::setColor(c);
}
void Scene_edit_polyhedron_item::setName(QString n) {
    Scene_item::setName(n);
    n.replace(" (edit)", "");
    poly_item->setName(n);
}
void Scene_edit_polyhedron_item::setRenderingMode(RenderingMode m) {
    poly_item->setRenderingMode(m);
    Scene_item::setRenderingMode(m);
}
Scene_edit_polyhedron_item* Scene_edit_polyhedron_item::clone() const {
    return 0;
}
void Scene_edit_polyhedron_item::select(
        double orig_x,
        double orig_y,
        double orig_z,
        double dir_x,
        double dir_y,
        double dir_z)
{
    Scene_item::select(orig_x,
                       orig_y,
                       orig_z,
                       dir_x,
                       dir_y,
                       dir_z);
    poly_item->select(orig_x,
                      orig_y,
                      orig_z,
                      dir_x,
                      dir_y,
                      dir_z);
}

bool Scene_edit_polyhedron_item::keyPressEvent(QKeyEvent* e)
{
    //setting/unsetting rotation constraints
    if (e->key()==Qt::Key_R && !state.ctrl_pressing)
    {
        is_rot_free = !is_rot_free;
        rot_constraint.setRotationConstraintType( is_rot_free?
                                                      qglviewer::AxisPlaneConstraint::FREE:
                                                      qglviewer::AxisPlaneConstraint::AXIS);
        return true;
    }

    return false;
}

void Scene_edit_polyhedron_item::create_Sphere(double R)
{

    float T, P;
    float x[4],y[4],z[4];
    int rings = 22, sectors = 45;


    //Top of the sphere
    for(int t=0; t<360; t+=sectors)
    {

        pos_sphere.push_back(0);
        pos_sphere.push_back(0);
        pos_sphere.push_back(R);


        normals_sphere.push_back(0);
        normals_sphere.push_back(0);
        normals_sphere.push_back(1);



        P = rings*M_PI/180.0;
        T = t*M_PI/180.0;
        x[1] = sin(P) * cos(T) ;
        y[1] = sin(P) * sin(T) ;
        z[1] = cos(P);
        pos_sphere.push_back(R * x[1]);
        pos_sphere.push_back(R * y[1]);
        pos_sphere.push_back(R * z[1]);

        normals_sphere.push_back(x[1]);
        normals_sphere.push_back(y[1]);
        normals_sphere.push_back(z[1]);

        //
        P = rings*M_PI/180.0;
        T = (t+sectors)*M_PI/180.0;
        x[2] = sin(P) * cos(T) ;
        y[2] = sin(P) * sin(T) ;
        z[2] = cos(P);
        pos_sphere.push_back(R * x[2]);
        pos_sphere.push_back(R * y[2]);
        pos_sphere.push_back(R * z[2]);

        normals_sphere.push_back(x[2]);
        normals_sphere.push_back(y[2]);
        normals_sphere.push_back(z[2]);

    }

    //Body of the sphere
    for (int p=rings; p<180-rings; p+=rings)
        for(int t=0; t<360; t+=sectors)
        {
            //A
            P = p*M_PI/180.0;
            T = t*M_PI/180.0;
            x[0] = sin(P) * cos(T) ;
            y[0] = sin(P) * sin(T) ;
            z[0] = cos(P);

            pos_sphere.push_back(R * x[0]);
            pos_sphere.push_back(R * y[0]);
            pos_sphere.push_back(R * z[0]);

            normals_sphere.push_back(x[0]);
            normals_sphere.push_back(y[0]);
            normals_sphere.push_back(z[0]);

            //B
            P = (p+rings)*M_PI/180.0;
            T = t*M_PI/180.0;
            x[1] = sin(P) * cos(T) ;
            y[1] = sin(P) * sin(T) ;
            z[1] = cos(P);
            pos_sphere.push_back(R * x[1]);
            pos_sphere.push_back(R * y[1]);
            pos_sphere.push_back(R * z[1]);

            normals_sphere.push_back(x[1]);
            normals_sphere.push_back(y[1]);
            normals_sphere.push_back(z[1]);

            //C
            P = p*M_PI/180.0;
            T = (t+sectors)*M_PI/180.0;
            x[2] = sin(P) * cos(T) ;
            y[2] = sin(P) * sin(T) ;
            z[2] = cos(P);
            pos_sphere.push_back(R * x[2]);
            pos_sphere.push_back(R * y[2]);
            pos_sphere.push_back(R * z[2]);

            normals_sphere.push_back(x[2]);
            normals_sphere.push_back(y[2]);
            normals_sphere.push_back(z[2]);
            //D
            P = (p+rings)*M_PI/180.0;
            T = (t+sectors)*M_PI/180.0;
            x[3] = sin(P) * cos(T) ;
            y[3] = sin(P) * sin(T) ;
            z[3] = cos(P);
            pos_sphere.push_back(R * x[3]);
            pos_sphere.push_back(R * y[3]);
            pos_sphere.push_back(R * z[3]);

            normals_sphere.push_back(x[3]);
            normals_sphere.push_back(y[3]);
            normals_sphere.push_back(z[3]);



            pos_sphere.push_back(R * x[1]);
            pos_sphere.push_back(R * y[1]);
            pos_sphere.push_back(R * z[1]);

            normals_sphere.push_back(x[1]);
            normals_sphere.push_back(y[1]);
            normals_sphere.push_back(z[1]);

            pos_sphere.push_back(R * x[2]);
            pos_sphere.push_back(R * y[2]);
            pos_sphere.push_back(R * z[2]);

            normals_sphere.push_back(x[2]);
            normals_sphere.push_back(y[2]);
            normals_sphere.push_back(z[2]);

        }
    //Bottom of the sphere
    for(int t=0; t<360; t+=sectors)
    {


        pos_sphere.push_back(0);
        pos_sphere.push_back(0);
        pos_sphere.push_back(-R);

        normals_sphere.push_back(0);
        normals_sphere.push_back(0);
        normals_sphere.push_back(-1);


        P = (180-rings)*M_PI/180.0;
        T = t*M_PI/180.0;
        x[1] = sin(P) * cos(T) ;
        y[1] = sin(P) * sin(T) ;
        z[1] = cos(P);
        pos_sphere.push_back(R * x[1]);
        pos_sphere.push_back(R * y[1]);
        pos_sphere.push_back(R * z[1]);

        normals_sphere.push_back(x[1]);
        normals_sphere.push_back(y[1]);
        normals_sphere.push_back(z[1]);


        P = (180-rings)*M_PI/180.0;
        T = (t+sectors)*M_PI/180.0;
        x[2] = sin(P) * cos(T) ;
        y[2] = sin(P) * sin(T) ;
        z[2] = cos(P);
        pos_sphere.push_back(R * x[2]);
        pos_sphere.push_back(R * y[2]);
        pos_sphere.push_back(R * z[2]);

        normals_sphere.push_back(x[2]);
        normals_sphere.push_back(y[2]);
        normals_sphere.push_back(z[2]);

    }
}

//#include "Scene_edit_polyhedron_item.moc"<|MERGE_RESOLUTION|>--- conflicted
+++ resolved
@@ -20,34 +20,33 @@
     GLfloat specular[4];
 };
 Scene_edit_polyhedron_item::Scene_edit_polyhedron_item
-(Scene_polyhedron_item* poly_item,
- Ui::DeformMesh* ui_widget,
- QMainWindow* mw)
+  (Scene_polyhedron_item* poly_item, 
+  Ui::DeformMesh* ui_widget,
+  QMainWindow* mw)
     :Scene_item(20,8),
       ui_widget(ui_widget),
-      poly_item(poly_item),
-      deform_mesh(*(poly_item->polyhedron()), Deform_mesh::Vertex_index_map(), Deform_mesh::Hedge_index_map(), Array_based_vertex_point_map(&positions)),
-      is_rot_free(true),
-      own_poly_item(true),
-      k_ring_selector(poly_item, mw, Scene_polyhedron_item_k_ring_selection::Active_handle::VERTEX, true),
-      quadric(gluNewQuadric())
-{
-    mw->installEventFilter(this);
-    gluQuadricNormals(quadric, GLU_SMOOTH);
-    // bind vertex picking
-    connect(&k_ring_selector, SIGNAL(selected(const std::set<Polyhedron::Vertex_handle>&)), this,
-            SLOT(selected(const std::set<Polyhedron::Vertex_handle>&)));
-
-    poly_item->set_color_vector_read_only(true); // to prevent recomputation of color vector in changed()
-    poly_item->update_vertex_indices();
-
-    length_of_axis = bbox().diagonal_length() / 15.0;
-
-    // interleave events of viewer (there is only one viewer)
-    QGLViewer* viewer = *QGLViewer::QGLViewerPool().begin();
-    viewer->installEventFilter(this);
+    poly_item(poly_item),
+    deform_mesh(*(poly_item->polyhedron()), Deform_mesh::Vertex_index_map(), Deform_mesh::Hedge_index_map(), Array_based_vertex_point_map(&positions)),
+    is_rot_free(true),
+    own_poly_item(true),
+    k_ring_selector(poly_item, mw, Scene_polyhedron_item_k_ring_selection::Active_handle::VERTEX, true),
+    quadric(gluNewQuadric())
+{
+  mw->installEventFilter(this);
+  gluQuadricNormals(quadric, GLU_SMOOTH);
+  // bind vertex picking 
+  connect(&k_ring_selector, SIGNAL(selected(const std::set<Polyhedron::Vertex_handle>&)), this,
+    SLOT(selected(const std::set<Polyhedron::Vertex_handle>&)));
+
+  poly_item->set_color_vector_read_only(true); // to prevent recomputation of color vector in changed()
+  poly_item->update_vertex_indices();
+
+  length_of_axis = bbox().diagonal_length() / 15.0;
+
+  // interleave events of viewer (there is only one viewer) 
+  QGLViewer* viewer = *QGLViewer::QGLViewerPool().begin();
+  viewer->installEventFilter(this);
     
-<<<<<<< HEAD
   // create an empty group of control vertices for starting
   create_ctrl_vertices_group();
    
@@ -72,7 +71,6 @@
     normals[counter*3+1] = n.y();
     normals[counter*3+2] = n.z();
   }
-
   tris.resize(polyhedron()->size_of_facets()*3);
   counter = 0;
   for(Polyhedron::Facet_handle fb = polyhedron()->facets_begin(); fb != polyhedron()->facets_end(); ++fb, ++counter) {
@@ -87,45 +85,6 @@
     edges[counter*2] = static_cast<unsigned int>(eb->vertex()->id());
     edges[counter*2+1] = static_cast<unsigned int>(eb->opposite()->vertex()->id());
   }
-=======
-    // create an empty group of control vertices for starting
-    create_ctrl_vertices_group();
-
-    // start QObject's timer for continuous effects
-    // (deforming mesh while mouse not moving)
-    startTimer(0);
-
-    // Required for drawing functionality
-    positions.resize(num_vertices(*polyhedron())*3);
-    normals.resize(positions.size());
-    Polyhedron::Vertex_iterator vb, ve;
-    std::size_t counter = 0;
-    for(vb=polyhedron()->vertices_begin(), ve = polyhedron()->vertices_end();vb != ve; ++vb, ++counter) {
-        positions[counter*3] = vb->point().x();
-        positions[counter*3+1] = vb->point().y();
-        positions[counter*3+2] = vb->point().z();
-
-        const Polyhedron::Traits::Vector_3& n =
-                compute_vertex_normal<Polyhedron::Vertex, Polyhedron::Traits>(*vb);
-
-        normals[counter*3] = n.x();
-        normals[counter*3+1] = n.y();
-        normals[counter*3+2] = n.z();
-    }
-    tris.resize(polyhedron()->size_of_facets()*3);
-    counter = 0;
-    for(Polyhedron::Facet_handle fb = polyhedron()->facets_begin(); fb != polyhedron()->facets_end(); ++fb, ++counter) {
-        tris[counter*3] =  static_cast<unsigned int>(fb->halfedge()->vertex()->id());
-        tris[counter*3+1] = static_cast<unsigned int>(fb->halfedge()->next()->vertex()->id());
-        tris[counter*3+2] = static_cast<unsigned int>(fb->halfedge()->prev()->vertex()->id());
-    }
-
-    edges.resize(polyhedron()->size_of_halfedges());
-    counter = 0;
-    for(Polyhedron::Edge_iterator eb = polyhedron()->edges_begin(); eb != polyhedron()->edges_end(); ++eb, ++counter) {
-        edges[counter*2] = static_cast<unsigned int>(eb->vertex()->id());
-        edges[counter*2+1] = static_cast<unsigned int>(eb->opposite()->vertex()->id());
-    }
     qFunc.initializeOpenGLFunctions();
     //Generates an integer which will be used as ID for each buffer
 
@@ -164,17 +123,16 @@
     //the spheres :
     create_Sphere(length_of_axis/15.0);
     changed();
->>>>>>> fb765fe7
 }
 
 Scene_edit_polyhedron_item::~Scene_edit_polyhedron_item()
 {
-    while(is_there_any_ctrl_vertices_group())
-    {
-        delete_ctrl_vertices_group(false);
-    }
-    gluDeleteQuadric(quadric);
-    if (own_poly_item) delete poly_item;
+  while(is_there_any_ctrl_vertices_group())
+  {
+    delete_ctrl_vertices_group(false);
+  }
+  gluDeleteQuadric(quadric);
+  if (own_poly_item) delete poly_item;
 
 }
 /////////////////////////////
@@ -499,70 +457,70 @@
 /////////// Most relevant functions lie here ///////////
 void Scene_edit_polyhedron_item::deform()
 {
-    if(!is_there_any_ctrl_vertices()) { return; }
-
-    for(Ctrl_vertices_group_data_list::iterator it = ctrl_vertex_frame_map.begin(); it != ctrl_vertex_frame_map.end(); ++it)
-    { it->set_target_positions(); }
-    deform_mesh.deform();
-
-    poly_item->changed(); // now we need to call poly_item changed to delete AABB tree
+  if(!is_there_any_ctrl_vertices()) { return; }
+
+  for(Ctrl_vertices_group_data_list::iterator it = ctrl_vertex_frame_map.begin(); it != ctrl_vertex_frame_map.end(); ++it)
+  { it->set_target_positions(); }
+  deform_mesh.deform();
+
+  poly_item->changed(); // now we need to call poly_item changed to delete AABB tree 
   Q_EMIT itemChanged();
 }
 
 void Scene_edit_polyhedron_item::timerEvent(QTimerEvent* /*event*/)
 { // just handle deformation - paint like selection is handled in eventFilter()
-    if(state.ctrl_pressing && (state.left_button_pressing || state.right_button_pressing)) {
-        if(!ui_widget->ActivatePivotingCheckBox->isChecked()) {
-            deform();
-        }
-        else {
+  if(state.ctrl_pressing && (state.left_button_pressing || state.right_button_pressing)) {
+    if(!ui_widget->ActivatePivotingCheckBox->isChecked()) {
+      deform();
+    }
+    else {
       Q_EMIT itemChanged(); // for redraw while Pivoting (since we close signals of manipulatedFrames while pivoting, 
-            // for now redraw with timer)
-        }
-    }
+                          // for now redraw with timer)
+    }
+  }
 }
 bool Scene_edit_polyhedron_item::eventFilter(QObject* /*target*/, QEvent *event)
 {
-    // This filter is both filtering events from 'viewer' and 'main window'
-    Mouse_keyboard_state_deformation old_state = state;
-    ////////////////// TAKE EVENTS /////////////////////
-    // key events
-    if(event->type() == QEvent::KeyPress || event->type() == QEvent::KeyRelease)
-    {
-        QKeyEvent *keyEvent = static_cast<QKeyEvent*>(event);
-        Qt::KeyboardModifiers modifiers = keyEvent->modifiers();
-
-        state.ctrl_pressing = modifiers.testFlag(Qt::ControlModifier);
-        state.shift_pressing = modifiers.testFlag(Qt::ShiftModifier);
-    }
-    // mouse events
-    if(event->type() == QEvent::MouseButtonPress || event->type() == QEvent::MouseButtonRelease)
-    {
-        QMouseEvent* mouse_event = static_cast<QMouseEvent*>(event);
-        if(mouse_event->button() == Qt::LeftButton) {
-            state.left_button_pressing = event->type() == QEvent::MouseButtonPress;
-        }
-        if(mouse_event->button() == Qt::RightButton) {
-            state.right_button_pressing = event->type() == QEvent::MouseButtonPress;
-        }
-    }
-    ////////////////// //////////////// /////////////////////
-
-    if(!poly_item->visible()) { return false; } // if not visible just update event state but don't do any action
-
-    // check state changes between old and current state
-    bool ctrl_pressed_now = state.ctrl_pressing && !old_state.ctrl_pressing;
-    bool ctrl_released_now = !state.ctrl_pressing && old_state.ctrl_pressing;
-    if(ctrl_pressed_now || ctrl_released_now || event->type() == QEvent::HoverMove)
-    {// activate a handle manipulated frame
-        QGLViewer* viewer = *QGLViewer::QGLViewerPool().begin();
-        const QPoint& p = viewer->mapFromGlobal(QCursor::pos());
-        bool need_repaint = activate_closest_manipulated_frame(p.x(), p.y());
+  // This filter is both filtering events from 'viewer' and 'main window'
+  Mouse_keyboard_state_deformation old_state = state;
+  ////////////////// TAKE EVENTS /////////////////////
+  // key events
+  if(event->type() == QEvent::KeyPress || event->type() == QEvent::KeyRelease) 
+  {
+    QKeyEvent *keyEvent = static_cast<QKeyEvent*>(event);
+    Qt::KeyboardModifiers modifiers = keyEvent->modifiers();
+
+    state.ctrl_pressing = modifiers.testFlag(Qt::ControlModifier);
+    state.shift_pressing = modifiers.testFlag(Qt::ShiftModifier);
+  }
+  // mouse events
+  if(event->type() == QEvent::MouseButtonPress || event->type() == QEvent::MouseButtonRelease)
+	{
+    QMouseEvent* mouse_event = static_cast<QMouseEvent*>(event);
+    if(mouse_event->button() == Qt::LeftButton) {
+      state.left_button_pressing = event->type() == QEvent::MouseButtonPress;
+    }
+    if(mouse_event->button() == Qt::RightButton) {
+      state.right_button_pressing = event->type() == QEvent::MouseButtonPress;
+    }    
+  }
+  ////////////////// //////////////// /////////////////////
+
+  if(!poly_item->visible()) { return false; } // if not visible just update event state but don't do any action
+
+  // check state changes between old and current state
+  bool ctrl_pressed_now = state.ctrl_pressing && !old_state.ctrl_pressing;
+  bool ctrl_released_now = !state.ctrl_pressing && old_state.ctrl_pressing;
+  if(ctrl_pressed_now || ctrl_released_now || event->type() == QEvent::HoverMove) 
+  {// activate a handle manipulated frame
+    QGLViewer* viewer = *QGLViewer::QGLViewerPool().begin();
+    const QPoint& p = viewer->mapFromGlobal(QCursor::pos());
+    bool need_repaint = activate_closest_manipulated_frame(p.x(), p.y());
 
     if(need_repaint) { Q_EMIT itemChanged(); }
-    }
-
-    return false;
+  }
+
+  return false;
 }
 
 #include "opengl_tools.h"
@@ -577,9 +535,9 @@
     program->release();
     vaos[2]->release();
 
-    if(rendering_mode == Wireframe) {
+  if(rendering_mode == Wireframe) {
         draw_ROI_and_control_vertices(viewer);
-    }
+  }
 }
 void Scene_edit_polyhedron_item::draw(Viewer_interface* viewer) const {
     if(!are_buffers_filled)
@@ -601,11 +559,11 @@
 
 void Scene_edit_polyhedron_item::draw_ROI_and_control_vertices(Viewer_interface* viewer) const {
 
-    CGAL::GL::Color color;
-    CGAL::GL::Point_size point_size; point_size.set_point_size(5);
-
-    color.set_rgb_color(0, 1.f, 0);
-    if(ui_widget->ShowROICheckBox->isChecked()) {
+  CGAL::GL::Color color;
+  CGAL::GL::Point_size point_size; point_size.set_point_size(5);
+
+  color.set_rgb_color(0, 1.f, 0);
+  if(ui_widget->ShowROICheckBox->isChecked()) {
 
         if(!ui_widget->ShowAsSphereCheckBox->isChecked()) {
 
@@ -627,8 +585,8 @@
                                         static_cast<GLsizei>(ROI_points.size()/3));
             program->release();
             vaos[3]->release();
-        }
-    }
+    }
+  }
 
     if(!ui_widget->ShowAsSphereCheckBox->isChecked()) {
         vaos[5]->bind();
@@ -652,10 +610,10 @@
     }
 
     QGLViewer* viewerB = *QGLViewer::QGLViewerPool().begin();
-    for(Ctrl_vertices_group_data_list::const_iterator hgb_data = ctrl_vertex_frame_map.begin(); hgb_data != ctrl_vertex_frame_map.end(); ++hgb_data)
-    {
+  for(Ctrl_vertices_group_data_list::const_iterator hgb_data = ctrl_vertex_frame_map.begin(); hgb_data != ctrl_vertex_frame_map.end(); ++hgb_data)
+  {
         if(hgb_data->frame == viewerB->manipulatedFrame())
-        {
+    {      
             GLfloat f_matrix[16];
             for(int i =0; i<16; i++)
                 f_matrix[i] = hgb_data->frame->matrix()[i];
@@ -672,9 +630,9 @@
             vaos[7]->release();
 
             //QGLViewer::drawAxis(length_of_axis);
-            // draw bbox
-            if(!ui_widget->ActivatePivotingCheckBox->isChecked())
-            {
+      // draw bbox
+      if(!ui_widget->ActivatePivotingCheckBox->isChecked())
+      {
                 GLfloat f_matrix[16];
                 GLfloat trans[3];
                 GLfloat trans2[3];
@@ -709,11 +667,11 @@
                 qFunc.glDrawArrays(GL_LINES, 0, static_cast<GLsizei>(pos_bbox.size()/3));
                 bbox_program.release();
                 vaos[4]->release();
-            }
-        }
-    }
-
-}
+    }
+    }
+  }
+
+  } 
 
 
 void Scene_edit_polyhedron_item::compute_bbox(const Scene_interface::Bbox& bb){
@@ -723,17 +681,17 @@
     pos_bbox[3]=bb.xmax; pos_bbox[4]=bb.ymin; pos_bbox[5]=bb.zmin;
     pos_bbox[6]=bb.xmin; pos_bbox[7]=bb.ymin; pos_bbox[8]=bb.zmin;
     pos_bbox[9]=bb.xmin; pos_bbox[10]=bb.ymax; pos_bbox[11]=bb.zmin;
-
+    
     pos_bbox[12]=bb.xmin; pos_bbox[13]=bb.ymin; pos_bbox[14]=bb.zmin;
     pos_bbox[15]=bb.xmin; pos_bbox[16]=bb.ymin; pos_bbox[17]=bb.zmax;
     pos_bbox[18]= bb.xmax; pos_bbox[19]=bb.ymin; pos_bbox[20]=bb.zmin;
     pos_bbox[21]= bb.xmax; pos_bbox[22]=bb.ymax; pos_bbox[23]=bb.zmin;
-
+    
     pos_bbox[24]= bb.xmax; pos_bbox[25]=bb.ymin; pos_bbox[26]=bb.zmin;
     pos_bbox[27]= bb.xmax; pos_bbox[28]=bb.ymin; pos_bbox[29]=bb.zmax;
     pos_bbox[30]=bb.xmin; pos_bbox[31]=bb.ymax; pos_bbox[32]=bb.zmin;
     pos_bbox[33]=bb.xmax; pos_bbox[34]=bb.ymax; pos_bbox[35]=bb.zmin;
-
+    
     pos_bbox[36]=bb.xmin; pos_bbox[37]=bb.ymax; pos_bbox[38]=bb.zmin;
     pos_bbox[39]=bb.xmin; pos_bbox[40]=bb.ymax; pos_bbox[41]=bb.zmax;
     pos_bbox[42]=bb.xmin; pos_bbox[43]=bb.ymin; pos_bbox[44]=bb.zmax;
@@ -748,7 +706,7 @@
     pos_bbox[63]=bb.xmax; pos_bbox[64]=bb.ymin; pos_bbox[65]=bb.zmax;
     pos_bbox[66]=bb.xmax; pos_bbox[67]=bb.ymax; pos_bbox[68]=bb.zmax;
     pos_bbox[69]=bb.xmax; pos_bbox[70]=bb.ymax; pos_bbox[71]=bb.zmin;
-
+    
 }
 
 void Scene_edit_polyhedron_item::changed()
@@ -759,97 +717,97 @@
 }
 
 Scene_polyhedron_item* Scene_edit_polyhedron_item::to_polyhedron_item() {
-    Scene_polyhedron_item* poly_item_tmp = poly_item;
-    poly_item->set_color_vector_read_only(false);
-    own_poly_item=false;
-    return poly_item_tmp;
-}
-
-Polyhedron* Scene_edit_polyhedron_item::polyhedron()
+  Scene_polyhedron_item* poly_item_tmp = poly_item;
+  poly_item->set_color_vector_read_only(false);
+  own_poly_item=false;
+  return poly_item_tmp;
+}
+
+Polyhedron* Scene_edit_polyhedron_item::polyhedron()       
 { return poly_item->polyhedron(); }
-const Polyhedron* Scene_edit_polyhedron_item::polyhedron() const
+const Polyhedron* Scene_edit_polyhedron_item::polyhedron() const 
 { return poly_item->polyhedron(); }
 QString Scene_edit_polyhedron_item::toolTip() const
 {
-    if(!poly_item->polyhedron())
-        return QString();
-
-    return QObject::tr("<p>Polyhedron <b>%1</b> (mode: %5, color: %6)</p>"
-                       "<p>Number of vertices: %2<br />"
-                       "Number of edges: %3<br />"
-                       "Number of facets: %4</p>")
-            .arg(this->name())
-            .arg(poly_item->polyhedron()->size_of_vertices())
-            .arg(poly_item->polyhedron()->size_of_halfedges()/2)
-            .arg(poly_item->polyhedron()->size_of_facets())
-            .arg(this->renderingModeName())
-            .arg(this->color().name());
+  if(!poly_item->polyhedron())
+    return QString();
+
+  return QObject::tr("<p>Polyhedron <b>%1</b> (mode: %5, color: %6)</p>"
+                     "<p>Number of vertices: %2<br />"
+                     "Number of edges: %3<br />"
+                     "Number of facets: %4</p>")
+    .arg(this->name())
+    .arg(poly_item->polyhedron()->size_of_vertices())
+    .arg(poly_item->polyhedron()->size_of_halfedges()/2)
+    .arg(poly_item->polyhedron()->size_of_facets())
+    .arg(this->renderingModeName())
+    .arg(this->color().name());
 }
 bool Scene_edit_polyhedron_item::isEmpty() const {
-    return poly_item->isEmpty();
+  return poly_item->isEmpty();
 }
 Scene_edit_polyhedron_item::Bbox Scene_edit_polyhedron_item::bbox() const {
-    return poly_item->bbox();
+  return poly_item->bbox();
 }
 
 void Scene_edit_polyhedron_item::setVisible(bool b) {
-    poly_item->setVisible(b);
-    Scene_item::setVisible(b);
-    if(!b) {
-        (*QGLViewer::QGLViewerPool().begin())->setManipulatedFrame(NULL);
-    }
+  poly_item->setVisible(b);
+  Scene_item::setVisible(b);
+  if(!b) {
+    (*QGLViewer::QGLViewerPool().begin())->setManipulatedFrame(NULL);
+  }
 }
 void Scene_edit_polyhedron_item::setColor(QColor c) {
-    poly_item->setColor(c);
-    Scene_item::setColor(c);
+  poly_item->setColor(c);
+  Scene_item::setColor(c);
 }
 void Scene_edit_polyhedron_item::setName(QString n) {
-    Scene_item::setName(n);
-    n.replace(" (edit)", "");
-    poly_item->setName(n);
+  Scene_item::setName(n);
+  n.replace(" (edit)", "");
+  poly_item->setName(n);
 }
 void Scene_edit_polyhedron_item::setRenderingMode(RenderingMode m) {
-    poly_item->setRenderingMode(m);
-    Scene_item::setRenderingMode(m);
+  poly_item->setRenderingMode(m);
+  Scene_item::setRenderingMode(m);
 }
 Scene_edit_polyhedron_item* Scene_edit_polyhedron_item::clone() const {
-    return 0;
+  return 0;
 }
 void Scene_edit_polyhedron_item::select(
-        double orig_x,
-        double orig_y,
-        double orig_z,
-        double dir_x,
-        double dir_y,
-        double dir_z)
-{
-    Scene_item::select(orig_x,
+          double orig_x,
+          double orig_y,
+          double orig_z,
+          double dir_x,
+          double dir_y,
+          double dir_z)
+{
+  Scene_item::select(orig_x,
+                     orig_y,
+                     orig_z,
+                     dir_x,
+                     dir_y,
+                     dir_z);
+  poly_item->select(orig_x,
                        orig_y,
                        orig_z,
                        dir_x,
                        dir_y,
                        dir_z);
-    poly_item->select(orig_x,
-                      orig_y,
-                      orig_z,
-                      dir_x,
-                      dir_y,
-                      dir_z);
 }
 
 bool Scene_edit_polyhedron_item::keyPressEvent(QKeyEvent* e)
 {
-    //setting/unsetting rotation constraints
-    if (e->key()==Qt::Key_R && !state.ctrl_pressing)
-    {
-        is_rot_free = !is_rot_free;
-        rot_constraint.setRotationConstraintType( is_rot_free?
-                                                      qglviewer::AxisPlaneConstraint::FREE:
-                                                      qglviewer::AxisPlaneConstraint::AXIS);
-        return true;
-    }
-
-    return false;
+  //setting/unsetting rotation constraints
+  if (e->key()==Qt::Key_R && !state.ctrl_pressing)
+  {
+    is_rot_free = !is_rot_free;
+    rot_constraint.setRotationConstraintType( is_rot_free?
+        qglviewer::AxisPlaneConstraint::FREE:
+        qglviewer::AxisPlaneConstraint::AXIS);
+    return true;
+  }
+
+  return false;
 }
 
 void Scene_edit_polyhedron_item::create_Sphere(double R)

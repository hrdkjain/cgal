--- conflicted
+++ resolved
@@ -65,13 +65,8 @@
   bool smooth_shading;
 
   using Scene_item::initialize_buffers;
-<<<<<<< HEAD
-  void initialize_buffers(Viewer_interface *viewer) const;
+  void initialize_buffers(CGAL::Three::Viewer_interface *viewer) const;
   void compute_normals_and_vertices(void) const;
-=======
-  void initialize_buffers(CGAL::Three::Viewer_interface *viewer) const;
-  void compute_normals_and_vertices(void);
->>>>>>> fecfd711
 
 
 }; // end class Scene_textured_polyhedron_item

#define CGAL_data_type float
#define CGAL_GL_data_type GL_FLOAT
#include "Scene_points_with_normal_item.h"
#include <CGAL/Polygon_mesh_processing/compute_normal.h>

#include <CGAL/Point_set_3/IO.h>
#include <CGAL/Timer.h>
#include <CGAL/Memory_sizer.h>

#include <CGAL/Three/Viewer_interface.h>
#include <CGAL/Three/Three.h>
<<<<<<< HEAD
#include <CGAL/Three/Point_container.h>
#include <CGAL/Three/Edge_container.h>
=======
>>>>>>> b02d174e
#include <CGAL/Orthogonal_k_neighbor_search.h>
#include <CGAL/Search_traits_3.h>
#include <CGAL/Search_traits_adapter.h>
#include <CGAL/linear_least_squares_fitting_3.h>
#include <CGAL/algorithm.h>

#include <QObject>
#include <QApplication>
#include <QMenu>
#include <QSlider>
#include <QWidgetAction>
#include <CGAL/Qt/manipulatedCameraFrame.h>

#include <set>
#include <stack>
#include <algorithm>
#include <boost/array.hpp>

#include <CGAL/boost/graph/properties_Surface_mesh.h>

#ifdef CGAL_LINKED_WITH_TBB
#include <tbb/parallel_for.h>
#include <tbb/blocked_range.h>
#include <tbb/scalable_allocator.h>  
#endif // CGAL_LINKED_WITH_TBB

const std::size_t limit_fast_drawing = 300000; //arbitraty large value

typedef CGAL::Three::Point_container Pc;
typedef CGAL::Three::Edge_container Ec;
typedef CGAL::Three::Viewer_interface VI;
typedef Scene_points_with_normal_item_priv Priv;
struct Scene_points_with_normal_item_priv
{
  enum Point_container_id{
    Points =0,
    Shaded_points,
    Selected_points,
    Selected_shaded_points
  };

  void init_values(Scene_points_with_normal_item* parent)
  {
    item = parent;
    nb_points = 0;
    nb_selected_points = 0;
    nb_lines = 0;
    is_point_slider_moving = false;
    normal_Slider = new QSlider(Qt::Horizontal);
    normal_Slider->setValue(CGAL::Three::Three::getDefaultNormalLength());
    point_Slider = new QSlider(Qt::Horizontal);
    point_Slider->setMinimum(1);
    point_Slider->setValue(CGAL::Three::Three::getDefaultPointSize());
    point_Slider->setMaximum(25);
    item->setPointContainer(Priv::Selected_shaded_points, new Pc(VI::PROGRAM_WITH_LIGHT,
                                                 false));
    item->setPointContainer(Priv::Selected_points, new Pc(VI::PROGRAM_NO_SELECTION,
                                                 false));
    item->setPointContainer(Priv::Shaded_points, new Pc(VI::PROGRAM_WITH_LIGHT,
                                                 false));
    item->setPointContainer(Priv::Points, new Pc(VI::PROGRAM_NO_SELECTION,
                                                 false));
    item->setEdgeContainer(0, new Ec(VI::PROGRAM_NO_SELECTION,
                                                 false));

  }
  Scene_points_with_normal_item_priv(Scene_points_with_normal_item* parent)
    :m_points(new Point_set)
  {
    init_values(parent);
  }
  Scene_points_with_normal_item_priv(const Scene_points_with_normal_item& toCopy, Scene_points_with_normal_item* parent)
    : m_points(new Point_set(*toCopy.d->m_points))
  {
    init_values(parent);
  }

  Scene_points_with_normal_item_priv(const SMesh& input_mesh, Scene_points_with_normal_item* parent)
    : m_points(new Point_set)
  {
   init_values(parent);
   boost::graph_traits<SMesh>::vertex_iterator v;
    m_points->add_normal_map();
    for (v = const_cast<SMesh&>(input_mesh).vertices_begin();
         v != const_cast<SMesh&>(input_mesh).vertices_end(); v++)
    {
      boost::graph_traits<SMesh>::vertex_descriptor vd(*v);
      const Kernel::Point_3& p = input_mesh.point(vd);
      Kernel::Vector_3 n =
        CGAL::Polygon_mesh_processing::compute_vertex_normal(vd, input_mesh);
      m_points->insert(p,n);
    }
  }

  ~Scene_points_with_normal_item_priv()
  {
    if(m_points)
    {
      delete m_points;
      m_points = NULL;
    }
    delete normal_Slider;
    delete point_Slider;
  }
  bool isPointSliderMoving() { return is_point_slider_moving; }
  void initializeBuffers(CGAL::Three::Viewer_interface *viewer) const;
  void compute_normals_and_vertices() const;

  Point_set* m_points;
  std::string m_comments;
  QAction* actionDeleteSelection;
  QAction* actionResetSelection;
  QAction* actionSelectDuplicatedPoints;
  QSlider* normal_Slider;
  QSlider* point_Slider;
  mutable bool is_point_slider_moving;
  mutable std::vector<CGAL_data_type> positions_lines;
  mutable std::vector<CGAL_data_type> normals;
  mutable std::vector<CGAL_data_type> positions_normals;
  mutable std::vector<CGAL_data_type> positions_selected_normals;
  mutable std::vector<CGAL_data_type> colors_points;
  mutable std::size_t nb_points;
  mutable std::size_t nb_selected_points;
  mutable std::size_t nb_lines;
  mutable QOpenGLShaderProgram *program;

  Scene_points_with_normal_item* item;
};

class Fill_buffers {

  Point_set* point_set;
  std::vector<CGAL_data_type>& positions_lines;
  std::vector<CGAL_data_type>& positions_normals;
  bool has_normals;
  const CGAL::qglviewer::Vec offset;
  double length;
  std::size_t size_p;
  std::size_t offset_normal_indices;
  
public:
  Fill_buffers(Point_set* point_set,
               std::vector<CGAL_data_type>& positions_lines,
               std::vector<CGAL_data_type>& positions_normals,
               bool has_normals,
               const CGAL::qglviewer::Vec offset,
               double length,
               std::size_t offset_normal_indices = 0)
    : point_set (point_set)
    , positions_lines (positions_lines)
    , positions_normals (positions_normals)
    , has_normals (has_normals)
    , offset (offset)
    , length (length)
    , offset_normal_indices (offset_normal_indices)
  {
    if (has_normals)
      size_p = 6;
    else
      size_p = 3;
  }

#ifdef CGAL_LINKED_WITH_TBB
  void operator()(const tbb::blocked_range<std::size_t>& r) const
  {
    for( std::size_t i = r.begin(); i != r.end(); ++i)
      apply (i);
  }
#endif // CGAL_LINKED_WITH_TBB

  void apply (std::size_t i) const
  {
    Point_set::const_iterator it = point_set->begin() + i;
    const Kernel::Point_3& p = point_set->point(*it);
    
    positions_lines[i * size_p    ] = p.x() + offset.x;
    positions_lines[i * size_p + 1] = p.y() + offset.y;
    positions_lines[i * size_p + 2] = p.z() + offset.z;
    
    if(has_normals)
    {
      const Kernel::Vector_3& n = point_set->normal(*it);
      Point_set_3<Kernel>::Point q = p + length * n;
      positions_lines[i * size_p + 3] = q.x() + offset.x;
      positions_lines[i * size_p + 4] = q.y() + offset.y;
      positions_lines[i * size_p + 5] = q.z() + offset.z;

      positions_normals[(i - offset_normal_indices) * 3    ] = n.x();
      positions_normals[(i - offset_normal_indices) * 3 + 1] = n.y();
      positions_normals[(i - offset_normal_indices) * 3 + 2] = n.z();
    }
  }
};



Scene_points_with_normal_item::Scene_points_with_normal_item()
{
    setRenderingMode(Points);
    is_selected = true;
    d = new Scene_points_with_normal_item_priv(this);
}

// Copy constructor
Scene_points_with_normal_item::Scene_points_with_normal_item(const Scene_points_with_normal_item& toCopy)
{

  d = new Scene_points_with_normal_item_priv(toCopy, this);
<<<<<<< HEAD
=======

>>>>>>> b02d174e
  if (!has_normals())
  {
    setRenderingMode(Points);
    is_selected = true;
  }
  else{
    setRenderingMode(CGAL::Three::Three::defaultPointSetRenderingMode());
    is_selected = true;
  }
<<<<<<< HEAD
  if(d->m_points->number_of_points() < 30 )
    d->point_Slider->setValue(5);
  else
    d->point_Slider->setValue(2);
=======
>>>>>>> b02d174e
  invalidateOpenGLBuffers();
}

// Converts polyhedron to point set

Scene_points_with_normal_item::Scene_points_with_normal_item(const SMesh& input_mesh)
<<<<<<< HEAD
=======
    : Scene_item(Scene_points_with_normal_item_priv::NbOfVbos,Scene_points_with_normal_item_priv::NbOfVaos)
>>>>>>> b02d174e
{
  // Converts Polyhedron vertices to point set.
  // Computes vertices normal from connectivity.
  d = new Scene_points_with_normal_item_priv(input_mesh, this);
  setRenderingMode(CGAL::Three::Three::defaultPointSetRenderingMode());
  is_selected = true;
<<<<<<< HEAD
  if(d->m_points->number_of_points() < 30 )
    d->point_Slider->setValue(5);
  else
    d->point_Slider->setValue(2);
=======
>>>>>>> b02d174e
  invalidateOpenGLBuffers();
}

Scene_points_with_normal_item::~Scene_points_with_normal_item()
{
  delete d;
}



void Scene_points_with_normal_item_priv::
initializeBuffers(CGAL::Three::Viewer_interface *viewer) const
{
  item->getEdgeContainer(0)->initializeBuffers(viewer);
  item->getPointContainer(Priv::Points)->initializeBuffers(viewer);
  item->getPointContainer(Priv::Shaded_points)->initializeBuffers(viewer);
  item->getPointContainer(Priv::Selected_points)->initializeBuffers(viewer);
  item->getPointContainer(Priv::Selected_shaded_points)->initializeBuffers(viewer);

  ////Clean-up
  item->getPointContainer(Priv::Points)->setFlatDataSize(nb_points - nb_selected_points);
  item->getPointContainer(Priv::Shaded_points)->setFlatDataSize(nb_points - nb_selected_points);
  item->getPointContainer(Priv::Selected_points)->setFlatDataSize(nb_selected_points);
  item->getPointContainer(Priv::Selected_shaded_points)->setFlatDataSize(nb_selected_points);
  item->getEdgeContainer(0)->setFlatDataSize(nb_lines);

  positions_lines             .resize(0);
  normals                     .resize(0);
  positions_normals           .resize(0);
  positions_selected_normals  .resize(0);
  colors_points               .resize(0);

  positions_lines             .shrink_to_fit();
  normals                     .shrink_to_fit();
  positions_normals           .shrink_to_fit();
  positions_selected_normals  .shrink_to_fit();
  colors_points               .shrink_to_fit();
}

void Scene_points_with_normal_item_priv::compute_normals_and_vertices() const
{
    const CGAL::qglviewer::Vec offset = static_cast<CGAL::Three::Viewer_interface*>(
          CGAL::QGLViewer::QGLViewerPool().first())->offset();
    QApplication::setOverrideCursor(Qt::WaitCursor);
    positions_lines.resize(0);
    normals.resize(0);
    positions_normals.resize(0);
    positions_selected_normals.resize(0);
    normals.resize(0);
    colors_points.resize(0);

    //Shuffle container to allow quick display random points
    CGAL::cpp98::random_shuffle (m_points->begin(), m_points->first_selected());
    if (m_points->nb_selected_points() != 0)
      CGAL::cpp98::random_shuffle (m_points->first_selected(), m_points->end());
    //if item has normals, points will be one point out of two in the lines data.
    //else points will be lines and lines discarded.
    double average_spacing = 0;
    double normal_length =0;
    double length_factor =0;
    if (item->has_normals())
    {
      // Store normals
      Kernel::Sphere_3 region_of_interest = m_points->region_of_interest();
      positions_lines.resize(m_points->size() * 6);
      positions_normals.resize((m_points->size() - m_points->nb_selected_points()) * 3);
      positions_selected_normals.resize(m_points->nb_selected_points() * 3);
      
      // we can't afford computing real average spacing just for display, 0.5% of bbox will do
      average_spacing = 0.005 * item->diagonalBbox(); 
      normal_length = (std::min)(average_spacing, std::sqrt(
                                   region_of_interest.squared_radius() / 1000.));
      length_factor = 5.0/100*normal_Slider->value();
    }
    else
    {
      positions_lines.resize(m_points->size() * 3);
    }

    Fill_buffers fill_buffers (m_points, positions_lines, positions_normals,
                               item->has_normals(), offset, normal_length * length_factor);
    Fill_buffers fill_buffers_2 (m_points, positions_lines, positions_selected_normals,
                                 item->has_normals(), offset, normal_length * length_factor,
                                 m_points->first_selected() - m_points->begin());
     
#ifdef CGAL_LINKED_WITH_TBB
    tbb::parallel_for(tbb::blocked_range<size_t>(0,
                                                 m_points->first_selected() - m_points->begin()),
                      fill_buffers);
    tbb::parallel_for(tbb::blocked_range<size_t>(m_points->first_selected() - m_points->begin(),
                                                 m_points->size()),
                      fill_buffers_2);
#else
    for (Point_set_3<Kernel>::const_iterator it = m_points->begin();
         it != m_points->first_selected(); ++it)
      fill_buffers.apply (it - m_points->begin());
    for (Point_set_3<Kernel>::const_iterator it = m_points->first_selected();
         it != m_points->end(); ++it)
      fill_buffers_2.apply (it - m_points->begin());
#endif
    
    //The colors
    if (m_points->has_colors())
    {
        colors_points.reserve((m_points->size() - m_points->nb_selected_points()) * 6);

        for (Point_set_3<Kernel>::const_iterator it = m_points->begin();
             it != m_points->end(); ++it)
        {
            colors_points.push_back (m_points->red(*it));
            colors_points.push_back (m_points->green(*it));
            colors_points.push_back (m_points->blue(*it));
            colors_points.push_back (m_points->red(*it));
            colors_points.push_back (m_points->green(*it));
            colors_points.push_back (m_points->blue(*it));
        }
    }
        
    nb_lines = positions_lines.size();
    if(item->has_normals())
      nb_points = positions_lines.size()/2;
    else
      nb_points = positions_lines.size();
    nb_selected_points = m_points->nb_selected_points() * 3;
    //edges
    if(item->has_normals())
    {
      item->getEdgeContainer(0)->allocate(Ec::Vertices, positions_lines.data(),
                                       static_cast<int>(nb_lines*sizeof(CGAL_data_type)));
      if (!(colors_points.empty()))
      {
        item->getEdgeContainer(0)->allocate(Ec::Colors, colors_points.data(),
                                            static_cast<int>(colors_points.size()
                                                             *sizeof(CGAL_data_type)));
      }
      //shaded points
      item->getPointContainer(Priv::Shaded_points)->setStride(Pc::Vertices,
                                           static_cast<int>(6*sizeof(CGAL_GL_data_type)));
      item->getPointContainer(Priv::Shaded_points)->allocate(Pc::Vertices,  positions_lines.data(),
                                       static_cast<int>(nb_lines*sizeof(CGAL_data_type)));
      item->getPointContainer(Priv::Shaded_points)->allocate(Pc::Normals, positions_normals.data(),
                                           static_cast<int>(positions_normals.size()
                                                            *sizeof(CGAL_data_type)));
    }
    //points
    if(!item->has_normals()) {
      item->getPointContainer(Priv::Points)->setStride(Pc::Vertices,
                                            0);
    }
    else{
      item->getPointContainer(Priv::Points)->setStride(Pc::Vertices,
                                            static_cast<int>(6*sizeof(CGAL_GL_data_type)));
    }
    item->getPointContainer(Priv::Points)->allocate(Pc::Vertices, positions_lines.data(),
                                         static_cast<int>(positions_lines.size()
                                                          *sizeof(CGAL_data_type)));
    if (!(colors_points.empty()))
    {
      item->getPointContainer(Priv::Points)->setStride(Pc::Colors,6*sizeof(CGAL_data_type));
      item->getPointContainer(Priv::Points)->allocate(Pc::Colors, colors_points.data(),
                                           static_cast<int>(colors_points.size()
                                                            *sizeof(CGAL_data_type)));
    }
    //selected points
    if(!item->has_normals()) {
      item->getPointContainer(Priv::Selected_points)->setStride(Pc::Vertices,
                                            0);
      item->getPointContainer(Priv::Selected_points)->setOffset(Pc::Vertices,
                                            static_cast<int>(
                                              3*
                                              (m_points->size()
                                               -m_points->nb_selected_points())
                                              *sizeof(CGAL_data_type) ));
    }
    else{
      item->getPointContainer(Priv::Selected_points)->setStride(Pc::Vertices,
                                            static_cast<int>(6*sizeof(CGAL_GL_data_type)));
      item->getPointContainer(Priv::Selected_points)->setOffset(Pc::Vertices,
                                            static_cast<int>(
                                              6*
                                              (m_points->size()
                                               -m_points->nb_selected_points())
                                              *sizeof(CGAL_data_type) ));
      item->getPointContainer(Priv::Selected_shaded_points)->setStride(Pc::Vertices,
                                            static_cast<int>(6*sizeof(CGAL_GL_data_type)));
      item->getPointContainer(Priv::Selected_shaded_points)->setOffset(Pc::Vertices,
                                            static_cast<int>(
                                              6*
                                              (m_points->size()
                                               -m_points->nb_selected_points())
                                              *sizeof(CGAL_data_type) ));
      item->getPointContainer(Priv::Selected_shaded_points)->allocate(Pc::Vertices,
                                                                      positions_lines.data(),
                                           static_cast<int>(positions_lines.size()
                                                            *sizeof(CGAL_data_type)));
      item->getPointContainer(Priv::Selected_shaded_points)->allocate(Pc::Normals,
                                                                      positions_selected_normals.data(),
                                           static_cast<int>(positions_selected_normals.size()
                                                            *sizeof(CGAL_data_type)));
    }
    item->getPointContainer(Priv::Selected_points)->allocate(Pc::Vertices, positions_lines.data(),
                                         static_cast<int>(positions_lines.size()
                                                          *sizeof(CGAL_data_type)));
    if (!(colors_points.empty()))
    {
      item->getPointContainer(Priv::Points)->setStride(Pc::Colors,6*sizeof(CGAL_data_type));
      item->getPointContainer(Priv::Points)->allocate(Pc::Colors, colors_points.data(),
                                           static_cast<int>(colors_points.size()
                                                            *sizeof(CGAL_data_type)));
    }
    QApplication::restoreOverrideCursor();
}

// Duplicates scene item
Scene_points_with_normal_item*
Scene_points_with_normal_item::clone() const
{
  return new Scene_points_with_normal_item(*this);
}

// Is selection empty?
bool Scene_points_with_normal_item::isSelectionEmpty() const
{
  return (d->m_points->nb_selected_points() == 0);
}

// Delete selection
void Scene_points_with_normal_item::deleteSelection()
{
  CGAL::Timer task_timer; task_timer.start();
  std::cerr << "Delete " << d->m_points->nb_selected_points() << " points...";

  // Delete selected points
  d->m_points->delete_selection();

  std::size_t memory = CGAL::Memory_sizer().virtual_size();
  std::cerr << "done: " << task_timer.time() << " seconds, "
                        << (memory>>20) << " Mb allocated"
                        << std::endl;
  invalidateOpenGLBuffers();
  Q_EMIT itemChanged();
}

// Invert selection
void Scene_points_with_normal_item::invertSelection()
{
  d->m_points->invert_selection();
  invalidateOpenGLBuffers();
  Q_EMIT itemChanged();
}

// Select everything
void Scene_points_with_normal_item::selectAll()
{
  d->m_points->select_all();
  invalidateOpenGLBuffers();
  Q_EMIT itemChanged();
}
// Reset selection mark
void Scene_points_with_normal_item::resetSelection()
{
  // Un-select all points
  d->m_points->unselect_all();
  invalidateOpenGLBuffers();
  Q_EMIT itemChanged();
}
  //Select duplicated points
void Scene_points_with_normal_item::selectDuplicates()
{
  std::set<Kernel::Point_3> unique_points;
  std::vector<Point_set::Index> unselected, selected;
  for (Point_set::iterator ptit = d->m_points->begin(); ptit!= d->m_points->end(); ++ ptit)
    if ( !unique_points.insert(d->m_points->point(*ptit)).second)
      selected.push_back (*ptit);
    else
      unselected.push_back (*ptit);
  
  for (std::size_t i = 0; i < unselected.size(); ++ i)
    *(d->m_points->begin() + i) = unselected[i];
  for (std::size_t i = 0; i < selected.size(); ++ i)
    *(d->m_points->begin() + (unselected.size() + i)) = selected[i];

  if (selected.empty ())
  {
    d->m_points->unselect_all();
  }
  else
  {
    d->m_points->set_first_selected
      (d->m_points->begin() + unselected.size());
  } 

  invalidateOpenGLBuffers();
  Q_EMIT itemChanged();
}

#if !defined(CGAL_CFG_NO_CPP0X_RVALUE_REFERENCE) && !defined(CGAL_CFG_NO_CPP0X_VARIADIC_TEMPLATES)
#ifdef CGAL_LINKED_WITH_LASLIB
// Loads point set from .LAS file
bool Scene_points_with_normal_item::read_las_point_set(std::istream& stream)
{
  Q_ASSERT(d->m_points != NULL);

  d->m_points->clear();

  bool ok = stream &&
    CGAL::read_las_point_set (stream, *(d->m_points)) &&
            !isEmpty();

  std::cerr << d->m_points->info();
<<<<<<< HEAD
  
=======

>>>>>>> b02d174e
  if (!d->m_points->has_normal_map())
  {
    setRenderingMode(Points);
  }
  else{
    setRenderingMode(CGAL::Three::Three::defaultPointSetRenderingMode());
  }
  if (d->m_points->check_colors())
    std::cerr << "-> Point set has colors" << std::endl;
  
  invalidateOpenGLBuffers();
  return ok;
}

// Write point set to .LAS file
bool Scene_points_with_normal_item::write_las_point_set(std::ostream& stream) const
{
  Q_ASSERT(d->m_points != NULL);
  
  d->m_points->reset_indices();
  
  return stream &&
    CGAL::write_las_point_set (stream, *(d->m_points));
}

#endif // LAS

// Loads point set from .PLY file
bool Scene_points_with_normal_item::read_ply_point_set(std::istream& stream)
{
  Q_ASSERT(d->m_points != NULL);

  d->m_points->clear();

  bool ok = stream &&
    CGAL::read_ply_point_set (stream, *(d->m_points), &(d->m_comments)) &&
            !isEmpty();
    d->point_Slider->setValue(CGAL::Three::Three::getDefaultPointSize());
  std::cerr << d->m_points->info();

  if (!d->m_points->has_normal_map())
  {
    setRenderingMode(Points);
  }
  else{
    setRenderingMode(CGAL::Three::Three::defaultPointSetRenderingMode());
  }
  if (d->m_points->check_colors())
    std::cerr << "-> Point set has colors" << std::endl;

  std::cerr << "[Comments from PLY input]" << std::endl << d->m_comments;

  invalidateOpenGLBuffers();
  return ok;
}

// Write point set to .PLY file
bool Scene_points_with_normal_item::write_ply_point_set(std::ostream& stream, bool binary) const
{
  Q_ASSERT(d->m_points != NULL);

  d->m_points->reset_indices();
  
  if (!stream)
    return false;

  if (binary)
    CGAL::set_binary_mode (stream);

  CGAL::write_ply_point_set (stream, *(d->m_points), &(d->m_comments));

  return true;
}

#endif // CXX11

// Loads point set from .OFF file
bool Scene_points_with_normal_item::read_off_point_set(std::istream& stream)
{
  Q_ASSERT(d->m_points != NULL);

  d->m_points->clear();
  bool ok = stream &&
    CGAL::read_off_point_set(stream, *(d->m_points)) &&
            !isEmpty();
  d->point_Slider->setValue(CGAL::Three::Three::getDefaultPointSize());
  invalidateOpenGLBuffers();
  return ok;
}

// Write point set to .OFF file
bool Scene_points_with_normal_item::write_off_point_set(std::ostream& stream) const
{
  Q_ASSERT(d->m_points != NULL);

  d->m_points->reset_indices();

  return stream &&
    CGAL::write_off_point_set (stream, *(d->m_points));
}

// Loads point set from .XYZ file
bool Scene_points_with_normal_item::read_xyz_point_set(std::istream& stream)
{
  Q_ASSERT(d->m_points != NULL);

  d->m_points->clear();

  bool ok = stream &&
    CGAL::read_xyz_point_set (stream, *(d->m_points)) &&
    !isEmpty();
  d->point_Slider->setValue(CGAL::Three::Three::getDefaultPointSize());
  invalidateOpenGLBuffers();
  return ok;
}

// Write point set to .XYZ file
bool Scene_points_with_normal_item::write_xyz_point_set(std::ostream& stream) const
{
  Q_ASSERT(d->m_points != NULL);

  d->m_points->reset_indices();

  return stream &&
    CGAL::write_xyz_point_set (stream, *(d->m_points));
}

QString
Scene_points_with_normal_item::toolTip() const
{
  Q_ASSERT(d->m_points != NULL);

  return QObject::tr("<p><b>%1</b> (color: %4)<br />"
                     "<i>Point_set_3</i></p>"
                     "<p>Number of points: %2</p>")
    .arg(name())
    .arg(d->m_points->size())
    .arg(color().name());
}

bool Scene_points_with_normal_item::supportsRenderingMode(RenderingMode m) const 
{
  switch ( m )
  {
  case Points:
    return true;
  case ShadedPoints:
  case PointsPlusNormals:
    return has_normals();

  default:
    return false;
  }
}

void Scene_points_with_normal_item::drawEdges(CGAL::Three::Viewer_interface* viewer) const
{
    double ratio_displayed = 1.0;
    if (viewer->inFastDrawing () &&
        (d->nb_lines/6 > limit_fast_drawing)) // arbitrary large value
      ratio_displayed = 6 * limit_fast_drawing / (double)(d->nb_lines);
    if(!isInit())
      initGL();
    if ( getBuffersFilled() &&
       ! getBuffersInit(viewer))
    {
      d->initializeBuffers(viewer);
      setBuffersInit(viewer, true);
    }
    if(!d->m_points->has_colors())
      getEdgeContainer(0)->setColor(color());
    std::size_t real_size =
        getEdgeContainer(0)->getFlatDataSize();
    getEdgeContainer(0)->setFlatDataSize(ratio_displayed * real_size);
    getEdgeContainer(0)->draw( viewer, !d->m_points->has_colors());
    getEdgeContainer(0)->setFlatDataSize(real_size);

}
void Scene_points_with_normal_item::
drawPoints(CGAL::Three::Viewer_interface* viewer) const
{

  GLfloat point_size;
  viewer->glGetFloatv(GL_POINT_SIZE, &point_size);
  viewer->setGlPointSize(GLfloat(d->point_Slider->value()));
  double ratio_displayed = 1.0;
  if ((viewer->inFastDrawing () || d->isPointSliderMoving())
      &&((d->nb_points )/3 > limit_fast_drawing)) // arbitrary large value
    ratio_displayed = 3 * limit_fast_drawing / (double)(d->nb_points);

  if(!isInit())
    initGL();
  if ( getBuffersFilled() &&
     ! getBuffersInit(viewer))
  {
    d->initializeBuffers(viewer);
    setBuffersInit(viewer, true);
  }
  if(!getBuffersFilled())
  {
    computeElements();
    d->initializeBuffers(viewer);
  }

  if(has_normals() && renderingMode() == ShadedPoints)
  {
    getPointContainer(Priv::Shaded_points)->setColor(color());
    std::size_t real_size =
        getPointContainer(Priv::Shaded_points)->getFlatDataSize();
    getPointContainer(Priv::Shaded_points)->setFlatDataSize(ratio_displayed * real_size);
    getPointContainer(Priv::Shaded_points)->draw( viewer, true);
    getPointContainer(Priv::Shaded_points)->setFlatDataSize(real_size);

    real_size =
        getPointContainer(Priv::Selected_shaded_points)->getFlatDataSize();
    getPointContainer(Priv::Selected_shaded_points)->setColor(QColor(Qt::red));
    getPointContainer(Priv::Selected_shaded_points)->setFlatDataSize(ratio_displayed * real_size);
    getPointContainer(Priv::Selected_shaded_points)->draw( viewer, true);
    getPointContainer(Priv::Selected_shaded_points)->setFlatDataSize(real_size);
  }
  else
  {
    if(!d->m_points->has_colors())
      getPointContainer(Priv::Points)->setColor(color());
    std::size_t real_size =
        getPointContainer(Priv::Points)->getFlatDataSize();
    getPointContainer(Priv::Points)->setFlatDataSize(ratio_displayed * real_size);
    getPointContainer(Priv::Points)->setFlatDataSize(real_size);
    getPointContainer(Priv::Points)->draw( viewer, !d->m_points->has_colors());

    real_size =
        getPointContainer(Priv::Selected_points)->getFlatDataSize();
    getPointContainer(Priv::Selected_points)->setColor(QColor(Qt::red));
    getPointContainer(Priv::Selected_points)->setFlatDataSize(ratio_displayed * real_size);
    getPointContainer(Priv::Selected_points)->setFlatDataSize(real_size);
    getPointContainer(Priv::Selected_points)->draw( viewer, true);
  }

  viewer->setGlPointSize(point_size);
}
// Gets wrapped point set
Point_set* Scene_points_with_normal_item::point_set()
{
  Q_ASSERT(d->m_points != NULL);
  return d->m_points;
}
const Point_set* Scene_points_with_normal_item::point_set() const
{
  Q_ASSERT(d->m_points != NULL);
  return d->m_points;
}

// Gets wrapped point set
std::string& Scene_points_with_normal_item::comments()
{
  return d->m_comments;
}
const std::string& Scene_points_with_normal_item::comments() const
{
  return d->m_comments;
}

bool
Scene_points_with_normal_item::isEmpty() const
{
  Q_ASSERT(d->m_points != NULL);
  return d->m_points->empty();
}

void
Scene_points_with_normal_item::compute_bbox()const
{
  Q_ASSERT(d->m_points != NULL);

  Kernel::Iso_cuboid_3 bbox = d->m_points->bounding_box();
  setBbox(Bbox(bbox.xmin(),bbox.ymin(),bbox.zmin(),
              bbox.xmax(),bbox.ymax(),bbox.zmax()));
}

void Scene_points_with_normal_item::computes_local_spacing(int k)
{
  typedef Kernel Geom_traits;

  typedef CGAL::Search_traits_3<Geom_traits> SearchTraits_3;
  typedef CGAL::Search_traits_adapter <Point_set::Index, Point_set::Point_map, SearchTraits_3> Search_traits;
  typedef CGAL::Orthogonal_k_neighbor_search<Search_traits> Neighbor_search;
  typedef Neighbor_search::Tree Tree;
  typedef Neighbor_search::Distance Distance;

  // build kdtree
  Tree tree(d->m_points->begin(),
            d->m_points->end(),
            Tree::Splitter(),
            Search_traits (d->m_points->point_map())
            );
  Distance tr_dist(d->m_points->point_map());

  if (!(d->m_points->has_property_map<double> ("radius")))
    d->m_points->add_radius();

  // Compute the radius of each point = (distance max to k nearest neighbors)/2.
  {
    int i=0;
    for (Point_set::iterator it=d->m_points->begin(); it!=d->m_points->end(); ++it, ++i)
    {
      Neighbor_search search(tree, d->m_points->point(*it), k+1, 0, true, tr_dist);
      double maxdist2 = (--search.end())->second; // squared distance to furthest neighbor
      d->m_points->radius(*it) = sqrt(maxdist2)/2.;
    }
  }

  d->m_points->set_radii_uptodate(true);
}

QMenu* Scene_points_with_normal_item::contextMenu()
{
    const char* prop_name = "Menu modified by Scene_points_with_normal_item.";

    QMenu* menu = Scene_item::contextMenu();

    //add a slider to modify the normals length
    // Use dynamic properties:
    // http://doc.qt.io/qt-5/qobject.html#property
    bool menuChanged = menu->property(prop_name).toBool();

    if(!menuChanged) {
      if(has_normals())
      {
        QMenu *container = new QMenu(tr("Normals Length"));
        QWidgetAction *sliderAction = new QWidgetAction(0);
        if((d->nb_points)/3 <= limit_fast_drawing)
        {
          connect(d->normal_Slider, &QSlider::valueChanged, this, &Scene_points_with_normal_item::invalidateOpenGLBuffers);
          connect(d->normal_Slider, &QSlider::valueChanged, this, &Scene_points_with_normal_item::itemChanged);
        }
        else
        {
          connect(d->normal_Slider, &QSlider::sliderReleased, this, &Scene_points_with_normal_item::invalidateOpenGLBuffers);
          connect(d->normal_Slider, &QSlider::sliderReleased, this, &Scene_points_with_normal_item::itemChanged);
        }
        sliderAction->setDefaultWidget(d->normal_Slider);
        container->menuAction()->setProperty("is_groupable", true);
        container->addAction(sliderAction);
        menu->addMenu(container);
      }
        QMenu *container = new QMenu(tr("Points Size"));
        QWidgetAction *sliderAction = new QWidgetAction(0);
        connect(d->point_Slider, &QSlider::sliderPressed, this, &Scene_points_with_normal_item::pointSliderPressed);
        connect(d->point_Slider, &QSlider::sliderReleased, this, &Scene_points_with_normal_item::pointSliderReleased);
        connect(d->point_Slider, &QSlider::valueChanged, this, &Scene_points_with_normal_item::itemChanged);

        sliderAction->setDefaultWidget(d->point_Slider);
        container->menuAction()->setProperty("is_groupable", true);
        container->addAction(sliderAction);
        menu->addMenu(container);

        d->actionDeleteSelection = menu->addAction(tr("Delete Selection"));
        d->actionDeleteSelection->setObjectName("actionDeleteSelection");
        connect(d->actionDeleteSelection, SIGNAL(triggered()),this, SLOT(deleteSelection()));

        d->actionResetSelection = menu->addAction(tr("Reset Selection"));
        d->actionResetSelection->setObjectName("actionResetSelection");
        connect(d->actionResetSelection, SIGNAL(triggered()),this, SLOT(resetSelection()));

        d->actionSelectDuplicatedPoints = menu->addAction(tr("Select duplicated points"));
        d->actionSelectDuplicatedPoints->setObjectName("actionSelectDuplicatedPoints");
        connect(d->actionSelectDuplicatedPoints, SIGNAL(triggered()),this, SLOT(selectDuplicates()));
        QAction* resetColorsAction = menu->addAction(tr("Make Unicolor"));
        resetColorsAction->setObjectName("resetColorsAction");
        connect(resetColorsAction, &QAction::triggered, this, &Scene_points_with_normal_item::resetColors);
        menu->setProperty(prop_name, true);
    }
    QAction* actionColor = menu->findChild<QAction*>(tr("resetColorsAction"));
    actionColor->setVisible(d->m_points->has_colors());
    if (isSelectionEmpty())
    {
        d->actionDeleteSelection->setDisabled(true);
        d->actionResetSelection->setDisabled(true);
    }
    else
    {
        d->actionDeleteSelection->setDisabled(false);
        d->actionResetSelection->setDisabled(false);
    }

    return menu;
}

bool Scene_points_with_normal_item::has_normals() const { return d->m_points->has_normal_map(); }

void Scene_points_with_normal_item::invalidateOpenGLBuffers()
{
    setBuffersFilled(false);
    getPointContainer(Priv::Points)->reset_vbos(Scene_item_rendering_helper::ALL);
    getPointContainer(Priv::Selected_points)->reset_vbos(Scene_item_rendering_helper::ALL);
    getPointContainer(Priv::Selected_shaded_points)->reset_vbos(Scene_item_rendering_helper::ALL);
    getPointContainer(Priv::Shaded_points)->reset_vbos(Scene_item_rendering_helper::ALL);
    getEdgeContainer(0)->reset_vbos(Scene_item_rendering_helper::ALL);
    
    Q_FOREACH(CGAL::QGLViewer* v, CGAL::QGLViewer::QGLViewerPool())
    {
      CGAL::Three::Viewer_interface* viewer = static_cast<CGAL::Three::Viewer_interface*>(v);
      if(viewer == NULL)
        continue;
      setBuffersInit(viewer, false);
    }
}

void Scene_points_with_normal_item::pointSliderPressed()
{
  d->is_point_slider_moving = true;
}

void Scene_points_with_normal_item::pointSliderReleased()
{
  d->is_point_slider_moving = false;
}

void Scene_points_with_normal_item::copyProperties(Scene_item *item)
{
  Scene_points_with_normal_item* point_item = qobject_cast<Scene_points_with_normal_item*>(item);
  if(!point_item)
    return;
  int value = point_item->getPointSliderValue();
  setPointSize(value);
  if(has_normals())
    d->normal_Slider->setValue(point_item->getNormalSliderValue());
}

int Scene_points_with_normal_item::getNormalSliderValue()
{
  return d->normal_Slider->value();
}

int Scene_points_with_normal_item::getPointSliderValue()
{
  return d->point_Slider->value();
}

void Scene_points_with_normal_item::itemAboutToBeDestroyed(Scene_item *item)
{
  Scene_item::itemAboutToBeDestroyed(item);
  if(d && d->m_points && item == this)
  {
    delete d->m_points;
    d->m_points = NULL;
  }
}

void Scene_points_with_normal_item::
zoomToPosition(const QPoint &, CGAL::Three::Viewer_interface *viewer) const
{
  if (point_set()->nb_selected_points() == 0)
    return;
  const CGAL::qglviewer::Vec offset = static_cast<CGAL::Three::Viewer_interface*>(CGAL::QGLViewer::QGLViewerPool().first())->offset();
  // fit plane to triangles
  Point_set points;
  Bbox selected_points_bbox;
  for(Point_set::const_iterator it = point_set()->first_selected();
      it != point_set()->end();
      ++it)
  {
    points.insert(point_set()->point(*it));
    selected_points_bbox += point_set()->point(*it).bbox();
  }
  Kernel::Plane_3 plane;
  Kernel::Point_3 center_of_mass;
  CGAL::linear_least_squares_fitting_3
      (points.points().begin(),points.points().end(),plane, center_of_mass,
       CGAL::Dimension_tag<0>());

  Kernel::Vector_3 plane_normal= plane.orthogonal_vector();
  plane_normal = plane_normal/(CGAL::sqrt(plane_normal.squared_length()));
  Kernel::Point_3 centroid(center_of_mass.x() + offset.x,
                           center_of_mass.y() + offset.y,
                           center_of_mass.z() + offset.z);

  CGAL::qglviewer::Quaternion new_orientation(CGAL::qglviewer::Vec(0,0,-1),
                                        CGAL::qglviewer::Vec(-plane_normal.x(), -plane_normal.y(), -plane_normal.z()));
  double max_side = (std::max)((std::max)(selected_points_bbox.xmax() - selected_points_bbox.xmin(),
                                          selected_points_bbox.ymax() - selected_points_bbox.ymin()),
                               selected_points_bbox.zmax() - selected_points_bbox.zmin());
  //put the camera in way we are sure the longest side is entirely visible on the screen
  //See openGL's frustum definition
  double factor = max_side/(tan(viewer->camera()->aspectRatio()/
                                  (viewer->camera()->fieldOfView()/2)));

  Kernel::Point_3 new_pos = centroid + factor*plane_normal ;
  viewer->camera()->setSceneCenter(CGAL::qglviewer::Vec(centroid.x(),
                                                  centroid.y(),
                                                  centroid.z()));
  viewer->moveCameraToCoordinates(QString("%1 %2 %3 %4 %5 %6 %7").arg(new_pos.x())
                                                                 .arg(new_pos.y())
                                                                 .arg(new_pos.z())
                                                                 .arg(new_orientation[0])
                                                                 .arg(new_orientation[1])
                                                                 .arg(new_orientation[2])
                                                                 .arg(new_orientation[3]));

}

void Scene_points_with_normal_item::setPointSize(int size)
{
  d->point_Slider->setValue(size);
}

void Scene_points_with_normal_item::setNormalSize(int size)
{
  d->normal_Slider->setValue(size);
}

void Scene_points_with_normal_item::resetColors()
{
  d->m_points->remove_colors();
  invalidateOpenGLBuffers();
  redraw();
}

void Scene_points_with_normal_item::computeElements()const
{
  d->compute_normals_and_vertices();
  setBuffersFilled(true);

}

void Scene_points_with_normal_item::initializeBuffers(Viewer_interface * v) const
{
  d->initializeBuffers(v);
}<|MERGE_RESOLUTION|>--- conflicted
+++ resolved
@@ -9,11 +9,8 @@
 
 #include <CGAL/Three/Viewer_interface.h>
 #include <CGAL/Three/Three.h>
-<<<<<<< HEAD
 #include <CGAL/Three/Point_container.h>
 #include <CGAL/Three/Edge_container.h>
-=======
->>>>>>> b02d174e
 #include <CGAL/Orthogonal_k_neighbor_search.h>
 #include <CGAL/Search_traits_3.h>
 #include <CGAL/Search_traits_adapter.h>
@@ -222,10 +219,7 @@
 {
 
   d = new Scene_points_with_normal_item_priv(toCopy, this);
-<<<<<<< HEAD
-=======
-
->>>>>>> b02d174e
+
   if (!has_normals())
   {
     setRenderingMode(Points);
@@ -235,36 +229,19 @@
     setRenderingMode(CGAL::Three::Three::defaultPointSetRenderingMode());
     is_selected = true;
   }
-<<<<<<< HEAD
-  if(d->m_points->number_of_points() < 30 )
-    d->point_Slider->setValue(5);
-  else
-    d->point_Slider->setValue(2);
-=======
->>>>>>> b02d174e
+  
   invalidateOpenGLBuffers();
 }
 
 // Converts polyhedron to point set
 
 Scene_points_with_normal_item::Scene_points_with_normal_item(const SMesh& input_mesh)
-<<<<<<< HEAD
-=======
-    : Scene_item(Scene_points_with_normal_item_priv::NbOfVbos,Scene_points_with_normal_item_priv::NbOfVaos)
->>>>>>> b02d174e
 {
   // Converts Polyhedron vertices to point set.
   // Computes vertices normal from connectivity.
   d = new Scene_points_with_normal_item_priv(input_mesh, this);
   setRenderingMode(CGAL::Three::Three::defaultPointSetRenderingMode());
   is_selected = true;
-<<<<<<< HEAD
-  if(d->m_points->number_of_points() < 30 )
-    d->point_Slider->setValue(5);
-  else
-    d->point_Slider->setValue(2);
-=======
->>>>>>> b02d174e
   invalidateOpenGLBuffers();
 }
 
@@ -575,11 +552,7 @@
             !isEmpty();
 
   std::cerr << d->m_points->info();
-<<<<<<< HEAD
-  
-=======
-
->>>>>>> b02d174e
+
   if (!d->m_points->has_normal_map())
   {
     setRenderingMode(Points);

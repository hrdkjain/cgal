// Copyright (c) 2011 GeometryFactory (France).
// All rights reserved.
//
// This file is part of CGAL (www.cgal.org).
// You can redistribute it and/or modify it under the terms of the GNU
// General Public License as published by the Free Software Foundation,
// either version 3 of the License, or (at your option) any later version.
//
// Licensees holding a valid commercial license may use this file in
// accordance with the commercial license agreement provided with the software.
//
// This file is provided AS IS with NO WARRANTY OF ANY KIND, INCLUDING THE
// WARRANTY OF DESIGN, MERCHANTABILITY AND FITNESS FOR A PARTICULAR PURPOSE.
//
// $UR$
// $Id$
//
//
// Author(s)     : Sebastien Loriot

#ifndef CGAL_INTERSECTION_OF_POLYHEDRA_3_REFINEMENT_VISITOR_H
#define CGAL_INTERSECTION_OF_POLYHEDRA_3_REFINEMENT_VISITOR_H

#include <CGAL/intersection_of_Polyhedra_3.h>
#include <CGAL/internal/corefinement/Polyhedron_subset_extraction.h>
#include <CGAL/Exact_predicates_exact_constructions_kernel.h>
#include <CGAL/Constrained_Delaunay_triangulation_2.h>
#include <CGAL/Triangulation_vertex_base_with_info_2.h>

#include <CGAL/internal/corefinement/Combinatorial_map_for_corefinement.h> 

#include <CGAL/Polyhedral_mesh_domain_3.h>
#include <CGAL/property_map.h>
#include <boost/optional.hpp>
#include <boost/next_prior.hpp>

#include <fstream>
#include <sstream>

//  TODOCUMENT
//  --We suppose that the two input polyhedra are triangulated orientable surfaces.
//  --Any polyhedron defines two bounding volumes: one inside and one outside.
//    The convention used is the following: the normal of a triangle always indicates
//    the outside of the object.
//  --The  input polyhedra should not touch at only one point locally. If so, the current
//    implementation just ignore it (TAG SL001)
//  --Polyhedron type should be list-based or should guarantee no reallocation. We use maps
//    on pointer of halfedges,facets and vertices
//  --Polyhedral_mesh_domain requires the domain tp be closed: do not provided as input
//    an open polyhedral surface and a polyhedron with a connected component free from intersection
//OPTIMIZATIONS
//  --cdt: try using intervals? in that case, only points inside the face should be considered
//         and points on edge should be handled by hand (simply start using the point opposite to the edge)
//  --filtered_order_around_edge: can be done using the original supporting planes
//  --in intersection_of_Polyhedra_3: upon call to Triangle_segment_intersection_point::add_new_node, interval and exact nodes are
//    inserted into a vector. Since we do not know the final size of vector this lead to reallocation of data.   
//  --in Triangle_segment_intersection_point, try using EPEC instead of Interval_nt+SC<Gmpq>
//  --use a sorted pair of indices in edge_to_hedge+simplify the code TAG_SLXX1
//  --in sew_2_marked_darts arrange how darts are passed to avoid comparing to a Point_3
//TODO:
//  --validity of the embedding: points inserted in polyhedron are approximation of the real
//    intersection points. It may happen that because of the approximation, the embedding gets
//    wrong. To avoid this, for each new triangle created, we should make an orientation test
//    with the approximated point to check if this is correct. If not, points must be moved
//    within their double interval so that all triangles incident to each of these points are correctly
//    oriented. This is probably an expensive test that can be activated only with a template parameter
//    of something similar.
namespace CGAL
{
  
  namespace internal_IOP
  {
    template <class Polyhedron>
    struct Compare_unik_address{
      typedef typename Polyhedron::Halfedge_handle        Halfedge_handle;
      typedef typename Polyhedron::Halfedge_const_handle  Halfedge_const_handle;
      typedef typename Polyhedron::Halfedge               Halfedge;
      
      bool operator()(Halfedge_handle h1,Halfedge_handle h2) const {
        Halfedge* ph1=&(*h1) < &(*h1->opposite()) ? &(*h1) : &(*h1->opposite());
        Halfedge* ph2=&(*h2) < &(*h2->opposite()) ? &(*h2) : &(*h2->opposite());
        return  ph1 < ph2; 
      }

      bool operator()(Halfedge_const_handle h1,Halfedge_const_handle h2) const {
        const Halfedge* ph1=&(*h1) < &(*h1->opposite()) ? &(*h1) : &(*h1->opposite());
        const Halfedge* ph2=&(*h2) < &(*h2->opposite()) ? &(*h2) : &(*h2->opposite());
        return  ph1 < ph2; 
      }
    };

  template <class Polyhedron>
  struct Compare_address{
    typedef typename Polyhedron::Halfedge_handle        Halfedge_handle;
    typedef typename Polyhedron::Halfedge_const_handle  Halfedge_const_handle;
    typedef typename Polyhedron::Halfedge               Halfedge;
    
    bool operator()(Halfedge_handle h1,Halfedge_handle h2) const {
      return  &(*h1) < &(*h2); 
    }

    bool operator()(Halfedge_const_handle h1,Halfedge_const_handle h2) const {
      return  &(*h1) < &(*h2); 
    }
  };

  template <class Polyhedron>
  class Non_intersection_halfedge{
    typedef std::map< typename Polyhedron::Halfedge_const_handle,
                      std::pair<int,int>,
                      Compare_unik_address<Polyhedron> 
                    >  Intersection_hedges_set;
    Intersection_hedges_set intersection_hedges_;
  public:  
    Non_intersection_halfedge(const Intersection_hedges_set& the_set) : intersection_hedges_(the_set){}
  
  
    bool operator()(typename Polyhedron::Halfedge_const_handle h) const
    {
      return intersection_hedges_.find(h)==intersection_hedges_.end();
    }
  };

    
  template <class HDS>
  class Triangulate_a_face : public CGAL::Modifier_base<HDS> {
    typedef typename HDS::Halfedge_handle Halfedge_handle;
    typedef typename HDS::Vertex_handle   Vertex_handle;
    typedef typename HDS::Face_handle     Face_handle;
    typedef typename HDS::Vertex          Vertex;
    typedef typename HDS::Halfedge        Halfedge;
    typedef typename HDS::Face            Face;
    
    //data members
    Face_handle current_face;
    std::map<int,typename Vertex::Point >                  nodes_;
    std::map<int,Vertex_handle>&                           node_to_polyhedron_vertex_;
    std::map<std::pair<int,int>,Halfedge_handle>&          edge_to_hedge_;
    std::vector<std::pair<int,int> >                       edges_to_create_;
    std::vector<CGAL::cpp11::tuple<int,int,int> >          faces_to_create_;
    
    typename HDS::Halfedge::Base*
    unlock_halfedge(Halfedge_handle h){
      return static_cast<typename HDS::Halfedge::Base*>(&(*h));
    }
    
    typename HDS::Face::Base*
    unlock_face(Face_handle f){
      return static_cast<typename HDS::Face::Base*>(&(*f));
    }    
    
  public:
    
    template <class Nodes_vector,class Triangulation>
    Triangulate_a_face( Face_handle face,
                        const Nodes_vector& nodes,
                        const std::vector<int>& node_ids,
                        std::map<int,Vertex_handle>& node_to_polyhedron_vertex,
                        std::map<std::pair<int,int>,Halfedge_handle>& edge_to_hedge,
                        const Triangulation& triangulation)
    :current_face(face),node_to_polyhedron_vertex_(node_to_polyhedron_vertex),edge_to_hedge_(edge_to_hedge)
    {
      //grab vertices to be inserted to copy them from the vector
      for (std::vector<int>::const_iterator it=node_ids.begin();it!=node_ids.end();++it)
      {
        nodes_.insert(std::make_pair(*it,nodes[*it]));
      }
      //grab edges that are not on the convex hull (these have already been created)
      for (typename Triangulation::Finite_edges_iterator 
        it=triangulation.finite_edges_begin();
        it!=triangulation.finite_edges_end();
        ++it)
      {
        typename Triangulation::Vertex_handle v0=it->first->vertex((it->second+1)%3);
        typename Triangulation::Vertex_handle v1=it->first->vertex((it->second+2)%3);
        //warning in degenerate cases you can insert outsite expected convex hull edges: need exact here.
        //an alternative is to test if one the incident faces are infinite (cf assertion below)
        if ( edge_to_hedge_.find(std::make_pair(v0->info(),v1->info()))==edge_to_hedge_.end() &&
             edge_to_hedge_.find(std::make_pair(v1->info(),v0->info()))==edge_to_hedge_.end()    )
        {
          edges_to_create_.push_back( std::make_pair(v0->info(),v1->info()) );
        }
        else
            CGAL_assertion( triangulation.is_infinite(it->first->vertex(it->second)) || triangulation.is_infinite( triangulation.mirror_vertex(it->first,it->second)) );
      }
      //grab triangles.
      for (typename Triangulation::Finite_faces_iterator 
        it=triangulation.finite_faces_begin();
        it!=triangulation.finite_faces_end();
        ++it)
      {
        typename Triangulation::Vertex_handle v0=it->vertex(0);
        typename Triangulation::Vertex_handle v1=it->vertex(1);
        typename Triangulation::Vertex_handle v2=it->vertex(2);
        //warning in degenerate case we can have non wanted triangles: need exact here
        faces_to_create_.push_back( CGAL::cpp11::make_tuple( v0->info(),v1->info(),v2->info() ) );
      }
    }


  
    void operator()( HDS& hds) {
//      std::cerr << "node_to_polyhedron_vertex_"<< std::endl;
//      for (typename std::map<int,Vertex_handle>::iterator it=node_to_polyhedron_vertex_.begin();it!=node_to_polyhedron_vertex_.end();++it)
//        std::cerr << it->first << " " << &(*(it->second)) << std::endl;
      
      //insert the intersection point interior to the face inside the polyhedron and
      //save their Polyhedron::vertex_handle 
      for (typename std::map<int,typename Vertex::Point>::iterator it=nodes_.begin();it!=nodes_.end();++it)
      {
        Vertex_handle v=hds.vertices_push_back(Vertex(it->second));
        CGAL_assertion( node_to_polyhedron_vertex_.find( it->first ) == node_to_polyhedron_vertex_.end());
        node_to_polyhedron_vertex_.insert( std::make_pair(it->first,v) );
//        std::cerr << "vertices " << it->first  << " " << &(*v) << std::endl;
      }
      
      //insert the new halfedge and set their incident vertex
      for (typename std::vector<std::pair<int,int> >::iterator 
        it=edges_to_create_.begin();it!=edges_to_create_.end();++it)
      {
        Halfedge_handle he=hds.edges_push_back(Halfedge(),Halfedge());
        
        //associate edge <i,j> to halfedge going from i to j with j as incident vertex
        CGAL_assertion(node_to_polyhedron_vertex_.find(it->second)!= node_to_polyhedron_vertex_.end());
        Vertex_handle v=node_to_polyhedron_vertex_.find(it->second)->second;
        unlock_halfedge(he)->set_vertex( v );
        v->set_halfedge(he);
//        std::cerr << "  --in edge " << &(*v) << std::endl;
        edge_to_hedge_.insert( std::make_pair(*it,he) ); 
        v=node_to_polyhedron_vertex_.find(it->first)->second;
//        std::cerr << "  --in edge " << &(*v) << std::endl;
        unlock_halfedge( he->opposite() )->set_vertex( v );
        v->set_halfedge(he->opposite());
        edge_to_hedge_.insert( std::make_pair(std::make_pair(it->second,it->first),he->opposite()) );
//        std::cerr << "edges " << it->first <<  " " << it->second << std::endl;
      }
      
<<<<<<< HEAD
      std::vector<CGAL::cpp11::tuple<int,int,int> >::iterator it=faces_to_create_.begin();
      
=======
      std::vector<CGAL::cpp0x::tuple<int,int,int> >::iterator it=faces_to_create_.begin();
      Face_handle face_triangulated = current_face;
>>>>>>> ce94f69b
      //create the new faces and update adjacencies
      while (true)
      {
        int i=cpp11::get<0>(*it),j=cpp11::get<1>(*it),k=cpp11::get<2>(*it);
//        std::cerr << "faces " << i <<  " " << j  << " " << k<< std::endl;        
        Halfedge_handle current  = edge_to_hedge_.find(std::make_pair(i,j))->second;
        Halfedge_handle next     = edge_to_hedge_.find(std::make_pair(j,k))->second;
        Halfedge_handle previous = edge_to_hedge_.find(std::make_pair(k,i))->second;
 

        CGAL_assertion (edge_to_hedge_.find(std::make_pair(i,j))!=edge_to_hedge_.end());
        CGAL_assertion (edge_to_hedge_.find(std::make_pair(j,k))!=edge_to_hedge_.end());
        CGAL_assertion (edge_to_hedge_.find(std::make_pair(k,i))!=edge_to_hedge_.end());
        
        CGAL_assertion(current->vertex()==node_to_polyhedron_vertex_.find(j)->second);
        CGAL_assertion(next->vertex()==node_to_polyhedron_vertex_.find(k)->second);
        CGAL_assertion(previous->vertex()==node_to_polyhedron_vertex_.find(i)->second);
        
        unlock_halfedge(current)->set_next(next);
        unlock_halfedge(next)->set_next(previous);
        unlock_halfedge(previous)->set_next(current);
        
        unlock_halfedge(current)->set_prev(previous);
        unlock_halfedge(next)->set_prev(current);
        unlock_halfedge(previous)->set_prev(next);
        
        //update face halfedge
        unlock_face(current_face)->set_halfedge(current);
        
        //update face of halfedges
        unlock_halfedge(current)  ->set_face(current_face);
        unlock_halfedge(next)     ->set_face(current_face);
        unlock_halfedge(previous) ->set_face(current_face);        
        
        if ( ++it!=faces_to_create_.end() )
          /// \todo integrate properly the copy of attributes in faces
          current_face=hds.faces_push_back(Face(*face_triangulated));
        else
          break;
      }
    }
  };    
 
  } //namespace internal_IOP

  
//Considering the plane with normal vector [O_prime,O] and containing O. 
//We define the counterclockwise order around O when looking from the side of the plane 
//into which the vector [O_prime,O] is pointing.
//We consider the portion of the plane defined by rotating a ray starting at O
//from the planar projection of P1 to the planar projection of P2 in counterclockwise order.
//The predicates indicates whether the planar projection of point Q lies in this portion of the plane.
//Preconditions:
//  O_prime,O,P1 are not collinear
//  O_prime,O,P2 are not collinear
//  O_prime,O,Q are not collinear
//  O_prime,O,P1,Q are not coplanar or coplanar_orientation(O,O_prime,P1,Q)==NEGATIVE
//  O_prime,O,P2,Q are not coplanar or coplanar_orientation(O,O_prime,P2,Q)==NEGATIVE
template <class Kernel>
bool  is_in_interior_of_object(
    const typename Kernel::Point_3& O_prime,const typename Kernel::Point_3& O,
    const typename Kernel::Point_3& P1,const typename Kernel::Point_3& P2,
    const typename Kernel::Point_3& Q)
{
  //guarantee to have non-flat triangles
  CGAL_precondition( !collinear(O_prime,O,P1) );
  CGAL_precondition( !collinear(O_prime,O,P2) );
  CGAL_precondition( !collinear(O_prime,O,Q)  );

  //no two triangles are coplanar and on the same side of their common edge
  CGAL_precondition( !coplanar(O_prime,O,P1,Q) || coplanar_orientation(O,O_prime,P1,Q)==NEGATIVE );
  CGAL_precondition( !coplanar(O_prime,O,P2,Q) || coplanar_orientation(O,O_prime,P2,Q)==NEGATIVE );
  
  Sign s0 = sign( determinant(O-O_prime,P1-O,P2-O) );
  
  if ( s0==ZERO ){
    //O, O_prime, P1 and P2 are coplanar
    Orientation o=orientation(O_prime,O,P1,Q);
    CGAL_precondition(o!=COPLANAR);
    return o==POSITIVE;
  }
  
  //O, O_prime, P1 and P2 are not coplanar
  Sign s1 = sign( determinant(O-O_prime,P1-O,Q -O) );
  Sign s2 = sign( determinant(O-O_prime,Q -O,P2-O) );

  if (s0 == POSITIVE) // the angle P1,O,P2 is smaller that Pi.
    return ( s1 == POSITIVE ) && ( s2 ==POSITIVE ); //true if the angles P1,O,Q and Q,O,P2 are smaller than Pi
  else
    return ( s1 != NEGATIVE ) || ( s2 != NEGATIVE ); //true if the angle P1,O,Q or the angle Q,O,P2 is smaller than or equal to Pi
}

//import into the combinatorial map facets in the given range.
//they are supposed to be in the same connected component.
//two volume are created (each facets gives two opposite orientation 2-cell in the map)
template<class Polyhedron, class Map, class Face_iterator, class Non_special_edge_predicate,class Halfedge_to_dart_map_ >
typename Map::Dart_handle import_from_polyhedron_subset(  Map& amap,
                                                          Face_iterator faces_begin,
                                                          Face_iterator faces_end,
                                                          const Non_special_edge_predicate& is_non_special_edge,
                                                          Halfedge_to_dart_map_& selected_hedge_to_dart,
                                                          int mark_index
  )
{
  typedef typename Polyhedron::Halfedge_const_handle  Halfedge_const_handle;
  typedef std::map < Halfedge_const_handle, typename Map::Dart_handle,internal_IOP::Compare_address<Polyhedron> > Halfedge_to_dart_map;
   
  Halfedge_to_dart_map hedge_to_dart;
  typename Map::Dart_handle first_dart = NULL;
  // First traversal to build the darts and link them.
  for (Face_iterator it_face = faces_begin; it_face != faces_end; ++it_face)
  {
    Halfedge_const_handle start=(*it_face)->halfedge();
    
    CGAL_precondition(start->next()!=start);
    
    Halfedge_const_handle current=start;
    typename Map::Dart_handle prev = NULL;
    typename Map::Dart_handle first_dart_of_face = NULL;
    do
    {
      typename Map::Dart_handle d = amap.create_dart();
      amap.template link_beta<3>(d,amap.create_dart()); //for opposite volume
      hedge_to_dart[current] = d;
             
      if (prev != NULL){
        amap.template link_beta<1>(prev, d);
        amap.template link_beta<1>(d->beta(3),prev->beta(3));//for opposite volume
      }
      else 
      {
        first_dart_of_face = d;
        if (first_dart==NULL) first_dart=d;
      }
      
      if ( is_non_special_edge (current) ){
        if ( !current->is_border_edge() ){
          CGAL_assertion(current != current->opposite());
          typename Halfedge_to_dart_map::iterator it = hedge_to_dart.find(current->opposite());
          if (it != hedge_to_dart.end()){ //link the opposites halfedges only when both corresponding darts have been created
            amap.template link_beta<2>(d, it->second);
            amap.template link_beta<2>(d->beta(3), it->second->beta(3));//for opposite volume
          }
        }
      }
      else{
        typename Halfedge_to_dart_map_::iterator it_hedge_map=selected_hedge_to_dart.find(current);
         //all marked hedges are not the selected one for its polyline
        if ( it_hedge_map!=selected_hedge_to_dart.end() ) it_hedge_map->second=d;
        //darts d and d->beta(3) are special edges
        amap.mark(d,mark_index);
        amap.mark(d->beta(3),mark_index);
      }
      prev = d;
      current=current->next();
    }
    while (current != start);
    amap.template link_beta<1>(prev, first_dart_of_face);
    amap.template link_beta<1>(first_dart_of_face->beta(3),prev->beta(3));//for opposite volume
  }

  // Second traversal to update the geometry.
  // We run one again through the facets of the HDS.
  for (Face_iterator it_face = faces_begin; it_face != faces_end; ++it_face)
  {
    Halfedge_const_handle start=(*it_face)->halfedge();
    Halfedge_const_handle current=start;
    do
    {
      typename Map::Dart_handle d = hedge_to_dart[current]; // Get the dart associated to the Halfedge
      if (d->template attribute<0>() == NULL)
      {	    
        amap.template set_attribute<0>(d,
           amap.template create_attribute<0>(current->opposite()->vertex()->point()));
      }
      current=current->next();
    }
    while (current != start);
  }
  
  return first_dart;
}

 //turn around the target vertex of dart to find a marked dart
template <class Combinatorial_map_3>
boost::optional<typename Combinatorial_map_3::Dart_handle> 
next_marked_dart_around_target_vertex(
  const Combinatorial_map_3& final_map,
  typename Combinatorial_map_3::Dart_handle dart,
  int mark_index)
{
  CGAL_precondition(final_map.is_marked(dart,mark_index));
  typename Combinatorial_map_3::Dart_handle next=dart->beta(1);
  while ( ! final_map.is_marked(next,mark_index) ){
    if (next->is_free(2) )//we reach a boundary
      return  boost::optional<typename Combinatorial_map_3::Dart_handle>();
    next=next->beta(2)->beta(1);
  }
  if (next == dart) //no new dart have been found  
    return  boost::optional<typename Combinatorial_map_3::Dart_handle>();
  CGAL_precondition(&dart->beta(1)->template attribute<0>()->point() == &next->template attribute<0>()->point());
  return boost::optional<typename Combinatorial_map_3::Dart_handle> (next);
}

//turn around the target vertex of dart to find a marked dart
//with expected_target as target vertex
template <class Combinatorial_map_3>
typename Combinatorial_map_3::Dart_handle
get_next_marked_dart_around_target_vertex(
  const Combinatorial_map_3& final_map,
  typename Combinatorial_map_3::Dart_handle dart,
  int mark_index)
{
  CGAL_precondition(final_map.is_marked(dart,mark_index));
  typename Combinatorial_map_3::Dart_handle next=dart->beta(1);
  while ( !final_map.is_marked(next,mark_index) ){
    CGAL_assertion( !next->is_free(2) );
    next=next->beta(2)->beta(1);
    CGAL_assertion(next != dart);
  }
  CGAL_precondition(&dart->beta(1)->template attribute<0>()->point() == &next->template attribute<0>()->point());
  return next;
}

//turn around the source vertex of dart to find a marked dart
//with expected_source as source vertex
template <class Combinatorial_map_3>
typename Combinatorial_map_3::Dart_handle 
get_next_marked_dart_around_source_vertex(  
  const Combinatorial_map_3& final_map,
  typename Combinatorial_map_3::Dart_handle dart,
  int mark_index)
{
  CGAL_precondition(final_map.is_marked(dart,mark_index));
  typename Combinatorial_map_3::Dart_handle next=dart->beta(0);
  while ( ! final_map.is_marked(next,mark_index) ){ 
    CGAL_assertion( !next->is_free(2) );
    next=next->beta(2)->beta(0);
    CGAL_assertion(next != dart);
  }
  CGAL_precondition(&dart->template attribute<0>()->point() == &next->beta(1)->template attribute<0>()->point());
  return next;
}

//given two marked darts, this function links these two darts with beta<2>
//but in addition it follows the marked darts connected to the same vertex
//(there should be only one) to connect them all together
//( this function is a kind of zipper ;) )
template <class Combinatorial_map_3,class Nodes_vector>
void sew_2_marked_darts( Combinatorial_map_3& final_map,
                         typename Combinatorial_map_3::Dart_handle dart_1 , 
                         typename Combinatorial_map_3::Dart_handle dart_2 ,
                         int mark_index,
                         const Nodes_vector& nodes,
                         const std::pair<int,int>& indices,
                         const std::pair<bool,int>& polyline_info)
{
  CGAL_precondition( dart_1->is_free(2) );
  CGAL_precondition( dart_2->is_free(2) );
  CGAL_precondition( final_map.is_marked(dart_1,mark_index) );
  CGAL_precondition( final_map.is_marked(dart_2,mark_index) );
  CGAL_precondition( dart_1->template attribute<0>()->point() == dart_2->beta(1)->template attribute<0>()->point() );
  CGAL_precondition( dart_1->beta(1)->template attribute<0>()->point() == dart_2->template attribute<0>()->point() );
  
  int src_index = ( ( indices.first < indices.second) ==  polyline_info.first )
                  ? indices.second:indices.first;
  
  if ( dart_1->template attribute<0>()->point() != nodes[ src_index ] ) std::swap(dart_1,dart_2);
  
  int nb_segs=polyline_info.second-1,k=1;
  
  do{
    CGAL_precondition( final_map.template is_sewable<2>(dart_1,dart_2) );
    final_map.template sew<2>(dart_1,dart_2);
    
    if (k==nb_segs) break;
      
    dart_1=get_next_marked_dart_around_target_vertex(final_map,dart_1,mark_index);
    dart_2=get_next_marked_dart_around_source_vertex(final_map,dart_2,mark_index);
  }
  while(++k);
}

//not_top and not_down are two darts from volumes that get merged with an existing
//other one because of a set of identical coplanar triangles.
//top and down is the dart of the volumes "replacing" that of not_top and not down respectively, 
//The function is considering all triangles that are bounded by a cycle of marked edges.
//The volume not_top and not_down are part of are those that will disappear at the
//end of the main algorithm.
//( this function is a kind of facet gluer ;) )
template <class Combinatorial_map_3>
void sew_3_marked_darts( Combinatorial_map_3& final_map,
                         typename Combinatorial_map_3::Dart_handle not_top , 
                         typename Combinatorial_map_3::Dart_handle not_down ,
                         typename Combinatorial_map_3::Dart_handle top , 
                         typename Combinatorial_map_3::Dart_handle down ,
                         int mark_index,
                         std::set<typename Combinatorial_map_3::Dart_handle>& darts_to_remove)
{
  typedef boost::optional<typename Combinatorial_map_3::Dart_handle> O_Dart_handle;

  if ( not_top->template attribute<3>()->info().is_empty ){
    CGAL_assertion(not_down->template attribute<3>()->info().is_empty);
    return;
  }
   
  CGAL_assertion(!not_down->template attribute<3>()->info().is_empty);

  //merge attribute of the two volumes:
  internal_IOP::Volume_on_merge merge_attributes;
  merge_attributes(*top->template attribute<3>(),*not_top->template attribute<3>());
  merge_attributes(*down->template attribute<3>(),*not_down->template attribute<3>());
  
  //set volume attributes as empty to avoid double sew_3 of the same topological disk of triangles
  not_top->template attribute<3>()->info().is_empty=true;
  not_down->template attribute<3>()->info().is_empty=true;
  
  CGAL_precondition( final_map.is_marked(not_top,mark_index) && final_map.is_marked(top,mark_index) );
  CGAL_precondition( final_map.is_marked(not_down,mark_index) && final_map.is_marked(down,mark_index) );
  CGAL_precondition( not_top->template attribute<0>()->point() == not_down->beta(1)->template attribute<0>()->point() );
  CGAL_precondition( not_top->beta(1)->template attribute<0>()->point() == not_down->template attribute<0>()->point() );
  CGAL_precondition( not_top->template attribute<0>()->point() == top->template attribute<0>()->point() );
  CGAL_precondition( not_down->template attribute<0>()->point() == down->template attribute<0>()->point() );
  
  CGAL_assertion( top->beta(3)==down );

  //set to be removed the darts of the two no longer used volumes
  typename Combinatorial_map_3::Dart_handle start=not_top;
  do
  {
    CGAL_assertion(!not_top->is_free(3));
    darts_to_remove.insert(not_top);   darts_to_remove.insert(not_top->beta(1)); darts_to_remove.insert(not_top->beta(1)->beta(1));
    darts_to_remove.insert(not_top->beta(3));   darts_to_remove.insert(not_top->beta(3)->beta(1)); darts_to_remove.insert(not_top->beta(3)->beta(1)->beta(1));
    O_Dart_handle current_1=next_marked_dart_around_target_vertex(final_map,not_top,mark_index);
    CGAL_precondition(current_1);
    not_top=*current_1;
  }
  while(not_top!=start);
}

template<class Polyhedron>
struct Dummy_edge_mark_property_map{
  typedef bool value_type;
  typedef value_type reference;
  typedef std::pair<typename Polyhedron::Halfedge_handle,Polyhedron*> key_type;
  typedef boost::read_write_property_map_tag category;  

  Dummy_edge_mark_property_map(){}

  friend reference get(Dummy_edge_mark_property_map,key_type) {return false;}
  friend void put(Dummy_edge_mark_property_map,key_type,value_type) {}
};

template<class Polyhedron,class Kernel=typename Polyhedron::Traits::Kernel,class EdgeMarkPropertyMap=Dummy_edge_mark_property_map<Polyhedron> >
class Node_visitor_refine_polyhedra{
//typedefs  
  typedef typename Polyhedron::Halfedge_handle                         Halfedge_handle;
  typedef typename Polyhedron::Halfedge_const_handle                   Halfedge_const_handle;
  typedef typename Polyhedron::Face_handle                             Face_handle;
  typedef typename Polyhedron::Halfedge                                Halfedge;
  typedef typename Polyhedron::Vertex_handle                           Vertex_handle;
  typedef internal_IOP::Compare_handles<Polyhedron,CGAL::Tag_false>    Cmp_handle; //This ensures uniqueness of edges when comparing halfedges
  typedef internal_IOP::Compare_unik_address<Polyhedron>               Cmp_unik_ad; //This ensures uniqueness of edges when comparing halfedges
  
  //constrained triangulation used for triangulation interior of faces
  #ifdef DO_NO_USE_EXACT_CDT 
  typedef CGAL::Triangulation_vertex_base_with_info_2<int,Kernel>       Vbi;
  typedef CGAL::Constrained_triangulation_face_base_2<Kernel>           Fb;
  typedef CGAL::Triangulation_data_structure_2<Vbi,Fb>                  TDS_2;
  typedef CGAL::Constrained_Delaunay_triangulation_2<Kernel,TDS_2,CGAL::No_intersection_tag> CDT;  //DO WE NEED DELAUNAY????
  #else
  typedef CGAL::Exact_predicates_exact_constructions_kernel             Exact_kernel;
  typedef CGAL::Triangulation_vertex_base_with_info_2<int,Exact_kernel> Vbi;
  typedef CGAL::Constrained_triangulation_face_base_2<Exact_kernel>           Fb;
  typedef CGAL::Triangulation_data_structure_2<Vbi,Fb>                  TDS_2;
  typedef CGAL::Constrained_Delaunay_triangulation_2<Exact_kernel,TDS_2,CGAL::No_intersection_tag> CDT;  //DO WE NEED DELAUNAY????  
  #endif
  
  typedef std::map<Halfedge_handle,Polyhedron*,Cmp_unik_ad>            Hedge_to_polyhedron_map;

  typedef std::vector<int>                                             Node_ids;
  typedef std::set<int>                                                Node_id_set; //avoid having duplicated node on edge of coplanar triangles
  typedef std::map< Face_handle,Node_ids,Cmp_handle >                  In_face_map; 
  typedef std::map< Halfedge_handle,Node_id_set,Cmp_unik_ad >          In_halfedge_map;
  //to keep the correspondance between node_id and vertex_handle in each polyhedron
  typedef std::map<int,Vertex_handle> Node_to_polyhedron_vertex_map;
  typedef std::map<Polyhedron*, Node_to_polyhedron_vertex_map > Poly_to_map_node;
  //to maintain an polyhedron halfedge on each polyline + pair<bool,int>
  //with first = "is the key (pair<int,int>) was reversed?" and second is the number of edges +1 in the polyline
  typedef std::map< std::pair<int,int>, std::pair< std::map<Polyhedron*,Halfedge_handle>,std::pair<bool,int> > > An_edge_per_polyline_map;  
  //to handle coplanar halfedge of polyhedra that are full in the intersection
  typedef std::map< int,Halfedge_handle >                              Node_to_target_of_hedge_map;
  typedef std::map< Polyhedron*,Node_to_target_of_hedge_map>           Poly_to_vertices_on_intersection_map;

  //Combinatorial map typedefs
  typedef internal_IOP::Item_with_points_and_volume_info<Kernel,Polyhedron> Items;
  typedef CGAL::Combinatorial_map<3,Items> Combinatorial_map_3_;
  typedef typename Combinatorial_map_3_::Dart_handle Dart_handle;
  
//data members
  Hedge_to_polyhedron_map               hedge_to_polyhedron;
  In_face_map                           in_face;
  In_halfedge_map                       in_hedge;
  std::map< int,std::set<int> >         graph_of_constraints;
  std::map< int,std::set<int> >         coplanar_constraints;
  An_edge_per_polyline_map              an_edge_per_polyline;
  typename An_edge_per_polyline_map::iterator last_polyline;
  Poly_to_vertices_on_intersection_map  poly_to_vertices_on_inter;
  Poly_to_map_node                      polyhedron_to_map_node_to_polyhedron_vertex;
  std::set<int>                         non_manifold_nodes; //contain nodes that are original vertices of input polyhedron and that neighborhood is not a topological disk
  std::map<Vertex_handle,int>           nodes_that_are_original_vertices;//to keep the correspondance between original polyhedron vertices that are also nodes
  
  Combinatorial_map_3_*                 final_map_ptr;
  Combinatorial_map_3_&                 final_map() {return *final_map_ptr;}
  bool final_map_comes_from_outside;
  //   new_hedge    hedge
  //  ----------->   ----------->
  //               v
  //  <-----------   <-----------
  //   new_opposite     opposite 
  //  
  Vertex_handle split_edge( Halfedge_handle hedge,
                            const typename Kernel::Point_3& point,
                            Polyhedron& P)
  {
    internal_IOP::Split_halfedge_at_point<typename Polyhedron::HalfedgeDS> delegated(hedge,point);
    P.delegate( delegated );
    CGAL_assertion(P.is_valid());
    
    //update marker tags. If the edge was marked, then the resulting edges in the split must be marked
    if ( get(m_edge_mark_pmap,std::make_pair(hedge,&P)) )
    {
      CGAL_assertion( get(m_edge_mark_pmap,std::make_pair(hedge->opposite(),&P)) );
      put(m_edge_mark_pmap,std::make_pair(hedge->prev(),&P),true);
      put(m_edge_mark_pmap,std::make_pair(hedge->prev()->opposite(),&P),true);
      put(m_edge_mark_pmap,std::make_pair(hedge->opposite()->next(),&P),true);
      put(m_edge_mark_pmap,std::make_pair(hedge->opposite()->next()->opposite(),&P),true);
    }
    
    Vertex_handle v=boost::prior(P.vertices_end());
    CGAL_assertion(v->point()==point);
    return v;
  }

  //sort node ids so that we can split the hedge
  //consecutively
  template <class Nodes_vector>
  void sort_vertices_along_hedge(std::vector<int>& node_ids,Halfedge_handle hedge,const Nodes_vector& nodes)
  {
    std::sort(node_ids.begin(),
              node_ids.end(),
              internal_IOP::Order_along_a_halfedge<Polyhedron,Nodes_vector,Is_polyhedron_const>(hedge,nodes)
    );
  }
  
  //insert intersection as constrained edges  in a CDT triangulation
  template <class CDT>
  void insert_constrained_edges_coplanar_case(int node_id,
                                              CDT& triangulation,
                                              std::map<int,typename CDT::Vertex_handle>& id_to_CDT_vh)
  {
    if (node_id < number_coplanar_vertices){
      //XSL_TAG_CPL_VERT
      //Insert constrained edges from coplanar facets that have been retriangulated. This ensure that triangulations are compatible
      std::map< int,std::set<int> >::iterator it_neighbors=coplanar_constraints.find(node_id);
      if (it_neighbors!=coplanar_constraints.end())
      {
        typename CDT::Vertex_handle vh=id_to_CDT_vh.find(node_id)->second;
        for (std::set<int>::iterator it_n=it_neighbors->second.begin();it_n!=it_neighbors->second.end();++it_n){
          typename std::map<int,typename CDT::Vertex_handle>::iterator it_vh=id_to_CDT_vh.find(*it_n);
          // this condition ensures to consider only graph edges that are in the same triangle (not in a neighbor one when involving node on a triangle edge)
          // here we can't make the difference between a point on the interior or the boundary, so points_on_triangle is not used.
          if ( it_vh!=id_to_CDT_vh.end() ){
            triangulation.insert_constraint(vh,id_to_CDT_vh.find(*it_n)->second);
          }
        }
      }
    }
  }
  //insert intersection as constrained edges  in a CDT triangulation
  template <class CDT,class Constrained_edges_map>
  void insert_constrained_edges(Node_ids& node_ids, //index of vertices we are interested in
                                CDT& triangulation,
                                std::map<int,typename CDT::Vertex_handle>& id_to_CDT_vh,
                                Constrained_edges_map& constrained_edges, //list of pair of int to indicate edges that are constrained
                                bool points_on_triangle=false)
  {
    for (Node_ids::iterator it_node_id=node_ids.begin();it_node_id!=node_ids.end();++it_node_id){
      std::map< int,std::set<int> >::iterator it_neighbors=graph_of_constraints.find(*it_node_id);
      if (it_neighbors!=graph_of_constraints.end())
      {
        typename CDT::Vertex_handle vh=id_to_CDT_vh.find(*it_node_id)->second;
        for (std::set<int>::iterator it_n=it_neighbors->second.begin();it_n!=it_neighbors->second.end();++it_n){
          typename std::map<int,typename CDT::Vertex_handle>::iterator it_vh=id_to_CDT_vh.find(*it_n);
          // this condition ensures to consider only graph edges that are in the same triangle (not in a neighbor one when involving node on a triangle edge)
          if ( !points_on_triangle || it_vh!=id_to_CDT_vh.end() ){ 
            CGAL_assertion(it_vh!=id_to_CDT_vh.end());
            triangulation.insert_constraint(vh,id_to_CDT_vh.find(*it_n)->second);
            constrained_edges.push_back(std::make_pair(*it_node_id,*it_n));
          }
        }
      }
      #ifndef NDEBUG
      else
      {
        std::cout << "X0: Found an isolated point" << std::endl;
      }
      #endif
      
      insert_constrained_edges_coplanar_case(*it_node_id,triangulation,id_to_CDT_vh);
    }
  }
  
  std::pair<int,int> make_sorted_pair(int i,int j) const {return i<j ? std::make_pair(i,j):std::make_pair(j,i);} 
  
  void update_edge_per_polyline(Polyhedron* P,std::pair<int,int> indices,typename Polyhedron::Halfedge_handle hedge)
  {
    std::pair<int,int> sorted_pair=make_sorted_pair(indices.first,indices.second);
    typename An_edge_per_polyline_map::iterator it=an_edge_per_polyline.find(sorted_pair);
    if (it!=an_edge_per_polyline.end()){
      it->second.first.insert(std::make_pair( P,sorted_pair.first==indices.first?hedge:hedge->opposite() ));
    }
  }

  int node_index_of_incident_vertex(Halfedge_const_handle h,
                                    const std::map<Halfedge_const_handle,std::pair<int,int>,Cmp_unik_ad >& border_halfedges)
  {
    //WARNING this may be expensive
    typedef std::map<Halfedge_const_handle,std::pair<int,int>,Cmp_unik_ad > Border_halfedges_map;

    Halfedge_const_handle start=h;
    Halfedge_const_handle curr=start;
    do{
      typename Border_halfedges_map::const_iterator it_border=border_halfedges.find( curr );
      if (it_border!=border_halfedges.end())
        return it_border->first==curr?it_border->second.second:it_border->second.first;      
      curr=curr->next()->opposite();
    }while(curr!=start);
    
    return -1;
  }
  
  template <class Nodes_vector>
  bool filtered_order_around_edge(int O_prime_index,
                                  int O_index,
                                  int P1_index,
                                  int P2_index,
                                  int Q_index,
                                  Vertex_handle P1,
                                  Vertex_handle P2,
                                  Vertex_handle Q,
                                  const Nodes_vector& nodes)
  {
    try{
      return is_in_interior_of_object<typename Nodes_vector::Ikernel>(
        nodes.interval_node(O_prime_index),
        nodes.interval_node(O_index),
        P1_index == -1 ? nodes.to_interval(P1->point()): nodes.interval_node(P1_index),
        P2_index == -1 ? nodes.to_interval(P2->point()): nodes.interval_node(P2_index),
        Q_index  == -1 ? nodes.to_interval(Q->point()) : nodes.interval_node(Q_index )
      );
    }
    catch(Uncertain_conversion_exception&){
      return is_in_interior_of_object<typename Nodes_vector::Exact_kernel>(
        nodes.exact_node(O_prime_index),
        nodes.exact_node(O_index),
        P1_index == -1 ? nodes.to_exact(P1->point()): nodes.exact_node(P1_index),
        P2_index == -1 ? nodes.to_exact(P2->point()): nodes.exact_node(P2_index),
        Q_index  == -1 ? nodes.to_exact(Q->point()) : nodes.exact_node(Q_index )
      );
    }
  }

//keep track of the fact that a polyhedron original vertex is a node
void all_incident_faces_got_a_node_as_vertex(Halfedge_handle incident_to_vertex_edge,int node_id)
{
  nodes_that_are_original_vertices.insert(std::make_pair(incident_to_vertex_edge->vertex(),node_id));
}

//if an original polyhedron vertex is also a node, do no use a fake id
void set_triangle_boundary_indices(
  Vertex_handle* triangle_boundary,
  int* triangle_boundary_indices)
{
  triangle_boundary_indices[0]=-1;
  triangle_boundary_indices[1]=-2;
  triangle_boundary_indices[2]=-3;
  
  for (int k=0;k<3;++k){
    typename std::map<Vertex_handle,int>::iterator it=nodes_that_are_original_vertices.find(triangle_boundary[k]);
    if (it!=nodes_that_are_original_vertices.end())
      triangle_boundary_indices[k]=it->second;
  }
}

//======================================================================//
//functions internally used to glue piece of the final combinatorial map//
//======================================================================//


  //-----first polyhedron
template <class Halfedge_to_dart_map>
inline Dart_handle get_associated_dart(Halfedge_handle hedge,Halfedge_to_dart_map& selected_hedge_to_dart){
  typename Halfedge_to_dart_map::iterator it_saved_dart=selected_hedge_to_dart.find(hedge);
  CGAL_assertion(it_saved_dart!=selected_hedge_to_dart.end());
  return it_saved_dart->second;
}

//first_hedge defines four volumes, second_hedge only two
//first_poly is not needed as inside/outside volume is update during the merge
//of the sew. Only second_poly is needed
template <class Nodes_vector,class Border_halfedges_map,class Halfedge_to_dart_map>
void sew_2_three_volumes_case(  Halfedge_handle first_hedge, Halfedge_handle second_hedge,
                                const std::pair<int,int>& indices,
                                const Nodes_vector& nodes,
                                Border_halfedges_map& border_halfedges,
                                Halfedge_to_dart_map& selected_hedge_to_dart, 
                                Polyhedron* /*first_poly*/, Polyhedron* second_poly,
                                int mark_index,
                                std::set<Dart_handle>& darts_to_remove,
                                const std::pair<bool,int>& polyline_info)
{
  bool took_opposite=second_hedge->is_border();
  if (took_opposite) second_hedge=second_hedge->opposite();
  
  Vertex_handle P1=first_hedge->opposite()->next()->vertex();
  Vertex_handle P2=first_hedge->next()->vertex();
  //    when looking from the side of indices.second, the interior of the first polyhedron is described 
  //    by turning counterclockwise from P1 to P2
  
  Vertex_handle Q = second_hedge->next()->vertex();
  
  //check if the third point of each triangular face is an original point (stay -1)
  //or a intersection point (in that case we need the index of the corresponding node to
  //have the exact value of the point)      
  int index_p1=node_index_of_incident_vertex(first_hedge->opposite()->next(),border_halfedges);
  int index_p2=node_index_of_incident_vertex(first_hedge->next(),border_halfedges);
  int index_q =node_index_of_incident_vertex(second_hedge->next(),border_halfedges);      

  //Recover the dart that will be the start point of the different sewing
  //  dof_X_outside = dart of face of , meaning the triangle containing the
  //  point X and part of the volume outside of the corresponding polyhedron      
  //-----first polyhedron
  Dart_handle dof_P1_outside = get_associated_dart(first_hedge->opposite(),selected_hedge_to_dart);
  Dart_handle dof_P2_outside = get_associated_dart(first_hedge,selected_hedge_to_dart);
  //-----second polyhedron
  Dart_handle dof_Q_outside = get_associated_dart(second_hedge,selected_hedge_to_dart);
  
  if (index_p1!=-1 && index_p1==index_q){
    Dart_handle top=dof_P1_outside->beta(3), not_top=took_opposite?dof_Q_outside->beta(3):dof_Q_outside;
    Dart_handle down=dof_P1_outside, not_down=took_opposite?dof_Q_outside:dof_Q_outside->beta(3);

    if ( top->template attribute<3>()->info().is_empty ) std::swap(not_top,top);
    if ( down->template attribute<3>()->info().is_empty ) std::swap(not_down,down);
    CGAL_assertion( !top->template attribute<3>()->info().is_empty );
    CGAL_assertion( !down->template attribute<3>()->info().is_empty );

    sew_2_marked_darts( final_map(),top             , dof_P2_outside->beta(3)     ,mark_index, nodes, indices, polyline_info); //P1P2 or QP2      
    sew_2_marked_darts( final_map(),dof_P2_outside  , down                        ,mark_index, nodes, indices, polyline_info); //P2Q or P2P1
    sew_3_marked_darts( final_map(),not_top,not_down,top,down,mark_index,darts_to_remove);
    
    return;
  }

  if (index_p2!=-1 && index_p2==index_q){
    Dart_handle top=dof_P2_outside->beta(3), not_top=took_opposite?dof_Q_outside:dof_Q_outside->beta(3);
    Dart_handle down=dof_P2_outside, not_down=took_opposite?dof_Q_outside->beta(3):dof_Q_outside;

    if ( top->template attribute<3>()->info().is_empty ) std::swap(not_top,top);
    if ( down->template attribute<3>()->info().is_empty ) std::swap(not_down,down);
    CGAL_assertion( !top->template attribute<3>()->info().is_empty );
    CGAL_assertion( !down->template attribute<3>()->info().is_empty );

    sew_2_marked_darts( final_map(),dof_P1_outside->beta(3) , top              ,mark_index, nodes, indices, polyline_info); //P1Q or P1P2      
    sew_2_marked_darts( final_map(),down                    , dof_P1_outside   ,mark_index, nodes, indices, polyline_info); //QP1 or P2P1
    sew_3_marked_darts( final_map(),not_top,not_down,top,down,mark_index,darts_to_remove);
    
    return;
  }
  
  bool Q_is_between_P1P2 = filtered_order_around_edge(indices.first,indices.second,index_p1,index_p2,index_q,P1,P2,Q,nodes);


  if (Q_is_between_P1P2)
  {
    // poly_first  - poly_second            = took_opposite?P1Q:QP2
    // poly_second - poly_first             = {0}
    // poly_first \cap poly_second          = took_opposite?QP2:P1Q
    // opposite( poly_first U poly_second ) = P2P1
    sew_2_marked_darts( final_map(),dof_P1_outside->beta(3)                            , took_opposite?dof_Q_outside:dof_Q_outside->beta(3)  ,mark_index, nodes, indices, polyline_info); //P1Q
    sew_2_marked_darts( final_map(),took_opposite?dof_Q_outside->beta(3):dof_Q_outside , dof_P2_outside->beta(3)                             ,mark_index, nodes, indices, polyline_info); //QP2
    sew_2_marked_darts( final_map(),dof_P2_outside                                     , dof_P1_outside                                      ,mark_index, nodes, indices, polyline_info); //P2P1
    dof_P1_outside->template attribute<3>()->info().outside.insert(second_poly); //update P2P1 outside poly
  }
  else
  {
    // poly_first  - poly_second            = P1P2
    // poly_second - poly_first             = took_opposite?QP1:P2Q
    // poly_first \cap poly_second          = {0}
    // opposite( poly_first U poly_second ) = took_opposite?P2Q:QP1
    sew_2_marked_darts( final_map(),dof_P2_outside                                     , took_opposite?dof_Q_outside:dof_Q_outside->beta(3)  ,mark_index, nodes, indices, polyline_info); //P2Q
    sew_2_marked_darts( final_map(),took_opposite?dof_Q_outside->beta(3):dof_Q_outside , dof_P1_outside                                      ,mark_index, nodes, indices, polyline_info); //QP1
    sew_2_marked_darts( final_map(),dof_P1_outside->beta(3)                            , dof_P2_outside->beta(3)                             ,mark_index, nodes, indices, polyline_info); //P1P2
    dof_P1_outside->beta(3)->template attribute<3>()->info().outside.insert(second_poly); //update P1P2 outside poly
  }
}

//first_hedge defines two volumes, second_hedge only two
template <class Halfedge_to_dart_map,class Border_halfedges_map,class Nodes_vector>
void sew_2_two_volumes_case(  Halfedge_handle first_hedge, Halfedge_handle second_hedge,
                              Border_halfedges_map& border_halfedges,
                              Halfedge_to_dart_map& selected_hedge_to_dart,
                              int mark_index,
                              std::set<Dart_handle>& darts_to_remove,
                              const Nodes_vector& nodes,
                              const std::pair<int,int>& indices,
                              const std::pair<bool,int>& polyline_info)
{
  bool first_took_opposite=first_hedge->is_border();
  if (first_took_opposite) first_hedge=first_hedge->opposite();
  bool second_took_opposite=second_hedge->is_border();
  if (second_took_opposite) second_hedge=second_hedge->opposite();
  
    //-----first polyhedron
  Dart_handle dof_P_outside = get_associated_dart(first_hedge,selected_hedge_to_dart);
  //-----second polyhedron
  Dart_handle dof_Q_outside = get_associated_dart(second_hedge,selected_hedge_to_dart);
  
  
  
  
  int index_p =node_index_of_incident_vertex(first_hedge->next(),border_halfedges);
  int index_q =node_index_of_incident_vertex(second_hedge->next(),border_halfedges);

  if (index_p!=-1 && index_q!=-1 && index_p==index_q){
    Dart_handle top=dof_P_outside, not_top=dof_Q_outside->beta(3);
    Dart_handle down=dof_P_outside->beta(3), not_down=dof_Q_outside;
    
    if (first_took_opposite==second_took_opposite)
    {
      top=dof_P_outside->beta(3); not_top=dof_Q_outside->beta(3);
      down=dof_P_outside; not_down=dof_Q_outside;
    }
    
    if ( top->template attribute<3>()->info().is_empty ) std::swap(not_top,top);
    if ( down->template attribute<3>()->info().is_empty ) std::swap(not_down,down);
    CGAL_assertion( !top->template attribute<3>()->info().is_empty );
    CGAL_assertion( !down->template attribute<3>()->info().is_empty );

    sew_3_marked_darts( final_map(),not_top,not_down,top,down,mark_index,darts_to_remove);
    
    return;
  }
  
  
  
  //since the edge is shared, the inside of each polyhedron must be on opposite orientation halfedges
  if (first_took_opposite==second_took_opposite)
  {
    //sew out with in
    sew_2_marked_darts( final_map(),dof_P_outside->beta(3)  , dof_Q_outside  ,mark_index, nodes, indices, polyline_info); //PQ
    sew_2_marked_darts( final_map(),dof_Q_outside->beta(3)  , dof_P_outside  ,mark_index, nodes, indices, polyline_info); //QP
  }
  else
  {
    //sew in with in
  sew_2_marked_darts( final_map(),dof_P_outside         , dof_Q_outside          ,mark_index, nodes, indices, polyline_info); //PQ
  sew_2_marked_darts( final_map(),dof_Q_outside->beta(3), dof_P_outside->beta(3) ,mark_index, nodes, indices, polyline_info); //QP
  }
}

//4 volume case with 2 identical volume
//Q2 is supposed to be identical to P2
template <class Nodes_vector,class Halfedge_to_dart_map>
void sew_2_four_volumes_case_1(  Halfedge_handle first_hedge, Halfedge_handle second_hedge,
                                 const std::pair<int,int>& indices,
                                 const Nodes_vector& nodes,
                                 int index_p1, int index_p2, int index_q1,
                                 Halfedge_to_dart_map& selected_hedge_to_dart,
                                 int mark_index,
                                 std::set<Dart_handle>& darts_to_remove,
                                 const std::pair<bool,int>& polyline_info,
                                 bool swap_in_out_Q=false)
{
  Vertex_handle P1=first_hedge->opposite()->next()->vertex();
  Vertex_handle P2=first_hedge->next()->vertex();
  //    when looking from the side of indices.second, the interior of the first polyhedron is described 
  //    by turning counterclockwise from P1 to P2
  Vertex_handle Q1=second_hedge->opposite()->next()->vertex();
  // Vertex_handle Q2=second_hedge->next()->vertex();  
  bool Q1_is_between_P1P2 = filtered_order_around_edge(indices.first,indices.second,index_p1,index_p2,index_q1,P1,P2,Q1,nodes);
  
  
  //Recover the dart that will be the start point of the different sewing
  //  dof_X_outside = dart of face of , meaning the triangle containing the
  //  point X and part of the volume outside of the corresponding polyhedron      
  //-----first polyhedron
  Dart_handle dof_P1_outside = get_associated_dart(first_hedge->opposite(),selected_hedge_to_dart);
  Dart_handle dof_P2_outside = get_associated_dart(first_hedge,selected_hedge_to_dart);
  //-----second polyhedron
  Dart_handle dof_Q1_outside = get_associated_dart(second_hedge->opposite(),selected_hedge_to_dart);
  Dart_handle dof_Q2_outside = get_associated_dart(second_hedge,selected_hedge_to_dart);  
  
  if( swap_in_out_Q ){
    dof_Q1_outside=dof_Q1_outside->beta(3);
    dof_Q2_outside=dof_Q2_outside->beta(3);
  }
  
  if (Q1_is_between_P1P2){
      Dart_handle top=dof_Q2_outside->beta(3), not_top=dof_P2_outside->beta(3);
      Dart_handle down=dof_Q2_outside, not_down=dof_P2_outside;
      if ( top->template attribute<3>()->info().is_empty ) std::swap(not_top,top);
      if ( down->template attribute<3>()->info().is_empty ) std::swap(not_down,down);
      CGAL_assertion( !top->template attribute<3>()->info().is_empty );
      CGAL_assertion( !down->template attribute<3>()->info().is_empty );
    
      // poly_first  - poly_second            = P1Q1
      // poly_second - poly_first             = {0}
      // poly_first \cap poly_second          = Q1P2 or Q1Q2
      // opposite( poly_first U poly_second ) = Q2P1 or P2P1
      sew_2_marked_darts( final_map(),dof_P1_outside->beta(3) , dof_Q1_outside          ,mark_index, nodes, indices, polyline_info); //P1Q1      
      sew_2_marked_darts( final_map(),dof_Q1_outside->beta(3) , top                     ,mark_index, nodes, indices, polyline_info); //Q1P2 or Q1Q2
      sew_2_marked_darts( final_map(),down                    , dof_P1_outside          ,mark_index, nodes, indices, polyline_info); //Q2P1 or P2P1
      sew_3_marked_darts( final_map(),not_top,not_down,top,down,mark_index,darts_to_remove);

  }
  else{
      Dart_handle top=dof_Q2_outside->beta(3), not_top=dof_P2_outside->beta(3);
      Dart_handle down=dof_Q2_outside, not_down=dof_P2_outside;
      if ( top->template attribute<3>()->info().is_empty ) std::swap(not_top,top);
      if ( down->template attribute<3>()->info().is_empty ) std::swap(not_down,down);
      CGAL_assertion( !top->template attribute<3>()->info().is_empty );
      CGAL_assertion( !down->template attribute<3>()->info().is_empty );

      // poly_first  - poly_second            = {0}
      // poly_second - poly_first             = Q1P1
      // poly_first \cap poly_second          = P1P2 or P1Q2
      // opposite( poly_first U poly_second ) = Q2Q1 or P2Q1
      sew_2_marked_darts( final_map(),dof_Q1_outside->beta(3) , dof_P1_outside          ,mark_index, nodes, indices, polyline_info); //Q1P1
      sew_2_marked_darts( final_map(),dof_P1_outside->beta(3) , top                     ,mark_index, nodes, indices, polyline_info); //P1P2 or P1Q2
      sew_2_marked_darts( final_map(),down                    , dof_Q1_outside          ,mark_index, nodes, indices, polyline_info); //Q2Q1 or P2Q1
      sew_3_marked_darts( final_map(),not_top,not_down,top,down,mark_index,darts_to_remove);
  }  
}

template <class Nodes_vector,class Halfedge_to_dart_map>
bool coplanar_triangles_case_handled(Halfedge_handle first_hedge,Halfedge_handle second_hedge,
                                     const std::pair<int,int>& indices,
                                     const Nodes_vector& nodes,
                                     int index_p1, int index_p2, int index_q1,int index_q2,
                                     Halfedge_to_dart_map& selected_hedge_to_dart,
                                     int mark_index,
                                     std::set<Dart_handle>& darts_to_remove,
                                     const std::pair<bool,int>& polyline_info)
{
  if( index_p1!=-1 ){
    if (index_p1==index_q1){
      if(index_p2!=-1){
        CGAL_assertion(index_p2!=index_q1);
        if(index_p2==index_q2){
          //-----first polyhedron
          Dart_handle dof_P1_outside = get_associated_dart(first_hedge->opposite(),selected_hedge_to_dart);
          Dart_handle dof_P2_outside = get_associated_dart(first_hedge,selected_hedge_to_dart);
          //-----second polyhedron
          Dart_handle dof_Q1_outside = get_associated_dart(second_hedge->opposite(),selected_hedge_to_dart);
          Dart_handle dof_Q2_outside = get_associated_dart(second_hedge,selected_hedge_to_dart);      
    
          Dart_handle top_1=dof_P1_outside->beta(3), not_top_1=dof_Q1_outside->beta(3);
          Dart_handle top_2=dof_P2_outside->beta(3), not_top_2=dof_Q2_outside->beta(3);
          Dart_handle down_1=dof_P1_outside, not_down_1=dof_Q1_outside;
          Dart_handle down_2=dof_P2_outside, not_down_2=dof_Q2_outside;
          if ( top_1->template attribute<3>()->info().is_empty ) std::swap(top_1,not_top_1);
          if ( top_2->template attribute<3>()->info().is_empty ) std::swap(top_2,not_top_2);
          if ( down_1->template attribute<3>()->info().is_empty ) std::swap(down_1,not_down_1);
          if ( down_2->template attribute<3>()->info().is_empty ) std::swap(down_2,not_down_2);
          CGAL_assertion( !top_1->template attribute<3>()->info().is_empty );
          CGAL_assertion( !top_2->template attribute<3>()->info().is_empty );
          CGAL_assertion( !down_1->template attribute<3>()->info().is_empty );
          CGAL_assertion( !down_2->template attribute<3>()->info().is_empty );
          
          // poly_first  - poly_second            = {0}
          // poly_second - poly_first             = {0}
          // poly_first \cap poly_second          = P1P2 or Q1Q2 or P1Q1 or Q1P2
          // opposite( poly_first U poly_second ) = P2P1 or Q2Q1 or P2Q1 or Q2P1
          sew_2_marked_darts( final_map(),top_1    , top_2     ,mark_index, nodes, indices, polyline_info); //P1P2 or Q1Q2 or P1Q1 or Q1P2
          sew_2_marked_darts( final_map(),down_2   , down_1    ,mark_index, nodes, indices, polyline_info); //P2P1 or Q2Q1 or P2Q1 or Q2P1
          sew_3_marked_darts( final_map(),not_top_1, not_down_1 ,top_1,down_1,mark_index,darts_to_remove);
          sew_3_marked_darts( final_map(),not_top_2, not_down_2 ,top_2,down_2,mark_index,darts_to_remove);
          return true;
        }
      }
      sew_2_four_volumes_case_1(first_hedge->opposite(),second_hedge->opposite(),std::make_pair(indices.second,indices.first),nodes,index_p2,index_p1,index_q2,selected_hedge_to_dart,mark_index,darts_to_remove,polyline_info);
      return true;
    }
    if (index_p1==index_q2){
      if(index_p2!=-1){
        CGAL_assertion(index_p2!=index_q2);
        if(index_p2==index_q1){
          //-----first polyhedron
          Dart_handle dof_P1_outside = get_associated_dart(first_hedge->opposite(),selected_hedge_to_dart);
          Dart_handle dof_P2_outside = get_associated_dart(first_hedge,selected_hedge_to_dart);
          //-----second polyhedron
          Dart_handle dof_Q1_outside = get_associated_dart(second_hedge->opposite(),selected_hedge_to_dart);
          Dart_handle dof_Q2_outside = get_associated_dart(second_hedge,selected_hedge_to_dart);  
          
          Dart_handle top_1=dof_P1_outside->beta(3), not_top_1=dof_Q2_outside;
          Dart_handle top_2=dof_P2_outside->beta(3), not_top_2=dof_Q1_outside;
          Dart_handle down_1=dof_P1_outside, not_down_1=dof_Q2_outside->beta(3);
          Dart_handle down_2=dof_P2_outside, not_down_2=dof_Q1_outside->beta(3);
          if ( top_1->template attribute<3>()->info().is_empty ) std::swap(top_1,not_top_1);
          if ( top_2->template attribute<3>()->info().is_empty ) std::swap(top_2,not_top_2);
          if ( down_1->template attribute<3>()->info().is_empty ) std::swap(down_1,not_down_1);
          if ( down_2->template attribute<3>()->info().is_empty ) std::swap(down_2,not_down_2);
          CGAL_assertion( !top_1->template attribute<3>()->info().is_empty );
          CGAL_assertion( !top_2->template attribute<3>()->info().is_empty );
          CGAL_assertion( !down_1->template attribute<3>()->info().is_empty );
          CGAL_assertion( !down_2->template attribute<3>()->info().is_empty );          
          
          // poly_first  - poly_second            = P1P2 or P1Q1 or Q2P2 or Q2Q1
          // poly_second - poly_first             = Q1Q2 or Q1P1 or P2P1 or P2Q2
          // poly_first \cap poly_second          = {0}
          // opposite( poly_first U poly_second ) = all space
          sew_2_marked_darts( final_map(),top_1    , top_2     ,mark_index, nodes, indices, polyline_info); //P1P2 or Q1Q2 or P1Q1 or Q1P2
          sew_2_marked_darts( final_map(),down_2   , down_1    ,mark_index, nodes, indices, polyline_info); //P2P1 or Q2Q1 or P2Q1 or Q2P1
          sew_3_marked_darts( final_map(),not_top_1, not_down_1 ,top_1,down_1,mark_index,darts_to_remove);
          sew_3_marked_darts( final_map(),not_top_2, not_down_2 ,top_2,down_2,mark_index,darts_to_remove);
          return true;           
        }
      }
      sew_2_four_volumes_case_1(first_hedge->opposite(),second_hedge,std::make_pair(indices.second,indices.first),nodes,index_p2,index_p1,index_q1,selected_hedge_to_dart,mark_index,darts_to_remove,polyline_info,true);              
      return true;
    }
  }
  
  if(index_p2!=-1){
    if (index_p2==index_q1){
      sew_2_four_volumes_case_1(first_hedge,second_hedge->opposite(),indices,nodes,index_p1,index_p2,index_q2,selected_hedge_to_dart,mark_index,darts_to_remove,polyline_info,true);
      return true;
    }
    if(index_p2==index_q2){
      sew_2_four_volumes_case_1(first_hedge,second_hedge,indices,nodes,index_p1,index_p2,index_q1,selected_hedge_to_dart,mark_index,darts_to_remove,polyline_info);
      return true;
    }
  }
  
  
  return false;
}

//===//
//end//
//===//
  bool do_not_build_cmap; //set to true in the case only the corefinement must be done
  int number_coplanar_vertices; //number of intersection points between coplanar facets, see fixes XSL_TAG_CPL_VERT
  EdgeMarkPropertyMap m_edge_mark_pmap;     //property map to mark halfedge of the original polyhedra that are on the intersection
public:
  Node_visitor_refine_polyhedra (Combinatorial_map_3_* ptr=NULL,bool do_not_build_cmap_=false,EdgeMarkPropertyMap pmap=EdgeMarkPropertyMap()):do_not_build_cmap(do_not_build_cmap_),m_edge_mark_pmap(pmap)
  {
    if (ptr!=NULL){
      final_map_comes_from_outside=true;
      final_map_ptr=ptr;
    }
    else{
      final_map_comes_from_outside=false;
      final_map_ptr=new Combinatorial_map_3_();
    }
  }
  
  ~Node_visitor_refine_polyhedra(){
    if(!final_map_comes_from_outside) delete final_map_ptr;
  }

  
  typedef internal_IOP::Predicates_on_constructions Node_storage_type;
  typedef Tag_false Is_polyhedron_const;
  static const bool do_need_vertex_graph = true;  //because we need to know which edges are constrained

  typedef Combinatorial_map_3_ Combinatorial_map_3;
  typedef internal_IOP::Volume_info<Polyhedron> Volume_info;

  const Combinatorial_map_3& combinatorial_map() const {return *final_map_ptr;}
  
  void set_number_of_intersection_points_from_coplanar_facets(int n){
    number_coplanar_vertices=n;
  }
  
  void check_node_on_non_manifold_vertex(int node_id,Halfedge_handle hedge){
    //we turn around the hedge and check no halfedge is a border halfedge
    Halfedge_handle curr=hedge;
    do{
      if ( curr->is_border_edge() ){
        non_manifold_nodes.insert(node_id);
        return;
      }
      curr=curr->next()->opposite();
    }
    while(curr!=hedge);
  }  
  
  void check_node_on_non_manifold_edge(int node_id,Halfedge_handle hedge){
    if ( hedge->is_border_edge() ) non_manifold_nodes.insert(node_id);
  }
  
  void new_node_added(int node_id,
                      internal_IOP::Intersection_type type,
                      Halfedge_handle principal_edge,
                      Halfedge_handle additional_edge,
                      bool is_vertex_coplanar,
                      bool is_vertex_opposite_coplanar)
  {
    switch(type)
    {
      case internal_IOP::FACET: //Facet intersected by an edge
      {
        typename In_face_map::iterator it_fmap=in_face.insert(std::make_pair(additional_edge->face(), Node_ids())).first;
        it_fmap->second.push_back(node_id);
      }
      break;
      case internal_IOP::EDGE: //Edge intersected by an edge
      {
        typename In_halfedge_map::iterator it_hedge_map=in_hedge.insert(std::make_pair(additional_edge,Node_id_set())).first;
        it_hedge_map->second.insert(node_id);
        check_node_on_non_manifold_edge(node_id,additional_edge);
      }
      break;
      case internal_IOP::VERTEX:
      {
        //grab original vertex that is on commom intersection
        typename Hedge_to_polyhedron_map::iterator it=hedge_to_polyhedron.find(additional_edge->facet()->halfedge());
        CGAL_assertion(it!=hedge_to_polyhedron.end());
        poly_to_vertices_on_inter[it->second].insert(std::make_pair(node_id,additional_edge));
        polyhedron_to_map_node_to_polyhedron_vertex[it->second].insert(std::make_pair(node_id,additional_edge->vertex()));
        all_incident_faces_got_a_node_as_vertex(additional_edge,node_id);
        check_node_on_non_manifold_vertex(node_id,additional_edge);
      }
      break;
      default:
      return;
    }
    
    CGAL_assertion(!is_vertex_coplanar || !is_vertex_opposite_coplanar); //coplanar edge are not forwarded
    
    
    if ( is_vertex_coplanar )
    {
      //grab original vertex that is on commom intersection
      typename Hedge_to_polyhedron_map::iterator it=hedge_to_polyhedron.find(principal_edge->facet()->halfedge());
      poly_to_vertices_on_inter[it->second].insert(std::make_pair(node_id,principal_edge));
      polyhedron_to_map_node_to_polyhedron_vertex[it->second].insert(std::make_pair(node_id,principal_edge->vertex()));
      all_incident_faces_got_a_node_as_vertex(principal_edge,node_id);
      check_node_on_non_manifold_vertex(node_id,principal_edge);
    }
    else{
      if ( is_vertex_opposite_coplanar ){
        //grab original vertex that is on commom intersection
        typename Hedge_to_polyhedron_map::iterator it=hedge_to_polyhedron.find(principal_edge->facet()->halfedge());
        poly_to_vertices_on_inter[it->second].insert(std::make_pair(node_id,principal_edge->opposite()));
        polyhedron_to_map_node_to_polyhedron_vertex[it->second].insert(std::make_pair(node_id,principal_edge->opposite()->vertex()));
        all_incident_faces_got_a_node_as_vertex(principal_edge->opposite(),node_id);
        check_node_on_non_manifold_vertex(node_id,principal_edge->opposite());
      }
      else{
        //handle intersection on principal edge
        typename In_halfedge_map::iterator it_hedge_map=in_hedge.insert(std::make_pair(principal_edge,Node_id_set())).first;
        it_hedge_map->second.insert(node_id);
        check_node_on_non_manifold_edge(node_id,principal_edge);
      }
    }
  }
  
  template<class Iterator>
  void annotate_graph(Iterator begin,Iterator end)
  {
//    std::cout << "Annotation graph..." << std::endl;
    for (Iterator it=begin;it!=end;++it)
    {
      int node_id=it->first;
      if (non_manifold_nodes.find(node_id)!=non_manifold_nodes.end()) it->second.make_terminal();
      const std::set<int>& neighbors = it->second.neighbors;
      graph_of_constraints.insert(std::make_pair(node_id,neighbors));
    }
  }
  
  void update_terminal_nodes(std::vector<bool>&)
  {
    CGAL_assertion(!"Must not call this function");
  }
  
  void add_filtered_intersection(Halfedge_handle eh,Halfedge_handle fh,Polyhedron& Pe,Polyhedron& Pf){
    //use the representant halfedge of the facet as key
    //--set polyhedron for the two facets incident to the edge
    hedge_to_polyhedron.insert(std::make_pair(eh->facet()->halfedge(),&Pe));
    if ( !eh->opposite()->is_border() )
      hedge_to_polyhedron.insert(std::make_pair(eh->opposite()->facet()->halfedge(),&Pe));
    //--set polyhedron for the facet intersected by the edge
    hedge_to_polyhedron.insert(std::make_pair(fh->facet()->halfedge(),&Pf));
  }
  

  struct Polyhedron_face_boundary{
    std::vector<int> node_ids_array[3]; // the node_ids on each halfedges
    std::map<Halfedge_handle,int,Cmp_unik_ad> hedges_ids;
    Halfedge_handle halfedges[3]; //the three halfedges of the original face
    Vertex_handle   vertices[3];  //the three vertices  of the original face
    //node_ids_array[0] corresponds to the original edge vertices[0],vertices[1] = halfedges[0]
    //node_ids_array[1] corresponds to the original edge vertices[1],vertices[2] = halfedges[1]
    //node_ids_array[2] corresponds to the original edge vertices[2],vertices[0] = halfedges[2]
    Polyhedron_face_boundary(Halfedge_handle first)
    {
      CGAL_assertion(first->next()->next()->next()==first); //the face is a triangle
      hedges_ids.insert(std::make_pair(first,0));
      hedges_ids.insert(std::make_pair(first->next(),1));
      hedges_ids.insert(std::make_pair(first->next()->next(),2));
      halfedges[0]=first;
      halfedges[1]=first->next();
      halfedges[2]=first->next()->next();
      
      vertices[0]=halfedges[0]->opposite()->vertex();
      vertices[1]=halfedges[1]->opposite()->vertex();
      vertices[2]=halfedges[2]->opposite()->vertex();
    }
    
    //used when object was create with hedge but opposite was used to split the original face
    void update_original_halfedge(Halfedge_handle original,Halfedge_handle new_hedge)
    {
      typename std::map<Halfedge_handle,int,Cmp_unik_ad>::iterator it_id=hedges_ids.find(original);
      CGAL_assertion(it_id!=hedges_ids.end());
      int index=it_id->second;
      CGAL_assertion(halfedges[index]==original);
      hedges_ids.erase(it_id);
      hedges_ids.insert(std::make_pair(new_hedge,index));
      halfedges[index]=new_hedge;
    }
    
    template <class Iterator>
    void copy_node_ids(Halfedge_handle hedge,Iterator begin,Iterator end)
    {
      typename std::map<Halfedge_handle,int,Cmp_unik_ad>::iterator it_id=hedges_ids.find(hedge);
      CGAL_assertion(it_id!=hedges_ids.end());
      std::copy(begin,end,std::back_inserter(node_ids_array[it_id->second]));
    }
  };
  
  
  void start_new_polyline(int i, int j)
  {
    if ( i==j ) //case of a single point
    {
      //TAG SL001
      //nothing is done
      return;
    }
    std::pair<typename An_edge_per_polyline_map::iterator,bool> res=
      an_edge_per_polyline.insert( 
        std::make_pair( make_sorted_pair(i,j),
          std::make_pair( std::map<Polyhedron*,Halfedge_handle>(),std::make_pair(false,0))  )
      );
    CGAL_assertion(res.second);
    last_polyline=res.first;
    if ( i !=last_polyline->first.first ) 
      last_polyline->second.second.first=true;
  }
  
  void add_node_to_polyline(int){
    ++(last_polyline->second.second.second);
  }
  
  void new_input_polyhedron(Polyhedron& P)
  {
    typedef std::pair<typename Poly_to_map_node::iterator,bool> Res;
    CGAL_USE_TYPE(Res);
    CGAL_assertion_code(Res res = )
      polyhedron_to_map_node_to_polyhedron_vertex.insert(std::make_pair( &P,Node_to_polyhedron_vertex_map() ));
    CGAL_assertion(res.second == true);
  }
  
  //1) split_halfedges and retriangulate faces with no intersection point interior to the facet
  //2) retriangulate using a constrained Delaunay triangulation each triangle in each Polyhedron that contains at least
  //   one intersection point inside the facet
  //3) mark polyhedron edges that are on the intersection
  //4) create one output polyhedron per connected component of polyhedron, connected by an edge which is not an intersection edge   
  //5) import each piece into a common combinatorial map
  //6) glue all the pieces together
  template <class Nodes_vector>
  void finalize(const Nodes_vector& nodes){
    //mark halfedge that are on the intersection
    //SL: I needed to use a map because to get the orientation around the edge,
    //    I need to know in the case the third vertex is a node its index (for exact construction)
    typedef std::map<Halfedge_const_handle,std::pair<int,int>,Cmp_unik_ad > Border_halfedges_map;
    Border_halfedges_map border_halfedges;
    
    //store for each triangle facet which boundary is intersected by the other surface,
    //original vertices (and halfedges in the refined mesh pointing on these vertices)
    typedef std::map<Face_handle,Polyhedron_face_boundary,Cmp_handle> Faces_boundary;
    Faces_boundary faces_boundary; 
    
    //0) For each polyhedron, collect original vertices that belongs to the intersection.
    //   From the graph of constaints, extract intersection edges that are incident to such vertices. In case
    //   there exists another original vertex adjacent to the first one found, this halfedge must be
    //   marked on the boundary (and possibly update an_edge_per_polyline).
    //   This is done first to avoid halfedges stored to be modified in the steps following.
    for (typename Poly_to_vertices_on_intersection_map::iterator 
      it=poly_to_vertices_on_inter.begin();
      it!=poly_to_vertices_on_inter.end();
      ++it)
    {
      Polyhedron* poly=it->first;
      std::set<std::pair<int,int> > already_done;
      Node_to_target_of_hedge_map& nodes_to_hedge=it->second;
      for(typename Node_to_target_of_hedge_map::iterator 
        it_node_2_hedge=nodes_to_hedge.begin();
        it_node_2_hedge!=nodes_to_hedge.end();
        ++it_node_2_hedge)
      {
        int node_id_of_first=it_node_2_hedge->first;
        std::map< int,std::set<int> >::iterator it_neighbors=graph_of_constraints.find(node_id_of_first);
        if ( it_neighbors!=graph_of_constraints.end() )
        {
          std::set<int>& neighbors=it_neighbors->second;
          for (std::set<int>::iterator it_id=neighbors.begin();it_id!=neighbors.end();++it_id){
            if ( already_done.find(std::make_pair(*it_id,node_id_of_first))!=already_done.end() ) continue;//already done for the opposite
            typename Node_to_target_of_hedge_map::iterator it_node_2_hedge_two=nodes_to_hedge.find(*it_id);
            if ( it_node_2_hedge_two!=nodes_to_hedge.end() ) //a full edge is on intersection
            {
              //get the corresponding halfedge with vertex corresponding to node_id_of_first
              Halfedge_handle hedge=it_node_2_hedge->second;
              #ifndef NDEBUG
              Halfedge_handle start=hedge;
              #endif
              while ( hedge->opposite()->vertex()!=it_node_2_hedge_two->second->vertex() ){
                hedge=hedge->next()->opposite();
                #ifndef NDEBUG
                CGAL_assertion(hedge!=start);
                #endif
              }
              std::pair<int,int> edge_pair(*it_id,node_id_of_first);
              border_halfedges.insert( std::make_pair(hedge,edge_pair) );
              put(m_edge_mark_pmap,std::make_pair(hedge,poly),true);
              put(m_edge_mark_pmap,std::make_pair(hedge->opposite(),poly),true);
              update_edge_per_polyline(poly,edge_pair,hedge); 
              //save the fact that we already handle this edge
              already_done.insert(std::make_pair(node_id_of_first,*it_id));
            }
          }
        }
        #ifdef CGAL_COREFINEMENT_DEBUG
        else
        {
          std::cout << "X1: Found an isolated point" << std::endl;
        }
        #endif
      }
    }
    
    //1) First split halfedges cut by the intersection polyline(s)
    for (typename In_halfedge_map::iterator it=in_hedge.begin();it!=in_hedge.end();++it)
    {
      Halfedge_handle hedge=it->first; //the halfedge to be split (and its opposite too)
      Node_ids node_ids;   //indices of the intersection points to be inserted
      //we used a set to avoid having duplicated nodes reported on an edge of two coplanar triangles
      std::copy(it->second.begin(),it->second.end(),std::back_inserter(node_ids));
      typename Hedge_to_polyhedron_map::iterator  it_poly=hedge_to_polyhedron.find( hedge->facet()->halfedge() );
      CGAL_assertion(it_poly!=hedge_to_polyhedron.end());
      Polyhedron* P=it_poly->second;  //the polyhedron in which vertices should be added
      
      sort_vertices_along_hedge(node_ids,hedge,nodes);

      //save original face and nodes for face of hedge (1)
      if ( !hedge->is_border() ){
        typename Faces_boundary::iterator it_face=faces_boundary.find(hedge->face());
        if (it_face==faces_boundary.end())
          it_face=faces_boundary.insert(std::make_pair(hedge->face(),Polyhedron_face_boundary(hedge))).first;
        it_face->second.copy_node_ids(hedge,node_ids.begin(),node_ids.end());
      }
      
      //save original face and nodes for face of hedge->opposite (2)
      typename Faces_boundary::iterator opposite_original_info=faces_boundary.end();
      if ( !hedge->opposite()->is_border() ){
        opposite_original_info=faces_boundary.find(hedge->opposite()->face());
        if (opposite_original_info==faces_boundary.end()) 
          opposite_original_info=faces_boundary.insert(std::make_pair(hedge->opposite()->face(),Polyhedron_face_boundary(hedge->opposite()))).first;
        opposite_original_info->second.copy_node_ids(hedge->opposite(),node_ids.rbegin(),node_ids.rend());      
      }      
      
      typename Poly_to_map_node::iterator it_map=polyhedron_to_map_node_to_polyhedron_vertex.find(P);
      CGAL_assertion(it_map!=polyhedron_to_map_node_to_polyhedron_vertex.end());
      //a map to identify the vertex in the polyhedron corresponding to an intersection point
      Node_to_polyhedron_vertex_map& node_to_polyhedron_vertex=it_map->second; 
            
      #ifndef NDEBUG
      Vertex_handle original_vertex=hedge->opposite()->vertex();
      #endif
      
      //We need an edge incident to the source vertex of hedge. This is the first opposite edge created.      
      bool first=true; Halfedge_handle hedge_incident_to_src;
      //do split the edges
      for (std::vector<int>::const_iterator it_id=node_ids.begin();it_id!=node_ids.end();++it_id){
        Vertex_handle v=split_edge(hedge,nodes[*it_id],*P);
        node_to_polyhedron_vertex.insert(std::make_pair(*it_id,v));
        if (first){
          first=false;
          hedge_incident_to_src=hedge->opposite()->next();
        }
      }
      
      #ifndef NDEBUG
      CGAL_assertion(hedge_incident_to_src->vertex()==original_vertex);
      CGAL_assertion(hedge_incident_to_src->face()==hedge->opposite()->face());
      #endif

      //save original face and nodes for face of hedge->opposite (2)
      if ( !hedge->opposite()->is_border() ){
        CGAL_assertion(opposite_original_info!=faces_boundary.end());
        opposite_original_info->second.update_original_halfedge(hedge->opposite(),hedge_incident_to_src);
      }
      
      //insert the two incident faces in in_face map so that they will be triangulated.
      if (!hedge->is_border()) in_face.insert(std::make_pair(hedge->face(),Node_ids()));
      if (!hedge->opposite()->is_border()) in_face.insert(std::make_pair(hedge->opposite()->face(),Node_ids()));
    }
    
    //2)triangulation of the triangle faces containing intersection point in their interior
    //  and also those with intersection points only on the boundary.
    for (typename In_face_map::iterator it=in_face.begin();it!=in_face.end();++it)
    {
      Face_handle f = it->first; //the face to be retriangulated
      Node_ids& node_ids  = it->second; //the index of the intersection point that are interior to the face
      typename Faces_boundary::iterator it_fb=faces_boundary.find(f);

      
      typename Hedge_to_polyhedron_map::iterator it_polyhedron = hedge_to_polyhedron.find (f->halfedge()); //we can do this because the halfedge is still the same (at least its address)+no Face::set_halfedge called
      CGAL_assertion(it_polyhedron != hedge_to_polyhedron.end());
      Polyhedron* P=it_polyhedron->second;
      typename Poly_to_map_node::iterator it_map=polyhedron_to_map_node_to_polyhedron_vertex.find(P);
      CGAL_assertion(it_map!=polyhedron_to_map_node_to_polyhedron_vertex.end());
      //a map to identify the vertex in the polyhedron corresponding to an intersection point
      Node_to_polyhedron_vertex_map& node_to_polyhedron_vertex=it_map->second;
      
      std::map<int,typename CDT::Vertex_handle> id_to_CDT_vh;
      
      //associate an edge of the triangulation to a halfedge in a given polyhedron
      std::map<std::pair<int,int>,Halfedge_handle> edge_to_hedge;
      
      Vertex_handle triangle_boundary[3];
      int triangle_boundary_indices[3]; //the node_id of the triangle original vertex or a fake id
      if (it_fb!=faces_boundary.end()){ //the boundary of the triangle face was refined
        triangle_boundary[0]=it_fb->second.vertices[0];
        triangle_boundary[1]=it_fb->second.vertices[1];
        triangle_boundary[2]=it_fb->second.vertices[2];
        set_triangle_boundary_indices(triangle_boundary,triangle_boundary_indices);
      }
      else{
        triangle_boundary[0]=f->halfedge()->vertex(); //-1
        triangle_boundary[1]=f->halfedge()->next()->vertex(); //-2
        triangle_boundary[2]=f->halfedge()->next()->next()->vertex(); //-3
        CGAL_assertion(f->halfedge()->next()->next()->next()==f->halfedge());//check this is a triangle
        set_triangle_boundary_indices(triangle_boundary,triangle_boundary_indices);        
        edge_to_hedge.insert (std::make_pair( std::make_pair( triangle_boundary_indices[2],triangle_boundary_indices[0] ) , f->halfedge() ) );
        edge_to_hedge.insert (std::make_pair( std::make_pair( triangle_boundary_indices[0],triangle_boundary_indices[1] ) , f->halfedge()->next() ) );
        edge_to_hedge.insert (std::make_pair( std::make_pair( triangle_boundary_indices[1],triangle_boundary_indices[2] ) , f->halfedge()->next()->next() ) );
      }

      
      #ifdef DO_NO_USE_EXACT_CDT
      typename Kernel::Plane_3 plane(triangle_boundary[0]->point(),triangle_boundary[1]->point(),triangle_boundary[2]->point());
      #else
      CGAL::Cartesian_converter<Kernel,Exact_kernel> convert;
      typename Exact_kernel::Plane_3 plane(convert(triangle_boundary[0]->point()),convert(triangle_boundary[1]->point()),convert(triangle_boundary[2]->point()));
      #endif
      CDT triangulation;
      //insert point inside face
      for (std::vector<int>::iterator it_node_id=node_ids.begin();it_node_id!=node_ids.end();++it_node_id){
        #ifdef DO_NO_USE_EXACT_CDT
        typename CDT::Vertex_handle vh=triangulation.insert(plane.to_2d(nodes[*it_node_id]));
        #else
        typename CDT::Vertex_handle vh=triangulation.insert(plane.to_2d(nodes.exact_node(*it_node_id)));
        #endif
        vh->info()=*it_node_id;
        id_to_CDT_vh.insert(std::make_pair(*it_node_id,vh));
      }
      
      
      typename CDT::Vertex_handle triangle_vertices[3];
      #ifdef DO_NO_USE_EXACT_CDT
      triangle_vertices[0]=triangulation.insert(plane.to_2d(triangle_boundary[0]->point()));
      triangle_vertices[1]=triangulation.insert(plane.to_2d(triangle_boundary[1]->point()));
      triangle_vertices[2]=triangulation.insert(plane.to_2d(triangle_boundary[2]->point()));
      #else
      //we can do this because these are input points.
      triangle_vertices[0]=triangulation.insert(plane.to_2d(convert(triangle_boundary[0]->point())));
      triangle_vertices[1]=triangulation.insert(plane.to_2d(convert(triangle_boundary[1]->point())));
      triangle_vertices[2]=triangulation.insert(plane.to_2d(convert(triangle_boundary[2]->point())));      
      #endif
      
      triangle_vertices[0]->info()=triangle_boundary_indices[0];
      triangle_vertices[1]->info()=triangle_boundary_indices[1];
      triangle_vertices[2]->info()=triangle_boundary_indices[2];
      //insert face_extremities: we use operator[] because indice -1,-2,-3 are used in each loop and are specific to the current face
      node_to_polyhedron_vertex[-1]=triangle_boundary[0];
      node_to_polyhedron_vertex[-2]=triangle_boundary[1];
      node_to_polyhedron_vertex[-3]=triangle_boundary[2];
      
      //if one of the triangle original vertex is also a node
      for (int ik=0;ik<3;++ik){
        if ( triangle_boundary_indices[ik]>=0 )
          id_to_CDT_vh.insert(std::make_pair(triangle_boundary_indices[ik],triangle_vertices[ik]));
      }
      //insert points on edges 
      #ifdef DO_NO_USE_EXACT_CDT
      //and constrains these edges
      #endif
      if (it_fb!=faces_boundary.end()) //is there at least one intersection point on the boundary of the face?
      {
        //in the following loop, for each original edge of the triangle, we insert the constrained edges
        // and we recover the halfedge_handle corresponding to these constrained (they are already in the polyhedron)
        for (int i=0;i<3;++i){
//          std::cerr << "Boundary edges" << std::endl;
//          std::cerr <<  "  " << -1-i <<std::endl;
          //handle case of halfedge starting at triangle_vertices[i] and ending at triangle_vertices[(i+1)%3]
          Node_ids& bounding_ids=it_fb->second.node_ids_array[i];
          typename CDT::Vertex_handle previous=triangle_vertices[i];
          int previous_index=triangle_boundary_indices[i]; //index of original Polyhedron vertex
          Halfedge_handle hedge = it_fb->second.halfedges[ (i+2) % 3]->next();
          CGAL_assertion( hedge->opposite()->vertex()==it_fb->second.vertices[i] );
          if (!bounding_ids.empty()){ //is there al least one intersection point on this edge?
            for (Node_ids::iterator it_id=bounding_ids.begin();it_id!=bounding_ids.end();++it_id){
//              std::cerr << "  "<<  *it_id << std::endl;
              #ifdef DO_NO_USE_EXACT_CDT
              typename CDT::Vertex_handle vh=triangulation.insert(plane.to_2d(nodes[*it_id]));
              #else
              typename CDT::Vertex_handle vh=triangulation.insert(plane.to_2d(nodes.exact_node(*it_id))); 
              #endif
              vh->info()=*it_id;
              id_to_CDT_vh.insert(std::make_pair(*it_id,vh));
              #ifdef DO_NO_USE_EXACT_CDT
              triangulation.insert_constraint(previous,vh);
              #endif
              edge_to_hedge.insert (std::make_pair( std::make_pair(previous_index,*it_id),hedge) );
              previous=vh;
              hedge=hedge->next();
              previous_index=*it_id;
            }
          }
          else{
            CGAL_assertion( it_fb->second.halfedges[i]->vertex() == it_fb->second.vertices[ (i+1) % 3 ] );
            CGAL_assertion( it_fb->second.halfedges[i]->opposite()->vertex() == it_fb->second.vertices[ i ] );
          }
          CGAL_assertion(hedge==it_fb->second.halfedges[i]);
          edge_to_hedge.insert (std::make_pair( std::make_pair(previous_index,triangle_boundary_indices[(i+1) % 3]) , it_fb->second.halfedges[i] ) );
//          std::cerr <<  "  " << -1 - ( (i+1) % 3 ) <<std::endl;
          #ifdef DO_NO_USE_EXACT_CDT
          triangulation.insert_constraint(previous,triangle_vertices[(i+1)%3]);
          #endif
        }
      }
      
      std::list<std::pair<int,int> > constrained_edges;
      
      //insert constraints that are interior to the triangle (in the case no edges are collinear in the meshes)
      insert_constrained_edges(node_ids,triangulation,id_to_CDT_vh,constrained_edges);
      
      //insert constraints between points that are on the boundary (not a contrained on the triangle boundary)
      if (it_fb!=faces_boundary.end()) //is there at least one intersection point on the boundary of the face?
      {
        for (int i=0;i<3;++i){
          Node_ids& bounding_ids=it_fb->second.node_ids_array[i];  
          insert_constrained_edges(bounding_ids,triangulation,id_to_CDT_vh,constrained_edges,true);
        }
      }
      
      //insert coplanar edges for endpoints of triangles
      for (int i=0;i<3;++i){
        int nindex=triangle_vertices[i]->info();
        if ( nindex >=0 )
          insert_constrained_edges_coplanar_case(nindex,triangulation,id_to_CDT_vh);
      }
      
      //XSL_TAG_CPL_VERT
      //collect edges incident to a point that is the intersection of two coplanar faces.
      //This ensure that triangulations are compatible.
      if (it_fb!=faces_boundary.end()) //is there at least one intersection point on the boundary of the face?
      {
        for (typename CDT::Finite_vertices_iterator vit=triangulation.finite_vertices_begin(),
                                                vit_end=triangulation.finite_vertices_end();vit_end!=vit;++vit)
        {
          //skip original vertices (that are not nodes) and non-coplanar facet issued vertices 
          //(this is working because intersection points between coplanar facets are the first inserted)
          if ( vit->info() < 0 || vit->info() >= number_coplanar_vertices) continue;
          std::map< int,std::set<int> >::iterator res=coplanar_constraints.insert(std::make_pair(vit->info(),std::set<int>())).first;
          //turn around the vertex and get incident edge
          typename CDT::Edge_circulator  start=triangulation.incident_edges(vit);
          typename CDT::Edge_circulator  curr=start;
          do{
            if (triangulation.is_infinite(*curr) ) continue;
            typename CDT::Edge mirror_edge=triangulation.mirror_edge(*curr);
            if ( triangulation.is_infinite( curr->first->vertex(curr->second) ) ||
                 triangulation.is_infinite( mirror_edge.first->vertex(mirror_edge.second) ) )            
              continue; //skip edges that are on the boundary of the triangle (these are already constrained)
            //insert edges in the set of constraints
            int nindex = 
              curr->first->vertex( (curr->second+1)%3 )==static_cast<typename CDT::Vertex_handle>(vit)?
              (curr->second+2)%3:(curr->second+1)%3;
            typename CDT::Vertex_handle vn=curr->first->vertex(nindex);
            if ( vit->info() > vn->info() ) continue; //take only one out of the two edges + skip negative vn->info()
            CGAL_assertion(vn->info()>=0);            
            res->second.insert( vn->info() );
          }while(start!=++curr);
        }
        
// this is a working alternative that should be slower        
//        for (typename CDT::Finite_edges_iterator eit=triangulation.finite_edges_begin(),
//                                             eit_end=triangulation.finite_edges_end();eit_end!=eit;++eit)
//        {
//          typename CDT::Edge mirror_edge=triangulation.mirror_edge(*eit);
//          if ( triangulation.is_infinite( eit->first->vertex(eit->second) ) ||
//              triangulation.is_infinite( mirror_edge.first->vertex(mirror_edge.second) ) )
//            continue; //skip edges that are on the boundary of the triangle (these are already constrained)
//          typename CDT::Vertex_handle v1=eit->first->vertex( (eit->second+1)%3 ),
//                                      v2=eit->first->vertex( (eit->second+2)%3 );
//          if (v1->info()<0 || v2->info()<0) continue;
//          if ( v1->info() > v2->info() ) std::swap(v1,v2);
//          coplanar_constraints.insert(std::make_pair(v1->info(),std::set<int>())).first->second.insert(v2->info());
//        }
      }
      
      
      //create a modifier to insert nodes and copy the triangulation of the face
      //inside the polyhedron
      internal_IOP::Triangulate_a_face<typename Polyhedron::HalfedgeDS> modifier(f,nodes,node_ids,node_to_polyhedron_vertex,edge_to_hedge,triangulation);
      
      CGAL_assertion(P->is_valid());
      P->delegate(modifier);
      CGAL_assertion(P->is_valid());
      
      //3) mark halfedges that are common to two polyhedral surfaces
      //recover halfedges inserted that are on the intersection
      for (std::list<std::pair<int,int> >::iterator it_cst=constrained_edges.begin();it_cst!=constrained_edges.end();++it_cst)
      {
        typename std::map<std::pair<int,int>,Halfedge_handle>::iterator it_poly_hedge=edge_to_hedge.find(*it_cst);
        //we cannot have an assertion here in the case an edge or part of an edge is a constraints.
        //Indeed, the graph_of_constraints report an edge 0,1 and 1,0 for example while only one of the two
        //is defined as one of them defines an adjacent face
        //CGAL_assertion(it_poly_hedge!=edge_to_hedge.end());
        if( it_poly_hedge!=edge_to_hedge.end() ){
          border_halfedges.insert( std::make_pair(Halfedge_const_handle(it_poly_hedge->second),*it_cst) );
          put(m_edge_mark_pmap,std::make_pair(it_poly_hedge->second,P),true);
          put(m_edge_mark_pmap,std::make_pair(it_poly_hedge->second->opposite(),P),true); //setting the opposite is only needed for border edges (done in adjacent triangle otherwise)
          update_edge_per_polyline(P,it_poly_hedge->first,it_poly_hedge->second);
        }
        else{
          //WARNING: in few case this is needed if the marked edge is on the border
          //to optimize it might be better to only use sorted pair. TAG_SLXX1
          std::pair<int,int> opposite_pair(it_cst->second,it_cst->first);
          it_poly_hedge=edge_to_hedge.find(opposite_pair);
          CGAL_assertion( it_poly_hedge!=edge_to_hedge.end() );

          border_halfedges.insert( std::make_pair(Halfedge_const_handle(it_poly_hedge->second),opposite_pair) );
          put(m_edge_mark_pmap,std::make_pair(it_poly_hedge->second,P),true);
          put(m_edge_mark_pmap,std::make_pair(it_poly_hedge->second->opposite(),P),true); //setting the opposite is only needed for border edges (done in adjacent triangle otherwise)
          update_edge_per_polyline(P,it_poly_hedge->first,it_poly_hedge->second);          
        }
      }
    }
   
    if (do_not_build_cmap) return;
    
    //4) create one output polyhedron per connected component of polyhedron,
    //   connected by an edge which is not an intersection edge  
    //5) import into a Combinatorial map
    #ifdef CGAL_COREFINEMENT_DEBUG
    std::cout << "Nb marked edges " << border_halfedges.size() << std::endl;
//    for (typename Border_halfedges_map::iterator it=border_halfedges.begin();it!=border_halfedges.end();++it)
//      std::cout << it->first->opposite()->vertex()->point() << " " << it->first->vertex()->point() << " is constrained " << std::endl;
    std::cout << "Nb polylines " << an_edge_per_polyline.size() << std::endl;
    #endif
    
    internal_IOP::Non_intersection_halfedge<Polyhedron> criterium(border_halfedges);

    int mark_index=final_map().get_new_mark(); //mark used to tag dart that are on an intersection
    
    //define a map that will contain the correspondance between selected halfedges of the boundary and
    //their corresponding Dart_handle in the cmap.
    typedef std::map<Halfedge_const_handle,typename Combinatorial_map_3::Dart_handle,internal_IOP::Compare_address<Polyhedron> > Halfedge_to_dart_map;
    Halfedge_to_dart_map selected_hedge_to_dart;
    for (typename An_edge_per_polyline_map::iterator it=an_edge_per_polyline.begin();it!=an_edge_per_polyline.end();++it)
    {
      CGAL_assertion(it->second.first.size()==2);
      //orientation of faces around the edge (to be sure we can do it)
      Halfedge_handle first_hedge=it->second.first.begin()->second;
      Halfedge_handle second_hedge=boost::next(it->second.first.begin())->second;
      
      if (!first_hedge->is_border())               selected_hedge_to_dart.insert(std::make_pair(first_hedge,Dart_handle(NULL)));
      if (!first_hedge->opposite()->is_border())   selected_hedge_to_dart.insert(std::make_pair(first_hedge->opposite(),Dart_handle(NULL)));
      if (!second_hedge->is_border())              selected_hedge_to_dart.insert(std::make_pair(second_hedge,Dart_handle(NULL)));
      if (!second_hedge->opposite()->is_border())  selected_hedge_to_dart.insert(std::make_pair(second_hedge->opposite(),Dart_handle(NULL)));
    }
    
    #ifdef CGAL_COREFINEMENT_DEBUG
    int polynb=0;
    #endif
    for (typename Poly_to_map_node::iterator 
          it=polyhedron_to_map_node_to_polyhedron_vertex.begin();
          it!=polyhedron_to_map_node_to_polyhedron_vertex.end();
          ++it
        )
    {
      typedef typename Polyhedron::Facet_const_handle Facet_const_handle;
      typedef ::CGAL::Union_find<Facet_const_handle> UF;
      typedef typename UF::handle UF_handle;
      typedef std::map<Facet_const_handle,std::list<Facet_const_handle>,internal::Compare_handle_ptr<Polyhedron> > Result;
      typedef std::map<Facet_const_handle,UF_handle,internal::Compare_handle_ptr<Polyhedron> > Facet_to_handle_map;
      
      UF uf;
      Facet_to_handle_map map_f2h;
      Result result;
      Polyhedron* current_poly=it->first;
      
      #ifdef CGAL_COREFINEMENT_DEBUG
      std::cout << "writing poly debug"<< std::endl;
      std::stringstream ss; 
      ss << "output_debug-" << ++polynb << ".off";
      std::ofstream output_debug(ss.str().c_str());
      output_debug << *current_poly;
      #endif
      
      extract_connected_components(*(static_cast<Polyhedron const *> (current_poly) ),criterium,uf,map_f2h,result);

      
      //add each connected component in the map with 2 volumes per component.
      for (typename Result::iterator it_res=result.begin();it_res!=result.end();++it_res)
      {
        //create in the final Cmap a 2D component containing faces of a connected component 
        //(twice: one with same orientation and one with the opposite orientation to model the other volume)
        Dart_handle d = import_from_polyhedron_subset<Polyhedron>(final_map(),it_res->second.begin(),it_res->second.end(),criterium,selected_hedge_to_dart,mark_index);
        //set an attribute to one volume represented by this component to indicates 
        //a part outside of the polyhedron current_poly
        typename Combinatorial_map_3_::template Attribute_range<3>::type::iterator attrib=final_map().template create_attribute<3>();
        attrib->info().outside.insert(current_poly);
        final_map().template set_attribute<3>(d,attrib);
        //set the attribute for the opposite volume: represent a part inside current_poly
        attrib=final_map().template create_attribute<3>();
        attrib->info().inside.insert(current_poly);
        final_map().template set_attribute<3>(d->beta(3),attrib);        
        
        #ifdef CGAL_COREFINEMENT_DEBUG
        final_map().display_characteristics(std::cout);
        std::cout << std::endl;
        #endif
      }
    }
    #ifndef NDEBUG
    for(typename Halfedge_to_dart_map::iterator it=selected_hedge_to_dart.begin();it!=selected_hedge_to_dart.end();++it)
      CGAL_assertion(it->second!=Dart_handle(NULL));
    #endif
    
    CGAL_assertion(final_map().is_valid());

    std::set<Dart_handle> darts_to_remove;
    
    //6) Glue pieces together
    //   using one edge per intersection polyline, we merge the different volumes
    for (typename An_edge_per_polyline_map::iterator it=an_edge_per_polyline.begin();it!=an_edge_per_polyline.end();++it)
    {
      CGAL_assertion(it->second.first.size()==2);
      //orientation of faces around the edge (to be sure we can do it)
      std::pair<int,int> indices = it->first;
      const std::pair<bool,int>& polyline_info=it->second.second;

      //get the two halfedges incident to the edge [indices.first,indices.second]
      Halfedge_handle first_hedge=it->second.first.begin()->second;
      Halfedge_handle second_hedge=boost::next(it->second.first.begin())->second;

      CGAL_assertion(nodes[indices.second]==first_hedge->vertex()->point());
      CGAL_assertion(nodes[indices.first]==first_hedge->opposite()->vertex()->point());
      CGAL_assertion(nodes[indices.second]==second_hedge->vertex()->point());
      CGAL_assertion(nodes[indices.first]==second_hedge->opposite()->vertex()->point());
      
      Polyhedron* first_poly  = it->second.first.begin()->first;
      Polyhedron* second_poly = boost::next(it->second.first.begin())->first;
      
      //different handling depending on the number of incident triangles to the edge.
      //After sewing there are two,three or four volumes if there are two,three or four incident triangles respectively
      if ( first_hedge->is_border() || first_hedge->opposite()->is_border() ){
        if (second_hedge->is_border()  || second_hedge->opposite()->is_border())
          sew_2_two_volumes_case(first_hedge,second_hedge,border_halfedges,selected_hedge_to_dart,mark_index,darts_to_remove,nodes,indices,polyline_info);
        else
          sew_2_three_volumes_case(second_hedge, first_hedge,indices,nodes,border_halfedges,selected_hedge_to_dart,second_poly,first_poly,mark_index,darts_to_remove,polyline_info);
      }
      else
        if (second_hedge->is_border()  || second_hedge->opposite()->is_border())
          sew_2_three_volumes_case(first_hedge, second_hedge,indices,nodes,border_halfedges,selected_hedge_to_dart,first_poly,second_poly,mark_index,darts_to_remove,polyline_info);
        else
        {
          //Sort the four triangle facets around their common edge
          //  we suppose that the exterior of the polyhedron is indicated by
          //  counterclockwise oriented facets.
          Vertex_handle P1=first_hedge->opposite()->next()->vertex();
          Vertex_handle P2=first_hedge->next()->vertex();
          //    when looking from the side of indices.second, the interior of the first polyhedron is described 
          //    by turning counterclockwise from P1 to P2
          Vertex_handle Q1=second_hedge->opposite()->next()->vertex();
          Vertex_handle Q2=second_hedge->next()->vertex();
          //    when looking from the side of indices.second, the interior of the second polyhedron is described 
          //    by turning from Q1 to Q2
          
          //check if the third point of each triangular face is an original point (stay -1)
          //or a intersection point (in that case we need the index of the corresponding node to
          //have the exact value of the point)      
          int index_p1=node_index_of_incident_vertex(first_hedge->opposite()->next(),border_halfedges);
          int index_p2=node_index_of_incident_vertex(first_hedge->next(),border_halfedges);
          int index_q1=node_index_of_incident_vertex(second_hedge->opposite()->next(),border_halfedges);
          int index_q2=node_index_of_incident_vertex(second_hedge->next(),border_halfedges);      
          
          #ifdef CGAL_COREFINEMENT_DEBUG
          std::cout << index_p1 << " " << index_p2 << " " << index_q1 << " " <<index_q2 << std::endl;
          std::cout << nodes[indices.first] << " | " << nodes[indices.second] << std::endl;
          std::cout << P1->point() << " | " << P2->point() << " | " << Q1->point() << " | " <<Q2->point() << std::endl;
          #endif
          
          if ( coplanar_triangles_case_handled(first_hedge,second_hedge,indices,nodes,index_p1,index_p2,index_q1,index_q2,selected_hedge_to_dart,mark_index,darts_to_remove,polyline_info) )
            continue;
          
          CGAL_assertion(P1->point() !=Q1->point() && P1->point()!=Q2->point() && P2->point() !=Q1->point() && P2->point()!=Q2->point());
          
          bool Q1_is_between_P1P2 = filtered_order_around_edge(indices.first,indices.second,index_p1,index_p2,index_q1,P1,P2,Q1,nodes);
          bool Q2_is_between_P1P2 = filtered_order_around_edge(indices.first,indices.second,index_p1,index_p2,index_q2,P1,P2,Q2,nodes);
          
          
          //Recover the dart that will be the start point of the different sewing
          //  dof_X_outside = dart of face of , meaning the triangle containing the
          //  point X and part of the volume outside of the corresponding polyhedron      
          //-----first polyhedron
          Dart_handle dof_P1_outside = get_associated_dart(first_hedge->opposite(),selected_hedge_to_dart);
          Dart_handle dof_P2_outside = get_associated_dart(first_hedge,selected_hedge_to_dart);
          //-----second polyhedron
          Dart_handle dof_Q1_outside = get_associated_dart(second_hedge->opposite(),selected_hedge_to_dart);
          Dart_handle dof_Q2_outside = get_associated_dart(second_hedge,selected_hedge_to_dart);   
          
          if ( Q1_is_between_P1P2 ){
            if( Q2_is_between_P1P2 )
            {
              bool P1_is_between_Q1Q2 = filtered_order_around_edge(indices.first,indices.second,index_q1,index_q2,index_p1,Q1,Q2,P1,nodes);
              if (!P1_is_between_Q1Q2){
                // poly_first  - poly_second            = P1Q1 U Q2P2
                // poly_second - poly_first             = {0}
                // poly_first \cap poly_second          = Q1Q2
                // opposite( poly_first U poly_second ) = P2P1
                sew_2_marked_darts( final_map(),dof_P1_outside->beta(3) , dof_Q1_outside          ,mark_index, nodes, indices, polyline_info); //P1Q1
                sew_2_marked_darts( final_map(),dof_Q2_outside          , dof_P2_outside->beta(3) ,mark_index, nodes, indices, polyline_info); //Q2P2
                sew_2_marked_darts( final_map(),dof_Q1_outside->beta(3) , dof_Q2_outside->beta(3) ,mark_index, nodes, indices, polyline_info); //Q1Q2
                sew_2_marked_darts( final_map(),dof_P2_outside          , dof_P1_outside          ,mark_index, nodes, indices, polyline_info); //P2P1
                //update inside outside info (because darts from the same volume have been merged)
                dof_Q1_outside->beta(3)->template attribute<3>()->info().inside.insert(first_poly); //update Q1Q2 inside poly
                dof_P2_outside->template attribute<3>()->info().outside.insert(second_poly);//update P2P1 outside poly
              }
              else{
                // poly_first  - poly_second            = Q2Q1
                // poly_second - poly_first             = P2P1
                // poly_first \cap poly_second          = P1Q2 U Q1P2
                // opposite( poly_first U poly_second ) = {O}
                sew_2_marked_darts( final_map(),dof_Q2_outside          , dof_Q1_outside          ,mark_index, nodes, indices, polyline_info); //Q2Q1
                sew_2_marked_darts( final_map(),dof_P2_outside          , dof_P1_outside          ,mark_index, nodes, indices, polyline_info); //P2P1
                sew_2_marked_darts( final_map(),dof_Q1_outside->beta(3) , dof_P2_outside->beta(3) ,mark_index, nodes, indices, polyline_info); //Q1P2
                sew_2_marked_darts( final_map(),dof_P1_outside->beta(3) , dof_Q2_outside->beta(3) ,mark_index, nodes, indices, polyline_info); //P1Q2
                //update inside outside info (because darts from the same volume have been merged)
                dof_Q2_outside->template attribute<3>()->info().inside.insert(first_poly); //update Q2Q1 inside poly
                dof_P2_outside->template attribute<3>()->info().inside.insert(second_poly);//update P2P1 inside poly            
              }
            }
            else
            {
              // poly_first  - poly_second            = P1Q1
              // poly_second - poly_first             = P2Q2
              // poly_first \cap poly_second          = Q1P2
              // opposite( poly_first U poly_second ) = Q2P1
              sew_2_marked_darts( final_map(),dof_P1_outside->beta(3) , dof_Q1_outside          ,mark_index, nodes, indices, polyline_info); //P1Q1
              sew_2_marked_darts( final_map(),dof_P2_outside          , dof_Q2_outside->beta(3) ,mark_index, nodes, indices, polyline_info); //P2Q2
              sew_2_marked_darts( final_map(),dof_Q1_outside->beta(3) , dof_P2_outside->beta(3) ,mark_index, nodes, indices, polyline_info); //Q1P2
              sew_2_marked_darts( final_map(),dof_Q2_outside          , dof_P1_outside          ,mark_index, nodes, indices, polyline_info); //Q2P1
            }        
          }
          else
          {
            if( Q2_is_between_P1P2 )
            {
              // poly_first  - poly_second            = Q2P2
              // poly_second - poly_first             = Q1P1
              // poly_first \cap poly_second          = P1Q2
              // opposite( poly_first U poly_second ) = P2Q1
              sew_2_marked_darts( final_map(),dof_Q2_outside          , dof_P2_outside->beta(3) ,mark_index, nodes, indices, polyline_info); //Q2P2
              sew_2_marked_darts( final_map(),dof_Q1_outside->beta(3) , dof_P1_outside          ,mark_index, nodes, indices, polyline_info); //Q1P1
              sew_2_marked_darts( final_map(),dof_P1_outside->beta(3) , dof_Q2_outside->beta(3) ,mark_index, nodes, indices, polyline_info); //P1Q2
              sew_2_marked_darts( final_map(),dof_P2_outside          , dof_Q1_outside          ,mark_index, nodes, indices, polyline_info); //P2Q1
            }
            else
            {
              bool P1_is_between_Q1Q2 = filtered_order_around_edge(indices.first,indices.second,index_q1,index_q2,index_p1,Q1,Q2,P1,nodes);
              if (!P1_is_between_Q1Q2){
                // poly_first  - poly_second            = P1P2
                // poly_second - poly_first             = Q1Q2
                // poly_first \cap poly_second          = {0}
                // opposite( poly_first U poly_second ) = P2Q1 U Q2P1
                sew_2_marked_darts( final_map(),dof_P1_outside->beta(3) , dof_P2_outside->beta(3) ,mark_index, nodes, indices, polyline_info); //P1P2
                sew_2_marked_darts( final_map(),dof_Q1_outside->beta(3) , dof_Q2_outside->beta(3) ,mark_index, nodes, indices, polyline_info); //Q1Q2
                sew_2_marked_darts( final_map(),dof_P2_outside          , dof_Q1_outside          ,mark_index, nodes, indices, polyline_info); //P2Q1
                sew_2_marked_darts( final_map(),dof_Q2_outside          , dof_P1_outside          ,mark_index, nodes, indices, polyline_info); //Q2P1
                //update inside outside info (because darts from the same volume have been merged)
                dof_Q1_outside->beta(3)->template attribute<3>()->info().outside.insert(first_poly); //update Q1Q2 outside poly
                dof_P1_outside->beta(3)->template attribute<3>()->info().outside.insert(second_poly);//update P2P1 outside poly            
              }
              else{
                // poly_first  - poly_second            = {0}
                // poly_second - poly_first             = Q1P1 U P2Q2
                // poly_first \cap poly_second          = P1P2
                // opposite( poly_first U poly_second ) = Q2Q1
                sew_2_marked_darts( final_map(),dof_Q1_outside->beta(3) , dof_P1_outside          ,mark_index, nodes, indices, polyline_info); //Q1P1
                sew_2_marked_darts( final_map(),dof_P2_outside          , dof_Q2_outside->beta(3) ,mark_index, nodes, indices, polyline_info); //P2Q2
                sew_2_marked_darts( final_map(),dof_P1_outside->beta(3) , dof_P2_outside->beta(3) ,mark_index, nodes, indices, polyline_info); //P1P2
                sew_2_marked_darts( final_map(),dof_Q2_outside          , dof_Q1_outside          ,mark_index, nodes, indices, polyline_info); //Q2Q1
                //update inside outside info (because darts from the same volume have been merged)
                dof_P1_outside->beta(3)->template attribute<3>()->info().inside.insert(second_poly); //update P1P2 inside poly
                dof_Q2_outside->template attribute<3>()->info().outside.insert(first_poly);//update Q2Q1 outside poly            
              }
            }
          }
        }      
    }
    
    #ifdef CGAL_COREFINEMENT_DEBUG
    std::cout << "number of darts to remove: " << darts_to_remove.size() <<std::endl;
    #endif
    //remove darts from empty volumes
    for (typename std::set<Dart_handle>::iterator itdart=darts_to_remove.begin(),end=darts_to_remove.end();itdart!=end;++itdart){
      final_map().erase_dart(*itdart);
    }
    
    //remove empty volumes
    typedef typename Combinatorial_map_3_::template Attribute_range<3>::type Volume_attribute_range;
    Volume_attribute_range& ratrib=final_map().template attributes<3>();     
    typename Volume_attribute_range::iterator curr=ratrib.begin(),end=ratrib.end();
    do{
      if (curr->info().is_empty)
        final_map().template erase_attribute<3>(curr++);
      else
        ++curr;
    }
    while(curr!=end);
    
    CGAL_assertion(final_map().is_valid());
    
    //update the info of each volume knowing about only one polyhedron:
    //this happens when one polyhedron has a connected component
    //that do not intersect the other polyhedron
    typedef CGAL::Polyhedral_mesh_domain_3<Polyhedron, Kernel > Mesh_domain;
    CGAL_precondition(polyhedron_to_map_node_to_polyhedron_vertex.size()==2);
    Polyhedron* Poly_A = polyhedron_to_map_node_to_polyhedron_vertex.begin()->first;
    Polyhedron* Poly_B = boost::next(polyhedron_to_map_node_to_polyhedron_vertex.begin())->first;
    Mesh_domain* domain_A_ptr=NULL;
    Mesh_domain* domain_B_ptr=NULL;
    
    #ifdef CGAL_COREFINEMENT_DEBUG
    final_map().display_characteristics(std::cout); std::cout << "\n";
    #endif
    
    typename Combinatorial_map_3::template  One_dart_per_cell_range<3> cell_range=final_map().template one_dart_per_cell<3>();
    for (typename Combinatorial_map_3::template  One_dart_per_cell_range<3>::iterator
      it = cell_range.begin(), it_end=cell_range.end();
      it_end!= it;
      ++it )
    {
      internal_IOP::Volume_info<Polyhedron>& info=it->template attribute<3>()->info();
      std::size_t inside_size=info.inside.size();
      std::size_t outside_size=info.outside.size();
      if ( inside_size + outside_size == 1)
      {
        bool is_inside = (inside_size==1);
        Polyhedron* current_poly= is_inside? (*info.inside.begin()):(*info.outside.begin());
        Polyhedron* test_poly; 
        Mesh_domain* domain_ptr;
        if ( current_poly==Poly_A)
        {
          test_poly=Poly_B;
          if (domain_B_ptr == NULL) domain_B_ptr=new Mesh_domain(*Poly_B);
          domain_ptr=domain_B_ptr;
        }
        else
        {
          test_poly=Poly_A;
          if (domain_A_ptr == NULL) domain_A_ptr=new Mesh_domain(*Poly_A);
          domain_ptr=domain_A_ptr;
        }
        typename Mesh_domain::Is_in_domain is_in_domain(*domain_ptr);
        typename Kernel::Point_3 query=it->template attribute<0>()->point();
        if ( is_in_domain(query) )
          info.inside.insert(test_poly);
        else
          info.outside.insert(test_poly);
      }

      #ifdef CGAL_COREFINEMENT_DEBUG
      std::cout << "This volume has inside: ";
      for (typename std::set<Polyhedron*>::iterator itpoly=info.inside.begin();itpoly!=info.inside.end();++itpoly)
        std::cout << " " << *itpoly;
      std::cout << " and outside: ";
      for (typename std::set<Polyhedron*>::iterator itpoly=info.outside.begin();itpoly!=info.outside.end();++itpoly)
        std::cout << " " << *itpoly;
      std::cout << std::endl;
      #endif
    }
    if (domain_A_ptr!=NULL) delete domain_A_ptr;
    if (domain_B_ptr!=NULL) delete domain_B_ptr;
    
  }
};

}//namespace CGAL
  


#endif //CGAL_INTERSECTION_OF_POLYHEDRA_3_REFINEMENT_VISITOR_H<|MERGE_RESOLUTION|>--- conflicted
+++ resolved
@@ -235,13 +235,8 @@
 //        std::cerr << "edges " << it->first <<  " " << it->second << std::endl;
       }
       
-<<<<<<< HEAD
       std::vector<CGAL::cpp11::tuple<int,int,int> >::iterator it=faces_to_create_.begin();
-      
-=======
-      std::vector<CGAL::cpp0x::tuple<int,int,int> >::iterator it=faces_to_create_.begin();
       Face_handle face_triangulated = current_face;
->>>>>>> ce94f69b
       //create the new faces and update adjacencies
       while (true)
       {

--- conflicted
+++ resolved
@@ -67,12 +67,6 @@
       endif()
 
 
-<<<<<<< HEAD
-  if ( Boost_FOUND AND Boost_VERSION GREATER 103400 )
-=======
-    include( CGAL_CreateSingleSourceCGALProgram )
-
->>>>>>> 92a311c0
     # Compilable examples
     create_single_source_cgal_program( "mesh_hybrid_mesh_domain.cpp" )
     create_single_source_cgal_program( "mesh_implicit_sphere.cpp" )

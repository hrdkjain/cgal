// Copyright (c) 2009-2010 INRIA Sophia-Antipolis (France).
// All rights reserved.
//
// This file is part of CGAL (www.cgal.org).
// You can redistribute it and/or modify it under the terms of the GNU
// General Public License as published by the Free Software Foundation,
// either version 3 of the License, or (at your option) any later version.
//
// Licensees holding a valid commercial license may use this file in
// accordance with the commercial license agreement provided with the software.
//
// This file is provided AS IS with NO WARRANTY OF ANY KIND, INCLUDING THE
// WARRANTY OF DESIGN, MERCHANTABILITY AND FITNESS FOR A PARTICULAR PURPOSE.
//
// $URL$
// $Id$
//
//
// Author(s)     : Stéphane Tayeb
//
//******************************************************************************
// File Description :
//
//******************************************************************************

#ifndef CGAL_POLYHEDRAL_MESH_DOMAIN_WITH_FEATURES_3_H
#define CGAL_POLYHEDRAL_MESH_DOMAIN_WITH_FEATURES_3_H

#include <CGAL/Mesh_3/config.h>

#include <CGAL/Random.h>
#include <CGAL/Polyhedral_mesh_domain_3.h>
#include <CGAL/Mesh_domain_with_polyline_features_3.h>
#include <CGAL/Mesh_polyhedron_3.h>

#include <CGAL/Mesh_3/Detect_polylines_in_polyhedra.h>
#include <CGAL/Mesh_3/Polyline_with_context.h>
#include <CGAL/Mesh_3/Detect_features_in_polyhedra.h>

#include <CGAL/enum.h>
#include <CGAL/IO/Polyhedron_iostream.h>
#include <CGAL/boost/graph/graph_traits_Polyhedron_3.h>
#include <CGAL/boost/graph/helpers.h>
#include <boost/graph/filtered_graph.hpp>

#include <boost/iterator/transform_iterator.hpp>
#include <boost/foreach.hpp>

#include <string>
#include <vector>
#include <fstream>


namespace CGAL {

namespace internal {
namespace Mesh_3 {

template <typename Kernel>
struct Angle_tester
{
  template <typename vertex_descriptor, typename Graph>
  bool operator()(vertex_descriptor& v, const Graph& g) const
  {
    typedef typename boost::graph_traits<Graph>::out_edge_iterator out_edge_iterator;
    if (out_degree(v, g) != 2)
      return true;
    else
    {
      out_edge_iterator out_edge_it, out_edges_end;
      boost::tie(out_edge_it, out_edges_end) = out_edges(v, g);

      vertex_descriptor v1 = target(*out_edge_it++, g);
      vertex_descriptor v2 = target(*out_edge_it++, g);
      CGAL_assertion(out_edge_it == out_edges_end);

      const typename Kernel::Point_3& p = v->point();
      const typename Kernel::Point_3& p1 = v1->point();
      const typename Kernel::Point_3& p2 = v2->point();

      return (CGAL::angle(p1, p, p2) == CGAL::ACUTE);
    }
  }
};

template <typename Polyhedron>
struct Is_featured_edge {
  const Polyhedron* polyhedron;
  Is_featured_edge() : polyhedron(0) {} // required by boost::filtered_graph
  Is_featured_edge(const Polyhedron& polyhedron) : polyhedron(&polyhedron) {}

  bool operator()(typename boost::graph_traits<Polyhedron>::edge_descriptor e) const {
    return halfedge(e, *polyhedron)->is_feature_edge();
  }
}; // end Is_featured_edge<Polyhedron>

template <typename Polyhedron>
struct Is_border_edge {
  const Polyhedron* polyhedron;
  Is_border_edge() : polyhedron(0) {} // required by boost::filtered_graph
  Is_border_edge(const Polyhedron& polyhedron) : polyhedron(&polyhedron) {}

  bool operator()(typename boost::graph_traits<Polyhedron>::edge_descriptor e) const {
    return is_border(halfedge(e, *polyhedron), *polyhedron) ||
      is_border(opposite(halfedge(e, *polyhedron), *polyhedron), *polyhedron);
  }
}; // end Is_featured_edge<Polyhedron>

template<typename Polyhedral_mesh_domain, typename Polyline_with_context>
struct Extract_polyline_with_context_visitor
{
  typedef typename Polyhedral_mesh_domain::Polyhedron Polyhedron;
  std::vector<Polyline_with_context>& polylines;
  const Polyhedron& polyhedron;

  Extract_polyline_with_context_visitor
  (const Polyhedron& polyhedron,
   typename std::vector<Polyline_with_context>& polylines)
    : polylines(polylines), polyhedron(polyhedron)
  {}

  void start_new_polyline()
  {
    polylines.push_back(Polyline_with_context());
  }

  void add_node(typename Polyhedron::Vertex_handle vd)
  {
    if(polylines.back().polyline_content.empty()) {
      polylines.back().polyline_content.push_back(vd->point());
    }
  }

  void add_edge(typename boost::graph_traits<Polyhedron>::edge_descriptor ed)
  {
    Polyline_with_context& polyline = polylines.back();
    typename Polyhedron::Halfedge_handle he = halfedge(ed, polyhedron);
    CGAL_assertion(!polyline.polyline_content.empty());
    if(polyline.polyline_content.back() != he->vertex()->point()) {
      polyline.polyline_content.push_back(he->vertex()->point());
    } else if(polyline.polyline_content.back() !=
         he->opposite()->vertex()->point())
    { // if the edge is zero-length, it is ignored
        polyline.polyline_content.push_back(he->opposite()->vertex()->point());
    }
    typename Polyhedral_mesh_domain::Surface_patch_index_generator generator;
    if(!is_border(he, polyhedron)) {
      polyline.context.adjacent_patches_ids.insert(generator(he->face()));
    }
    he = he->opposite();
    if(!is_border(he, polyhedron)) {
      polyline.context.adjacent_patches_ids.insert(generator(he->face()));
    }
  }

  void end_polyline()
  {
    // ignore degenerated polylines
    if(polylines.back().polyline_content.size() < 2)
      polylines.resize(polylines.size() - 1);
    // else {
    //   std::cerr << "Polyline with " << polylines.back().polyline_content.size()
    //             << " vertices, incident to "
    //             << polylines.back().context.adjacent_patches_ids.size()
    //             << " patches:\n ";
    //   for(auto p: polylines.back().polyline_content)
    //     std::cerr << " " << p;
    //   std::cerr << "\n";
    // }
  }
};


} // end CGAL::internal::Mesh_3
} // end CGAL::internal

/**
 * @class Polyhedral_mesh_domain_with_features_3
 *
 *
 */
template < class IGT_,
           class Polyhedron_ = typename Mesh_polyhedron_3<IGT_>::type,
           class TriangleAccessor=Triangle_accessor_3<Polyhedron_,IGT_>,
           class Use_patch_id_tag = Tag_true,
           class Use_exact_intersection_construction_tag = Tag_true >
class Polyhedral_mesh_domain_with_features_3
  : public Mesh_domain_with_polyline_features_3<
      Polyhedral_mesh_domain_3< Polyhedron_,
                                IGT_,
                                TriangleAccessor,
                                Use_patch_id_tag,
                                Use_exact_intersection_construction_tag > >
{
  typedef Mesh_domain_with_polyline_features_3<
    Polyhedral_mesh_domain_3<
      Polyhedron_, IGT_, TriangleAccessor,
      Use_patch_id_tag, Use_exact_intersection_construction_tag > > Base;

public:
  typedef Polyhedron_ Polyhedron;

  // Index types
  typedef typename Base::Index                Index;
  typedef typename Base::Corner_index         Corner_index;
  typedef typename Base::Curve_segment_index  Curve_segment_index;
  typedef typename Base::Surface_patch_index  Surface_patch_index;
  typedef typename Base::Subdomain_index      Subdomain_index;
  
  // Backward compatibility
#ifndef CGAL_MESH_3_NO_DEPRECATED_SURFACE_INDEX
  typedef Surface_patch_index                 Surface_index;
#endif // CGAL_MESH_3_NO_DEPRECATED_SURFACE_INDEX

  typedef typename Base::R         R;
  typedef typename Base::Point_3   Point_3;
  typedef typename Base::FT        FT;
  
  typedef CGAL::Tag_true           Has_features;

  typedef std::vector<Point_3> Bare_polyline;
  typedef Mesh_3::Polyline_with_context<Surface_patch_index, Curve_segment_index,
                                        Bare_polyline > Polyline_with_context;
  /// Constructors
  Polyhedral_mesh_domain_with_features_3(const Polyhedron& p,
    CGAL::Random* p_rng = NULL);

  CGAL_DEPRECATED Polyhedral_mesh_domain_with_features_3(const std::string& filename,
    CGAL::Random* p_rng = NULL);

  // The following is needed, because otherwise, when a "const char*" is
  // passed, the constructors templates are a better match, than the
  // constructor with `std::string`.
  CGAL_DEPRECATED Polyhedral_mesh_domain_with_features_3(const char* filename,
    CGAL::Random* p_rng = NULL);

  // Inherited constructors
  template <typename T2>
  Polyhedral_mesh_domain_with_features_3(const Polyhedron& p,
                                         const T2& b,
                                         CGAL::Random* p_rng = NULL)
    : Base(p, b)
    , borders_detected_(false)
  {
    poly_.resize(1);
    poly_[0] = p;
    this->set_random_generator(p_rng);
  }

  template <typename InputPolyhedraPtrIterator>
  Polyhedral_mesh_domain_with_features_3(InputPolyhedraPtrIterator begin,
                                         InputPolyhedraPtrIterator end,
                                         CGAL::Random* p_rng = NULL)
    : Base(begin, end)
    , borders_detected_(false)
  {
    if (begin != end) {
      for (; begin != end; ++begin)
        poly_.push_back(**begin);
    }
    else
      poly_.push_back(**begin);
    this->set_random_generator(p_rng);
  }

  template <typename InputPolyhedraPtrIterator>
  Polyhedral_mesh_domain_with_features_3(InputPolyhedraPtrIterator begin,
                                         InputPolyhedraPtrIterator end,
                                         const Polyhedron& bounding_polyhedron,
                                         CGAL::Random* p_rng = NULL)
    : Base(begin, end, bounding_polyhedron)
    , borders_detected_(false)
  {
    if (begin != end) {
      for (; begin != end; ++begin)
        poly_.push_back(**begin);
    }
    else
      poly_.push_back(**begin);
    this->set_random_generator(p_rng);
  }

  /// Destructor
  ~Polyhedral_mesh_domain_with_features_3() {}

  /// Detect features
  void initialize_ts(Polyhedron& p);

  void detect_features(FT angle_in_degree, std::vector<Polyhedron>& p);
  void detect_features(FT angle_in_degree = FT(60)) { detect_features(angle_in_degree, poly_); }

  void detect_borders(const std::vector<Polyhedron>& p);
  void detect_borders() { detect_borders(poly_); };

private:
  template <typename Edge_predicate>
  void add_features_from_split_graph_into_polylines(const Polyhedron& poly,
                                                    const Edge_predicate& pred);

  std::vector<Polyhedron> poly_;
  bool borders_detected_;

private:
  // Disabled copy constructor & assignment operator
  typedef Polyhedral_mesh_domain_with_features_3 Self;
  Polyhedral_mesh_domain_with_features_3(const Self& src);
  Self& operator=(const Self& src);

};  // end class Polyhedral_mesh_domain_with_features_3


template < typename GT_, typename P_, typename TA_,
           typename Tag_, typename E_tag_>
Polyhedral_mesh_domain_with_features_3<GT_,P_,TA_,Tag_,E_tag_>::
Polyhedral_mesh_domain_with_features_3(const Polyhedron& p,
                                       CGAL::Random* p_rng)
  : Base()
  , borders_detected_(false)
{
  poly_.resize(1);
  poly_[0] = p;
  this->add_primitives(poly_[0]);
  this->set_random_generator(p_rng);
}


template < typename GT_, typename P_, typename TA_,
           typename Tag_, typename E_tag_>
CGAL_DEPRECATED Polyhedral_mesh_domain_with_features_3<GT_,P_,TA_,Tag_,E_tag_>::
Polyhedral_mesh_domain_with_features_3(const char* filename,
                                       CGAL::Random* p_rng)
  : Base()
  , borders_detected_(false)
{
  // Create input polyhedron
  std::ifstream input(filename);
  poly_.resize(1);
  input >> poly_[0];
  this->add_primitives(poly_[0]);
  this->set_random_generator(p_rng);
}


template < typename GT_, typename P_, typename TA_,
           typename Tag_, typename E_tag_>
CGAL_DEPRECATED Polyhedral_mesh_domain_with_features_3<GT_,P_,TA_,Tag_,E_tag_>::
Polyhedral_mesh_domain_with_features_3(const std::string& filename,
                                       CGAL::Random* p_rng)
  : Base()
  , borders_detected_(false)
{
  // Create input polyhedron
  std::ifstream input(filename.c_str());
  poly_.resize(1);
  input >> poly_[0];
  this->add_primitives(poly_[0]);
  this->set_random_generator(p_rng);
}


template < typename GT_, typename P_, typename TA_,
           typename Tag_, typename E_tag_>
void
Polyhedral_mesh_domain_with_features_3<GT_,P_,TA_,Tag_,E_tag_>::
initialize_ts(Polyhedron& p)
{
  std::size_t ts = 0;
  for(typename Polyhedron::Vertex_iterator v = p.vertices_begin(),
      end = p.vertices_end() ; v != end ; ++v)
  {
    v->set_time_stamp(ts++);
  }
  for(typename Polyhedron::Facet_iterator fit = p.facets_begin(),
       end = p.facets_end() ; fit != end ; ++fit )
  {
    fit->set_time_stamp(ts++);
  }
  for(typename Polyhedron::Halfedge_iterator hit = p.halfedges_begin(),
       end = p.halfedges_end() ; hit != end ; ++hit )
  {
    hit->set_time_stamp(ts++);
  }
}




template <typename Graph>
void dump_graph_edges(std::ostream& out, const Graph& g)
{
  typedef typename boost::graph_traits<Graph>::vertex_descriptor vertex_descriptor;
  typedef typename boost::graph_traits<Graph>::edge_descriptor edge_descriptor;

  out.precision(17);
  BOOST_FOREACH(edge_descriptor e, edges(g))
  {
    vertex_descriptor s = source(e, g);
    vertex_descriptor t = target(e, g);
    out << "2 " << s->point() << " " << t->point() << "\n";
  }
}

template <typename Graph>
void dump_graph_edges(const char* filename, const Graph& g)
{
  std::ofstream out(filename);
  dump_graph_edges(out, g);
}

template < typename GT_, typename P_, typename TA_,
           typename Tag_, typename E_tag_>
void
Polyhedral_mesh_domain_with_features_3<GT_,P_,TA_,Tag_,E_tag_>::
detect_features(FT angle_in_degree, std::vector<Polyhedron>& poly)
{
  CGAL_assertion(!borders_detected_);
  if (borders_detected_)
    return;//prevent from not-terminating

  BOOST_FOREACH(Polyhedron& p, poly)
  {
    initialize_ts(p);

<<<<<<< HEAD
  // Get sharp features
  Mesh_3::detect_features(p,angle_in_degree);
  
  // Get polylines
  typedef std::vector<Point_3> Bare_polyline;
  typedef Mesh_3::Polyline_with_context<Surface_patch_index, Curve_segment_index,
    Bare_polyline > Polyline;
  
  std::vector<Polyline> polylines;
  typedef std::back_insert_iterator<std::vector<Polyline> > Output_iterator;

  Mesh_3::detect_polylines<Polyhedron,Polyline,Output_iterator>(
    &p, std::back_inserter(polylines));
    
  this->add_features_with_context(polylines.begin(), polylines.end());
=======
    // Get sharp features
    Mesh_3::detect_features(p,angle_in_degree);

    internal::Mesh_3::Is_featured_edge<Polyhedron> is_featured_edge(p);

    add_features_from_split_graph_into_polylines(p, is_featured_edge);
>>>>>>> 256416e7
  }
  borders_detected_ = true;/*done by Mesh_3::detect_features*/
}

template < typename GT_, typename P_, typename TA_,
           typename Tag_, typename E_tag_>
template <typename Edge_predicate>
void
Polyhedral_mesh_domain_with_features_3<GT_,P_,TA_,Tag_,E_tag_>::
add_features_from_split_graph_into_polylines(const Polyhedron& p,
                                             const Edge_predicate& pred)
{
  typedef boost::filtered_graph<Polyhedron,
                                Edge_predicate > Featured_edges_graph;
  Featured_edges_graph graph(p, pred);

  std::vector<Polyline_with_context> polylines;

  internal::Mesh_3::Extract_polyline_with_context_visitor<
    Polyhedral_mesh_domain_with_features_3,
    Polyline_with_context
    > visitor(p, polylines);
  internal::Mesh_3::Angle_tester<GT_> angle_tester;
  split_graph_into_polylines(graph, visitor, angle_tester);

  this->add_features_with_context(polylines.begin(),
                                  polylines.end());

}


template < typename GT_, typename P_, typename TA_,
           typename Tag_, typename E_tag_>
void
Polyhedral_mesh_domain_with_features_3<GT_,P_,TA_,Tag_,E_tag_>::
detect_borders(const std::vector<Polyhedron>& poly)
{
  if (borders_detected_)
    return;//border detection has already been done

  BOOST_FOREACH(const Polyhedron& p, poly)
  {
    internal::Mesh_3::Is_border_edge<Polyhedron> is_border_edge(p);
    add_features_from_split_graph_into_polylines(p, is_border_edge);
  }

  borders_detected_ = true;
}


} //namespace CGAL


#endif // CGAL_POLYHEDRAL_MESH_DOMAIN_WITH_FEATURES_3_H<|MERGE_RESOLUTION|>--- conflicted
+++ resolved
@@ -421,30 +421,12 @@
   {
     initialize_ts(p);
 
-<<<<<<< HEAD
-  // Get sharp features
-  Mesh_3::detect_features(p,angle_in_degree);
-  
-  // Get polylines
-  typedef std::vector<Point_3> Bare_polyline;
-  typedef Mesh_3::Polyline_with_context<Surface_patch_index, Curve_segment_index,
-    Bare_polyline > Polyline;
-  
-  std::vector<Polyline> polylines;
-  typedef std::back_insert_iterator<std::vector<Polyline> > Output_iterator;
-
-  Mesh_3::detect_polylines<Polyhedron,Polyline,Output_iterator>(
-    &p, std::back_inserter(polylines));
-    
-  this->add_features_with_context(polylines.begin(), polylines.end());
-=======
     // Get sharp features
     Mesh_3::detect_features(p,angle_in_degree);
 
     internal::Mesh_3::Is_featured_edge<Polyhedron> is_featured_edge(p);
 
     add_features_from_split_graph_into_polylines(p, is_featured_edge);
->>>>>>> 256416e7
   }
   borders_detected_ = true;/*done by Mesh_3::detect_features*/
 }

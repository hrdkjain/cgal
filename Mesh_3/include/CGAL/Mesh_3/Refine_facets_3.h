// Copyright (c) 2009 INRIA Sophia-Antipolis (France).
// All rights reserved.
//
// This file is part of CGAL (www.cgal.org).
// You can redistribute it and/or modify it under the terms of the GNU
// General Public License as published by the Free Software Foundation,
// either version 3 of the License, or (at your option) any later version.
//
// Licensees holding a valid commercial license may use this file in
// accordance with the commercial license agreement provided with the software.
//
// This file is provided AS IS with NO WARRANTY OF ANY KIND, INCLUDING THE
// WARRANTY OF DESIGN, MERCHANTABILITY AND FITNESS FOR A PARTICULAR PURPOSE.
//
// $URL$
// $Id$
//
//
// Author(s)     : Laurent Rineau, Stéphane Tayeb
//
//******************************************************************************
// File Description :
// Implements a mesher level for facets.
//******************************************************************************

#ifndef CGAL_MESH_3_REFINE_FACETS_3_H
#define CGAL_MESH_3_REFINE_FACETS_3_H

#include <CGAL/license/Mesh_3.h>


#include <CGAL/Mesh_3/Mesher_level.h>
#include <CGAL/Mesh_3/Mesher_level_default_implementations.h>
#ifdef CGAL_LINKED_WITH_TBB
  #include <tbb/tbb.h>
#endif

#include <CGAL/Meshes/Filtered_deque_container.h>
#include <CGAL/Meshes/Filtered_multimap_container.h>
#include <CGAL/Meshes/Double_map_container.h>

#include <CGAL/Meshes/Triangulation_mesher_level_traits_3.h>

#ifdef CGAL_MESH_3_PROFILING
  #include <CGAL/Mesh_3/Profiling_tools.h>
#endif

#include <CGAL/Object.h>

#include <boost/format.hpp>
#include <boost/optional.hpp>
#include <boost/mpl/has_xxx.hpp>
#include <boost/mpl/if.hpp>
#include <CGAL/tuple.h>
#include <boost/type_traits/is_convertible.hpp>
#include <sstream>

namespace CGAL {

namespace Mesh_3 {

// Helper meta-programming functions, to allow backward compatibility.
//
//   - Has_Is_facet_bad and Had_Facet_badness are used to detect if a model
//     of the MeshFacetCriteria_3 concept follows the specifications of
//     CGAL-3.7 (with Facet_badness) or later (with Is_facet_bad).
//
//   - Then the meta-function Get_Is_facet_bad is used to get the actual
//     type, either Facet_criteria::Facet_badness or
//      Facet_criteria::Is_facet_bad.

BOOST_MPL_HAS_XXX_TRAIT_NAMED_DEF(Has_Is_facet_bad, Is_facet_bad, true)
BOOST_MPL_HAS_XXX_TRAIT_NAMED_DEF(Has_Facet_badness, Facet_badness, false)

// template class, used when use_facet_badness = false
template <typename Facet_criteria,
          bool use_facet_badness = (!Has_Is_facet_bad<Facet_criteria>::value) &&
                                    Has_Facet_badness<Facet_criteria>::value >
struct Get_Is_facet_bad {
  typedef typename Facet_criteria::Is_facet_bad Type;
  typedef Type type; // compatibility with Boost
};

// partial specialization when use_facet_badness == true
template <typename Facet_criteria>
struct Get_Is_facet_bad<Facet_criteria, true> {
  typedef typename Facet_criteria::Facet_badness Type;
  typedef Type type;
};

  // Predicate to know if a facet in a refinement queue is a zombie
  // A facet is a pair <cell, index of the opposite vertex>.
  // A facet is a "zombie" if at least one of its two adjacent cells
  // has been erased. We test it thanks to the "erase counter" which
  // is inside each cell (incremented by the compact container).
  // In the refinement queue, we store a tuple
  // <facet1, facet1_erase counter, facet2, facet2_erase_counter>
  // where facet2 = mirror_facet(facet1) and facetx_erase_counter is
  // the erase_counter of facetx's cell when added to the queue>
  template<typename Facet>
  class Facet_to_refine_is_not_zombie
  {
  public:
    Facet_to_refine_is_not_zombie() {}

    bool operator()(const CGAL::cpp11::tuple<
      Facet, unsigned int, Facet, unsigned int> &f) const
    {
#ifdef _DEBUG
      int f1_current_erase_counter = CGAL::cpp11::get<0>(f).first->erase_counter();
      int f1_saved_erase_counter = CGAL::cpp11::get<1>(f);
      int f2_current_erase_counter = CGAL::cpp11::get<2>(f).first->erase_counter();
      int f2_saved_erase_counter = CGAL::cpp11::get<3>(f);
      //f1_current_erase_counter - f1_saved_erase_counter + f2_current_erase_counter - f2_saved_erase_counter == 1

      /*if (f1_current_erase_counter - f1_saved_erase_counter + f2_current_erase_counter - f2_saved_erase_counter == 1)
      {
#ifdef CGAL_LINKED_WITH_TBB
        tbb::queuing_mutex mut;
        tbb::queuing_mutex::scoped_lock l(mut);
#endif

        std::stringstream sstr;
        Facet facet = CGAL::cpp11::get<0>(f);
        sstr << "Facet 1 { " << std::endl
        << "  - " << *facet.first->vertex((facet.second+1)%4)  << std::endl
        << "  - " << *facet.first->vertex((facet.second+2)%4)  << std::endl
        << "  - " << *facet.first->vertex((facet.second+3)%4)  << std::endl
        << "  - 4th vertex in cell: " << *facet.first->vertex(facet.second)  << std::endl
        << "}" << std::endl;

        facet = CGAL::cpp11::get<2>(f);
        sstr << "Facet 2 { " << std::endl
        << "  - " << *facet.first->vertex((facet.second+1)%4)  << std::endl
        << "  - " << *facet.first->vertex((facet.second+2)%4)  << std::endl
        << "  - " << *facet.first->vertex((facet.second+3)%4)  << std::endl
        << "  - 4th vertex in cell: " << *facet.first->vertex(facet.second)  << std::endl
        << "}" << std::endl;

        std::string s = sstr.str();
        //std::cerr << s << std::endl;
      }*/
#endif
      return (CGAL::cpp11::get<0>(f).first->erase_counter() == CGAL::cpp11::get<1>(f)
        && CGAL::cpp11::get<2>(f).first->erase_counter() == CGAL::cpp11::get<3>(f) );
    }
  };

/************************************************
// Class Refine_facets_3_handle_queue_base
// Two versions: sequential / parallel
************************************************/

// Sequential
template <typename Index, typename Facet, typename Concurrency_tag>
class Refine_facets_3_handle_queue_base
{
protected:
  Refine_facets_3_handle_queue_base() : m_last_vertex_index() {}

  Index get_last_vertex_index() const
  {
    return m_last_vertex_index;
  }

  void set_last_vertex_index(Index i) const
  {
    m_last_vertex_index = i;
  }

#if defined(CGAL_MESH_3_USE_LAZY_SORTED_REFINEMENT_QUEUE) \
 || defined(CGAL_MESH_3_USE_LAZY_UNSORTED_REFINEMENT_QUEUE)

  CGAL::cpp11::tuple<Facet, unsigned int, Facet, unsigned int>
  from_facet_to_refinement_queue_element(const Facet &facet,
                                         const Facet &mirror) const
  {
    return CGAL::cpp11::make_tuple(
      facet, facet.first->erase_counter(),
      mirror, mirror.first->erase_counter());
  }

public:
  template<typename Container_element>
  Facet extract_element_from_container_value(const Container_element &e) const
  {
    // We get the first Facet inside the tuple
    return CGAL::cpp11::get<0>(e);
  }

#else

  Facet
  from_facet_to_refinement_queue_element(const Facet &facet,
                                         const Facet &mirror) const
  {
    // Returns canonical facet
    return (facet < mirror) ? facet : mirror;
  }

public:
  template<typename Container_element>
  Facet extract_element_from_container_value(const Container_element &e) const
  {
    return e;
  }

#endif

protected:
  /// Stores index of vertex that may be inserted into triangulation
  mutable Index m_last_vertex_index;
};

#ifdef CGAL_LINKED_WITH_TBB
// Parallel
template <typename Index, typename Facet>
class Refine_facets_3_handle_queue_base<Index, Facet, Parallel_tag>
{
protected:
  Refine_facets_3_handle_queue_base() : m_last_vertex_index(Index()) {}

  Index get_last_vertex_index() const
  {
    return m_last_vertex_index.local();
  }

  void set_last_vertex_index(Index i) const
  {
    m_last_vertex_index.local() = i;
  }

  CGAL::cpp11::tuple<Facet, unsigned int, Facet, unsigned int>
  from_facet_to_refinement_queue_element(const Facet &facet,
                                         const Facet &mirror) const
  {
    return CGAL::cpp11::make_tuple(
      facet, facet.first->erase_counter(),
      mirror, mirror.first->erase_counter());
  }

public:
  template<typename Container_element>
  Facet extract_element_from_container_value(const Container_element &e) const
  {
    // We get the first Facet inside the tuple
    return CGAL::cpp11::get<0>(e);
  }

protected:
  /// Stores index of vertex that may be inserted into triangulation
  mutable tbb::enumerable_thread_specific<Index> m_last_vertex_index;
};
#endif // CGAL_LINKED_WITH_TBB

template<class Tr,
         class Criteria,
         class MeshDomain,
         class Complex3InTriangulation3,
         class Concurrency_tag,
         class Container_
         >
class Refine_facets_3_base
  : public Refine_facets_3_handle_queue_base<typename MeshDomain::Index,
                                             typename Tr::Facet,
                                             Concurrency_tag>
  , public Container_
{
  typedef typename Tr::Weighted_point Weighted_point;
  typedef typename Tr::Bare_point Bare_point;

  typedef typename Tr::Facet Facet;
  typedef typename Tr::Vertex_handle Vertex_handle;
  typedef typename Tr::Cell_handle Cell_handle;
  typedef typename Triangulation_mesher_level_traits_3<Tr>::Zone Zone;

  typedef typename Tr::Geom_traits Gt;
  typedef typename Gt::Segment_3 Segment_3;
  typedef typename Gt::Ray_3 Ray_3;
  typedef typename Gt::Line_3 Line_3;

public:
  Refine_facets_3_base(Tr& tr, Complex3InTriangulation3& c3t3,
                       const MeshDomain& oracle,
                       const Criteria& criteria)
    : r_tr_(tr)
    , r_criteria_(criteria)
    , r_oracle_(oracle)
    , r_c3t3_(c3t3)
  {}

  void scan_triangulation_impl_amendement() const {}

  /// Gets the point to insert from the element to refine
  Bare_point refinement_point_impl(const Facet& facet) const
  {
#ifdef CGAL_MESHES_DEBUG_REFINEMENT_POINTS
    const Cell_handle c = facet.first;
    const int i = facet.second;
    std::cerr << "Facet ("
              << c->vertex((i+1)&3)->point() << " , "
              << c->vertex((i+2)&3)->point() << " , "
              << c->vertex((i+3)&3)->point() << ") : refinement point is "
              << get_facet_surface_center(facet) << std::endl;
#endif
    CGAL_assertion (this->is_facet_on_surface(facet));
    this->set_last_vertex_index(get_facet_surface_center_index(facet));
    return get_facet_surface_center(facet);
  };

  Facet get_next_element_impl()
  {
    return this->extract_element_from_container_value(
      Container_::get_next_element_impl());
  }

  /// Job to do before insertion
  void before_insertion_impl(const Facet& facet,
                             const Weighted_point& point,
                             Zone& zone);

  /// Job to do after insertion
  void after_insertion_impl(const Vertex_handle& v)
  {
    restore_restricted_Delaunay(v);
  }

  /// debug info: class name
  std::string debug_info_class_name_impl() const
  {
    return "Refine_facets_3";
  }

  /// debug info
  std::string debug_info() const
  {
    std::stringstream s;
    s << Container_::size();
    return s.str();
  }

  /// debug_info_header
  std::string debug_info_header() const
  {
    return "#facets to refine";
  }

  std::string debug_info_element_impl(const Facet &facet) const
  {
    std::stringstream sstr;
    sstr << "Facet { " << std::endl
    << "  - " << *facet.first->vertex((facet.second+1)%4)  << std::endl
    << "  - " << *facet.first->vertex((facet.second+2)%4)  << std::endl
    << "  - " << *facet.first->vertex((facet.second+3)%4)  << std::endl
    << "  - 4th vertex in cell: " << *facet.first->vertex(facet.second)  << std::endl
    << "}" << std::endl;

    return sstr.str();
  }

protected:

  // Functor for scan_triangulation_impl function
  template <typename Refine_facets_>
  class Scan_facet
  {
    Refine_facets_ & m_refine_facets;

    typedef typename Refine_facets_::Facet Facet;

  public:
    // Constructor
    Scan_facet(Refine_facets_ & rf)
    : m_refine_facets(rf)
    {}

    // Constructor
    Scan_facet(const Scan_facet &sf)
    : m_refine_facets(sf.m_refine_facets)
    {}

    // operator()
    // f cannot be const, see treat_new_facet signature
    void operator()( Facet f ) const
    {
      m_refine_facets.treat_new_facet(f);
    }
  };


protected:
  //-------------------------------------------------------
  // Private types
  //-------------------------------------------------------
  typedef typename Criteria::Facet_quality Quality;
  typedef typename Get_Is_facet_bad<Criteria>::Type Is_facet_bad;
  typedef typename MeshDomain::Surface_patch_index Surface_patch_index;
  typedef typename MeshDomain::Index Index;

  typedef typename boost::optional<
    CGAL::cpp11::tuple<Surface_patch_index, Index, Bare_point> >
                                                      Facet_properties;


  /// Returns canonical facet of facet
  Facet canonical_facet(const Facet& facet) const
  {
    const Facet mirror = mirror_facet(facet);
    return ( (facet < mirror)?facet:mirror );
  }

  /// Returns true if \c f has already been visited
  bool is_facet_visited(const Facet& f) const
  {
    return f.first->is_facet_visited(f.second);
  }

  /// Sets facet \c f to visited
  void set_facet_visited(Facet& f) const
  {
    f.first->set_facet_visited(f.second);
  }

  /// Sets the facet \c f and its mirrored facet's surface centers to \c p
  void set_facet_surface_center(const Facet& f,
                                const Bare_point& p,
                                const Index& index) const
  {
    const Facet mirror = mirror_facet(f);

    f.first->set_facet_surface_center(f.second, p);
    mirror.first->set_facet_surface_center(mirror.second, p);

    f.first->set_facet_surface_center_index(f.second,index);
    mirror.first->set_facet_surface_center_index(mirror.second,index);
  }

  /// Returns facet surface center of \c f
  Bare_point get_facet_surface_center(const Facet& f) const
  {
    return f.first->get_facet_surface_center(f.second);
  }

  /// Returns index of surface center of facet \c f
  Index get_facet_surface_center_index(const Facet& f) const
  {
    return f.first->get_facet_surface_center_index(f.second);
  }

  /// Sets \c f to surface facets, with index \c index
  void set_facet_on_surface(const Facet& f,
                            const Surface_patch_index& index)
  {
    r_c3t3_.add_to_complex(f, index);
  }

  /// Returns index of facet \c f
  Surface_patch_index get_facet_surface_index(const Facet& f) const
  {
    return r_c3t3_.surface_patch_index(f.first, f.second);
  }

  /// Sets index and dimension of vertex \c v
  void set_vertex_properties(Vertex_handle& v, const Index& index)
  {
    r_c3t3_.set_index(v, index);
    // Set dimension of v: v is on surface by construction, so dimension=2
    v->set_dimension(2);
  }

  /// Returns true if point encroaches facet
  bool is_facet_encroached(const Facet& facet, const Weighted_point& point) const;

  /// Returns whethere an encroached facet is refinable or not
  bool is_encroached_facet_refinable(Facet& facet) const;

  /// Insert facet into refinement queue
  void insert_bad_facet(Facet facet, const Quality& quality)
  {
    // Insert the facet and its mirror
    this->add_bad_element(
      this->from_facet_to_refinement_queue_element(facet, mirror_facet(facet)),
      quality);
  }

  /// Insert encroached facet into refinement queue
  void insert_encroached_facet_in_queue(Facet& facet)
  {
    insert_bad_facet(facet,Quality());
  }

protected:
  /**
   * Action to perform on a facet inside the conflict zone before insertion
   * @return true if source_facet is the same as facet or mirror(facet)
   */
  bool before_insertion_handle_facet_in_conflict_zone(Facet& facet,
                                                     const Facet& source_facet);

  /**
   * Action to perform on a facet on the boundary of the conflict zone
   * before insertion
   * @return true if source_facet is the same as facet or mirror(facet)
   */
  bool before_insertion_handle_facet_on_conflict_zone(Facet& facet,
                                                      const Facet& source_facet)
  {
    // perform the same operations as for an internal facet
    return before_insertion_handle_facet_in_conflict_zone(facet, source_facet);
  }

  /// Restore restricted Delaunay ; may be call by Cells_mesher visitor
  void restore_restricted_Delaunay(const Vertex_handle& v);

  /// Action to perform on a facet incident to the new vertex
  void after_insertion_handle_incident_facet(Facet& facet);

  /// Action to perform on a facet opposite to the new vertex
  void after_insertion_handle_opposite_facet(Facet& facet)
  {
    // perform the same operations as for a facet incident to the new vertex
    after_insertion_handle_incident_facet(facet);
  }

  /// Get mirror facet
  Facet mirror_facet(const Facet& f) const { return r_tr_.mirror_facet(f); }

  /// for debugging
  std::string display_dual(Facet f) const
  {
    std::stringstream stream;
    stream.precision(17);
    Object dual = r_tr_.dual(f);

    if ( const Segment_3* p_segment = object_cast<Segment_3>(&dual) ) {
      stream << "Segment(" << p_segment->source()
             << " , " << p_segment->target() << ")";
    }
    else if ( const Ray_3* p_ray = object_cast<Ray_3>(&dual) ) {
      stream << "Ray(" << p_ray->point(0)
             << " , " << p_ray->point(1)
             << "), with vector (" << p_ray->to_vector() << ")";
    }
    else if ( const Line_3* p_line = object_cast<Line_3>(&dual) ) {
      stream << "Line(point=" << p_line->point(0)
             << " , vector=" << p_line->to_vector() << ")";
    }
    return stream.str();
  }

  /// Returns to if \c f is on surface
  bool is_facet_on_surface(const Facet& f) const
  {
    return r_c3t3_.is_in_complex(f) ;
  }

  /// Removes \c f from surface facets
  void remove_facet_from_surface(const Facet& f)
  {
    r_c3t3_.remove_from_complex(f);
  }

  /// Removes facet from refinement queue
  // Sequential
  void remove_bad_facet(const Facet& facet, Sequential_tag)
  {
    // If sequential AND NOT lazy, remove cell from refinement queue
#if !defined(CGAL_MESH_3_USE_LAZY_SORTED_REFINEMENT_QUEUE) \
 && !defined(CGAL_MESH_3_USE_LAZY_UNSORTED_REFINEMENT_QUEUE)
    // Remove canonical facet
    Facet canonical_facet = this->canonical_facet(facet);
    this->remove_element(canonical_facet);
#endif
  }
#ifdef CGAL_LINKED_WITH_TBB
  /// Removes facet from refinement queue
  // Parallel: it's always lazy, so do nothing
  void remove_bad_facet(const Facet&, Parallel_tag) {}
#endif // CGAL_LINKED_WITH_TBB

  /// Sets facet f to not visited
  void reset_facet_visited(Facet& f) const
  {
    f.first->reset_visited(f.second);
  }

  /// Computes facet properties and add facet to the refinement queue if needed
  void treat_new_facet(Facet& facet);

  /**
   * Computes at once is_facet_on_surface and facet_surface_center.
   * @param facet The input facet
   * @return \c true if \c facet is on surface, \c false otherwise
   */
  void compute_facet_properties(const Facet& facet, Facet_properties& fp,
                                bool force_exact = false ) const;

protected:
  /// The triangulation
  Tr& r_tr_;
  /// The facet criteria
  const Criteria& r_criteria_;
  /// The oracle
  const MeshDomain& r_oracle_;
  /// The mesh result
  Complex3InTriangulation3& r_c3t3_;
}; // end class template Refine_facets_3_base

/************************************************
// Class Refine_facets_3
//
// Template parameters should be models of
// Tr         : MeshTriangulation_3
// Criteria   : SurfaceMeshFacetsCriteria_3
// MeshDomain : MeshTraits_3
//
// Implements a Mesher_level for facets
************************************************/

// TODO document Container_ requirements
template<class Tr,
         class Criteria,
         class MeshDomain,
         class Complex3InTriangulation3,
         class Previous_level_,
         class Concurrency_tag,
         template<class Tr_, class Cr_, class MD_, class C3T3_2, class Ct_, class C_2>
            class Base_ = Refine_facets_3_base,
#ifdef CGAL_LINKED_WITH_TBB
         class Container_ = typename boost::mpl::if_c // (parallel/sequential?)
         <
          boost::is_convertible<Concurrency_tag, Parallel_tag>::value,
          // Parallel
# ifdef CGAL_MESH_3_USE_LAZY_UNSORTED_REFINEMENT_QUEUE
          Meshes::Filtered_deque_container
# else
          Meshes::Filtered_multimap_container
# endif
          <
            CGAL::cpp11::tuple<typename Tr::Facet, unsigned int,
                               typename Tr::Facet, unsigned int>,
            typename Criteria::Facet_quality,
            Facet_to_refine_is_not_zombie<typename Tr::Facet>,
            Concurrency_tag
          >,
          // Sequential
# ifdef CGAL_MESH_3_USE_LAZY_UNSORTED_REFINEMENT_QUEUE
          Meshes::Filtered_deque_container
          <
            CGAL::cpp11::tuple<typename Tr::Facet, unsigned int,
                               typename Tr::Facet, unsigned int>,
            typename Criteria::Facet_quality,
            Facet_to_refine_is_not_zombie<typename Tr::Facet>,
            Concurrency_tag
          >
# elif defined(CGAL_MESH_3_USE_LAZY_SORTED_REFINEMENT_QUEUE)
          Meshes::Filtered_multimap_container
          <
            CGAL::cpp11::tuple<typename Tr::Facet, unsigned int,
                               typename Tr::Facet, unsigned int>,
            typename Criteria::Facet_quality,
            Facet_to_refine_is_not_zombie<typename Tr::Facet>,
            Concurrency_tag
          >
# else
          Meshes::Double_map_container<typename Tr::Facet,
                                       typename Criteria::Facet_quality>
# endif
         >::type // boost::if (parallel/sequential)

#else // !CGAL_LINKED_WITH_TBB

         // Sequential
         class Container_ =
# ifdef CGAL_MESH_3_USE_LAZY_UNSORTED_REFINEMENT_QUEUE
          Meshes::Filtered_deque_container
          <
            CGAL::cpp11::tuple<typename Tr::Facet, unsigned int,
                               typename Tr::Facet, unsigned int>,
            typename Criteria::Facet_quality,
            Facet_to_refine_is_not_zombie<typename Tr::Facet>,
            Concurrency_tag
          >
# elif defined(CGAL_MESH_3_USE_LAZY_SORTED_REFINEMENT_QUEUE)
          Meshes::Filtered_multimap_container
          <
            CGAL::cpp11::tuple<typename Tr::Facet, unsigned int,
                               typename Tr::Facet, unsigned int>,
            typename Criteria::Facet_quality,
            Facet_to_refine_is_not_zombie<typename Tr::Facet>,
            Concurrency_tag
          >
# else
          Meshes::Double_map_container<typename Tr::Facet,
                                       typename Criteria::Facet_quality>
# endif
#endif // CGAL_LINKED_WITH_TBB
>
class Refine_facets_3
: public Base_<Tr,
               Criteria,
               MeshDomain,
               Complex3InTriangulation3,
               Concurrency_tag,
               Container_>
, public Mesh_3::Mesher_level<Tr,
                      Refine_facets_3<Tr,
                                      Criteria,
                                      MeshDomain,
                                      Complex3InTriangulation3,
                                      Previous_level_,
                                      Concurrency_tag,
                                      Base_,
                                      Container_>,
                      typename Tr::Facet,
                      Previous_level_,
                      Triangulation_mesher_level_traits_3<Tr>,
                      Concurrency_tag >
, public No_after_no_insertion
, public No_before_conflicts
{
  // Self
  typedef Refine_facets_3<Tr,
                          Criteria,
                          MeshDomain,
                          Complex3InTriangulation3,
                          Previous_level_,
                          Concurrency_tag,
                          Base_,
                          Container_> Self;

  typedef Base_<Tr,
                Criteria,
                MeshDomain,
                Complex3InTriangulation3,
                Concurrency_tag,
                Container_> Rf_base;

  typedef Rf_base Base;

  typedef Mesher_level<Tr,
                       Self,
                       typename Tr::Facet,
                       Previous_level_,
                       Triangulation_mesher_level_traits_3<Tr>,
                       Concurrency_tag >               Base_ML;

  typedef typename Tr::Lock_data_structure Lock_data_structure;

public:
  using Base_ML::add_to_TLS_lists;
  using Base_ML::splice_local_lists;

  typedef Container_ Container; // Because we need it in Mesher_level
  typedef typename Container::Element Container_element;
  typedef typename Tr::Weighted_point Weighted_point;
  typedef typename Tr::Bare_point Bare_point;
  typedef typename Tr::Facet Facet;
  typedef typename Tr::Vertex_handle Vertex_handle;
  typedef typename Triangulation_mesher_level_traits_3<Tr>::Zone Zone;
  typedef Complex3InTriangulation3 C3T3;

  /// Constructor
  // For sequential
  Refine_facets_3(Tr& triangulation,
                  const Criteria& criteria,
                  const MeshDomain& oracle,
                  Previous_level_& previous,
                  C3T3& c3t3);
  // For parallel
  Refine_facets_3(Tr& triangulation,
                  const Criteria& criteria,
                  const MeshDomain& oracle,
                  Previous_level_& previous,
                  C3T3& c3t3,
                  Lock_data_structure *lock_ds,
                  WorksharingDataStructureType *worksharing_ds);

  /// Destructor
  virtual ~Refine_facets_3() { }

  /// Get a reference on triangulation
  Tr& triangulation_ref_impl() { return this->r_tr_; }
  const Tr& triangulation_ref_impl() const { return this->r_tr_; }

  /// Initialization function
  void scan_triangulation_impl();

  int number_of_bad_elements_impl();

  Bare_point circumcenter_impl(const Facet& facet) const
  {
    return get_facet_surface_center(facet);
  }

  template <typename Mesh_visitor>
  void before_next_element_refinement_in_superior_impl(Mesh_visitor visitor)
  {
    // Before refining any cell, we refine the facets in the local refinement
    // queue
    this->treat_local_refinement_queue(visitor);
  }

  void before_next_element_refinement_impl()
  {
  }

  Facet get_next_local_element_impl()
  {
    return extract_element_from_container_value(
      Container_::get_next_local_element_impl());
  }

  /// Tests if \c p encroaches facet from zone
  // For sequential
  Mesher_level_conflict_status
  test_point_conflict_from_superior_impl(const Weighted_point& p, Zone& zone);

  /// Tests if \c p encroaches facet from zone
  // For parallel
  template <typename Mesh_visitor>
  Mesher_level_conflict_status
  test_point_conflict_from_superior_impl(const Weighted_point& p, Zone& zone,
                                         Mesh_visitor &visitor);

  /// Useless here
  Mesher_level_conflict_status private_test_point_conflict_impl(const Weighted_point& p,
                                                                Zone& zone)
  {
    if( zone.locate_type == Tr::VERTEX )
    {
      std::stringstream sstr;
      sstr << "(" << p << ") is already inserted on surface.\n";
      CGAL_error_msg(sstr.str().c_str());
      return CONFLICT_AND_ELEMENT_SHOULD_BE_DROPPED;
    }
    else
      return NO_CONFLICT;
  }

  /// Returns the conflicts zone
  Zone conflicts_zone_impl(const Weighted_point& point
                           , const Facet& facet
                           , bool &facet_is_in_its_cz);
  Zone conflicts_zone_impl(const Weighted_point& point
                           , const Facet& facet
                           , bool &facet_is_in_its_cz
                           , bool &could_lock_zone);

  /// Insert \c p into the triangulation
  Vertex_handle insert_impl(const Weighted_point& p, const Zone& zone);

  bool try_lock_element(const Facet &f, int lock_radius = 0) const
  {
    return this->triangulation().try_lock_facet(f, lock_radius);
  }

#ifdef CGAL_MESH_3_MESHER_STATUS_ACTIVATED
  std::size_t queue_size() const { return this->size(); }
#endif


private:
  // private types
  typedef typename Tr::Cell_handle Cell_handle;
  typedef typename MeshDomain::Surface_patch_index Surface_patch_index;
  typedef typename MeshDomain::Index Index;
  typedef typename Tr::Geom_traits Gt;
  typedef typename Gt::Ray_3 Ray_3;

private:
  // Disabled copy constructor
  Refine_facets_3(const Self& src);
  // Disabled assignment operator
  Self& operator=(const Self& src);
};  // end class Refine_facets_3




// For sequential
template<class Tr, class Cr, class MD, class C3T3_, class P_, class Ct, template<class Tr_, class Cr_, class MD_, class C3T3_2, class Ct_, class C_2> class B_, class C_>
Refine_facets_3<Tr,Cr,MD,C3T3_,P_,Ct,B_,C_>::
Refine_facets_3(Tr& triangulation,
                const Cr& criteria,
                const MD& oracle,
                P_& previous,
                C3T3& c3t3)
  : Rf_base(triangulation, c3t3, oracle, criteria)
  , Mesher_level<Tr, Self, Facet, P_,
      Triangulation_mesher_level_traits_3<Tr>, Ct>(previous)
  , No_after_no_insertion()
  , No_before_conflicts()
{

}

// For parallel
template<class Tr, class Cr, class MD, class C3T3_, class P_, class Ct, template<class Tr_, class Cr_, class MD_, class C3T3_2, class Ct_, class C_2> class B_, class C_>
Refine_facets_3<Tr,Cr,MD,C3T3_,P_,Ct,B_,C_>::
Refine_facets_3(Tr& triangulation,
                const Cr& criteria,
                const MD& oracle,
                P_& previous,
                C3T3& c3t3,
                Lock_data_structure *lock_ds,
                WorksharingDataStructureType *worksharing_ds)
  : Rf_base(triangulation, c3t3, oracle, criteria)
  , Mesher_level<Tr, Self, Facet, P_,
      Triangulation_mesher_level_traits_3<Tr>, Ct>(previous)
  , No_after_no_insertion()
  , No_before_conflicts()
{
  Base::set_lock_ds(lock_ds);
  Base::set_worksharing_ds(worksharing_ds);
}


template<class Tr, class Cr, class MD, class C3T3_, class P_, class Ct, template<class Tr_, class Cr_, class MD_, class C3T3_2, class Ct_, class C_2> class B_, class C_>
void
Refine_facets_3<Tr,Cr,MD,C3T3_,P_,Ct,B_,C_>::
scan_triangulation_impl()
{
  typedef typename Tr::Finite_facets_iterator Finite_facet_iterator;

#ifdef CGAL_MESH_3_PROFILING
  WallClockTimer t;
#endif

#ifdef CGAL_MESH_3_VERY_VERBOSE
  std::cerr
    << "Vertices: " << this->r_c3t3_.triangulation().number_of_vertices() << std::endl
    << "Facets  : " << this->r_c3t3_.number_of_facets_in_complex() << std::endl
    << "Tets    : " << this->r_c3t3_.number_of_cells_in_complex() << std::endl;
#endif

#ifdef CGAL_LINKED_WITH_TBB
  // Parallel
  if (boost::is_convertible<Ct, Parallel_tag>::value)
  {
# if defined(CGAL_MESH_3_VERBOSE) || defined(CGAL_MESH_3_PROFILING)
    std::cerr << "Scanning triangulation for bad facets (in parallel) - "
      "number of finite facets = "
      << this->r_c3t3_.triangulation().number_of_finite_facets() << "..."
      << std::endl;
# endif
    add_to_TLS_lists(true);

    // PARALLEL_DO
    tbb::parallel_do(
      this->r_tr_.finite_facets_begin(), this->r_tr_.finite_facets_end(),
      typename Rf_base::template Scan_facet<Self>(*this) 
    );

    splice_local_lists();
    add_to_TLS_lists(false);
  }
  // Sequential
  else
#endif // CGAL_LINKED_WITH_TBB
  {
#if defined(CGAL_MESH_3_VERBOSE) || defined(CGAL_MESH_3_PROFILING)
    std::cerr << "Scanning triangulation for bad facets (sequential) - "
      "number of finite facets = "
      << this->r_c3t3_.triangulation().number_of_finite_facets() << "..."
      << std::endl;
#endif
    for(Finite_facet_iterator facet_it = this->r_tr_.finite_facets_begin();
        facet_it != this->r_tr_.finite_facets_end();
        ++facet_it)
    {
      // Cannot be const, see treat_new_facet signature
      Facet facet = *facet_it;
      /*std::cerr << "*" << *facet.first->vertex((facet.second+1)%4)  << std::endl
          << "  " << *facet.first->vertex((facet.second+2)%4)  << std::endl
          << "  " << *facet.first->vertex((facet.second+3)%4)  << std::endl;*/
      this->treat_new_facet(facet);
    }
  }

#ifdef CGAL_MESH_3_PROFILING
  std::cerr << "==== Facet scan: " << t.elapsed() << " seconds ===="
            << std::endl << std::endl;
#endif

#if defined(CGAL_MESH_3_VERBOSE) || defined(CGAL_MESH_3_PROFILING)
  std::cerr << "Number of bad facets: " << C_::size() << std::endl;
#endif

#ifdef CGAL_MESH_3_PROFILING
  std::cerr << "Refining... ";
  Base_ML::m_timer.reset();
#endif
  Base::scan_triangulation_impl_amendement();
}



template<class Tr, class Cr, class MD, class C3T3_, class P_, class Ct, template<class Tr_, class Cr_, class MD_, class C3T3_2, class Ct_, class C_2> class B_, class C_>
int
Refine_facets_3<Tr,Cr,MD,C3T3_,P_,Ct,B_,C_>::
number_of_bad_elements_impl()
{
  typedef typename Tr::Finite_facets_iterator Finite_facet_iterator;

  int count = 0, count_num_bad_surface_facets = 0;
  int num_internal_facets_that_should_be_on_surface = 0;
#if defined(CGAL_MESH_3_VERBOSE) || defined(CGAL_MESH_3_PROFILING)
  std::cerr << "Scanning triangulation for bad facets - "
    "number of finite facets = "
    << this->r_c3t3_.triangulation().number_of_finite_facets() << "...";
#endif
  int num_tested_facets = 0;
  for(Finite_facet_iterator facet_it = this->r_tr_.finite_facets_begin();
      facet_it != this->r_tr_.finite_facets_end();
      ++facet_it)
  {
    Facet facet = *facet_it;
    typename Rf_base::Facet_properties properties;
    compute_facet_properties(facet, properties);

#ifdef SHOW_REMAINING_BAD_ELEMENT_IN_RED
    //facet.first->mark = 0;
#endif

    // On surface?
    if ( properties )
    {
      // This facet should be on surface...
      if (!this->is_facet_on_surface(facet))
      {
        std::cerr << "\n\n*** The facet f is on surface but is NOT MARKED ON SURFACE. " << std::endl;

        Cell_handle c = facet.first;
        int ind = facet.second;
        Cell_handle mc = mirror_facet(facet).first;
        int mind = mirror_facet(facet).second;

#ifdef SHOW_REMAINING_BAD_ELEMENT_IN_RED
        c->mark2 = ind;
#endif

        // c and mc are the cells adjacent to f
        // browse each facet ff of c and mc, and mark it if it is "on surface"
        int num_erroneous_surface_facets_in_c = 0;
        int num_erroneous_surface_facets_in_mc = 0;
        int num_real_surface_facets_in_c = 0;
        int num_real_surface_facets_in_mc = 0;
        for (int i = 0 ; i < 4 ; ++i)
        {
          if (i != ind)
          {
            const Facet f1(c, i);
            if (this->is_facet_on_surface(f1))
            {
              std::cerr << "*** f1 is " << (this->r_criteria_(f1) ? "bad" : "good") << std::endl;

#ifdef SHOW_REMAINING_BAD_ELEMENT_IN_RED
              c->mark = i;
#endif
              typename Rf_base::Facet_properties properties;
              compute_facet_properties(f1, properties);
              if (properties)
                ++num_real_surface_facets_in_c;
              else
                ++num_erroneous_surface_facets_in_c;
            }
          }
          if (i != mind)
          {
            const Facet f2(c, i);
            if (this->is_facet_on_surface(f2))
            {
              std::cerr << "*** f2 is " << (this->r_criteria_(f2) ? "bad" : "good") << std::endl;

#ifdef SHOW_REMAINING_BAD_ELEMENT_IN_RED
              mc->mark = i;
#endif
              typename Rf_base::Facet_properties properties;
              this->compute_facet_properties(f2, properties);
              if (properties)
                ++num_real_surface_facets_in_mc;
              else
                ++num_erroneous_surface_facets_in_mc;
            }
          }
        }

        std::cerr
          << "*** Num of erroneous surface facets in c: " << num_erroneous_surface_facets_in_c << std::endl
          << "*** Num of erroneous surface facets in mc: " << num_erroneous_surface_facets_in_mc << std::endl
          << "*** Num of real surface facets in c: " << num_real_surface_facets_in_c << std::endl
          << "*** Num of real surface facets in mc: " << num_real_surface_facets_in_mc << std::endl;

        const bool is_c_in_domain = this->r_oracle_.is_in_domain_object()(this->r_tr_.dual(c));
        const bool is_mc_in_domain = this->r_oracle_.is_in_domain_object()(this->r_tr_.dual(mc));

        std::cerr << "*** Is in complex? c is marked in domain: " << this->r_c3t3_.is_in_complex(c)
          << " / c is really in domain: " << is_c_in_domain
          << " / mc is marked in domain: " << this->r_c3t3_.is_in_complex(mc)
          << " / mc is really in domain: " << is_mc_in_domain
          << std::endl;


        // ... if it's not, count it
        ++num_internal_facets_that_should_be_on_surface;

      }

      const Surface_patch_index& surface_index = CGAL::cpp11::get<0>(*properties);
      const Index& surface_center_index = CGAL::cpp11::get<1>(*properties);
      const Bare_point& surface_center = CGAL::cpp11::get<2>(*properties);

      // Facet is on surface: set facet properties
      //set_facet_surface_center(facet, surface_center, surface_center_index);
      //set_facet_on_surface(facet, surface_index);

      const typename Rf_base::Is_facet_bad is_facet_bad = this->r_criteria_(facet);
      if ( is_facet_bad )
      {
        ++count;
        if (this->is_facet_on_surface(facet))
          ++count_num_bad_surface_facets;

#ifdef SHOW_REMAINING_BAD_ELEMENT_IN_RED
        //facet.first->mark = facet.second;
#endif
      }
      ++ num_tested_facets;
    }
    // Not on surface?
    else
    {
      // Facet is not on surface
      //remove_facet_from_surface(facet);

      // Marked on surface?
      if (this->is_facet_on_surface(facet))
      {
        std::cerr << "************** The facet is marked on surface whereas it's not! **************" << std::endl;
#ifdef SHOW_REMAINING_BAD_ELEMENT_IN_RED
        facet.first->mark = facet.second;
#endif
      }
    }
  }

  /*std::cerr << "done (" << num_internal_facets_that_should_be_on_surface
    << " facets which were internal facets were added to the surface)." << std::endl;*/
  std::cerr << "done (" << num_internal_facets_that_should_be_on_surface
    << " facets that should be on surface are actually internal facets)." << std::endl;
  std::cerr << std::endl << "Num_tested_facets = " << num_tested_facets << std::endl;
  std::cerr << std::endl << "Num bad surface-marked facets = " << count_num_bad_surface_facets << std::endl;

  return count;
}

// For sequential
template<class Tr, class Cr, class MD, class C3T3_, class P_, class Ct, template<class Tr_, class Cr_, class MD_, class C3T3_2, class Ct_, class C_2> class B_, class C_>
Mesher_level_conflict_status
Refine_facets_3<Tr,Cr,MD,C3T3_,P_,Ct,B_,C_>::
test_point_conflict_from_superior_impl(const Weighted_point& point, Zone& zone)
{
  typedef typename Zone::Facets_iterator Facet_iterator;

  for (Facet_iterator facet_it = zone.internal_facets.begin();
       facet_it != zone.internal_facets.end();
       ++facet_it)
  {
    // surface facets which are internal facets of the conflict zone are
    // encroached
    if( this->is_facet_on_surface(*facet_it) )
    {
      if ( this->is_encroached_facet_refinable(*facet_it) )
      {
        this->insert_encroached_facet_in_queue(*facet_it);
        return CONFLICT_BUT_ELEMENT_CAN_BE_RECONSIDERED;
      }
      else
        return CONFLICT_AND_ELEMENT_SHOULD_BE_DROPPED;
    }
  }

  for (Facet_iterator facet_it = zone.boundary_facets.begin();
       facet_it != zone.boundary_facets.end();
       ++facet_it)
  {
    if( this->is_facet_encroached(*facet_it, point) )
    {
      // Insert already existing surface facet into refinement queue
      if ( this->is_encroached_facet_refinable(*facet_it) )
      {
        this->insert_encroached_facet_in_queue(*facet_it);
        return CONFLICT_BUT_ELEMENT_CAN_BE_RECONSIDERED;
      }
      else
        return CONFLICT_AND_ELEMENT_SHOULD_BE_DROPPED;
    }
  }

  return NO_CONFLICT;
}

// For parallel
template<class Tr, class Cr, class MD, class C3T3_, class P_, class Ct, template<class Tr_, class Cr_, class MD_, class C3T3_2, class Ct_, class C_2> class B_, class C_>
template <typename Mesh_visitor>
Mesher_level_conflict_status
Refine_facets_3<Tr,Cr,MD,C3T3_,P_,Ct,B_,C_>::
test_point_conflict_from_superior_impl(const Weighted_point& point, Zone& zone,
                                       Mesh_visitor &visitor)
{
  typedef typename Zone::Facets_iterator Facet_iterator;

  for (Facet_iterator facet_it = zone.internal_facets.begin();
       facet_it != zone.internal_facets.end();
       ++facet_it)
  {
    // surface facets which are internal facets of the conflict zone are
    // encroached
    if( this->is_facet_on_surface(*facet_it) )
    {
      if ( this->is_encroached_facet_refinable(*facet_it) )
      {
        // Even if it doesn't succeed, it will be tried again
        this->try_to_refine_element(*facet_it, visitor);
        return CONFLICT_BUT_ELEMENT_CAN_BE_RECONSIDERED;
      }
      else
        return CONFLICT_AND_ELEMENT_SHOULD_BE_DROPPED;
    }
  }

  for (Facet_iterator facet_it = zone.boundary_facets.begin();
       facet_it != zone.boundary_facets.end();
       ++facet_it)
  {
    if( this->is_facet_encroached(*facet_it, point) )
    {
      // Insert already existing surface facet into refinement queue
      if ( this->is_encroached_facet_refinable(*facet_it) )
      {
        // Even if it doesn't succeed, it will be tried again
        this->try_to_refine_element(*facet_it, visitor);
        return CONFLICT_BUT_ELEMENT_CAN_BE_RECONSIDERED;
      }
      else
        return CONFLICT_AND_ELEMENT_SHOULD_BE_DROPPED;
    }
  }

  return NO_CONFLICT;
}


template<class Tr, class Cr, class MD, class C3T3_, class P_, class Ct, template<class Tr_, class Cr_, class MD_, class C3T3_2, class Ct_, class C_2> class B_, class C_>
typename Refine_facets_3<Tr,Cr,MD,C3T3_,P_,Ct,B_,C_>::Zone
Refine_facets_3<Tr,Cr,MD,C3T3_,P_,Ct,B_,C_>::
conflicts_zone_impl(const Weighted_point& point
                    , const Facet& facet
                    , bool &facet_is_in_its_cz)
{
  Zone zone;

  // TODO may be avoid the locate here
  zone.cell = this->r_tr_.locate(point,
                                 zone.locate_type,
                                 zone.i,
                                 zone.j,
                                 facet.first);

  if(zone.locate_type != Tr::VERTEX)
  {
    const Facet *p_facet = (facet == Facet() ? 0 : &facet);

    this->r_tr_.find_conflicts(point,
                               zone.cell,
                               std::back_inserter(zone.boundary_facets),
                               std::back_inserter(zone.cells),
                               std::back_inserter(zone.internal_facets)
                               , 0
                               , p_facet
                               , &facet_is_in_its_cz);

    if (p_facet != 0 && !facet_is_in_its_cz)
    {
# ifdef CGAL_MESH_3_VERBOSE
      std::cerr << "Info: the facet is not in the conflict zone of (" << point
                << "). Switching to exact computation." << std::endl;
# endif
      
      typename Rf_base::Facet_properties properties;
      this->compute_facet_properties(facet, properties, /*force_exact=*/true);
      if ( properties )
      {
        const Surface_patch_index& surface_index = CGAL::cpp11::get<0>(*properties);
        const Index& surface_center_index = CGAL::cpp11::get<1>(*properties);
        const Bare_point& surface_center = CGAL::cpp11::get<2>(*properties);

        // Facet is on surface: set facet properties
        this->set_facet_surface_center(facet, surface_center, surface_center_index);
        this->set_facet_on_surface(facet, surface_index);
      }
      else
      {
        // Facet is not on surface
        this->remove_facet_from_surface(facet);
	this->remove_bad_facet(facet, Ct());
      }
    }
  }

  return zone;
}

template<class Tr, class Cr, class MD, class C3T3_, class P_, class Ct, template<class Tr_, class Cr_, class MD_, class C3T3_2, class Ct_, class C_2> class B_, class C_>
typename Refine_facets_3<Tr,Cr,MD,C3T3_,P_,Ct,B_,C_>::Zone
Refine_facets_3<Tr,Cr,MD,C3T3_,P_,Ct,B_,C_>::
conflicts_zone_impl(const Weighted_point& point
                    , const Facet& facet
                    , bool &facet_is_in_its_cz
                    , bool &could_lock_zone)
{
  Zone zone;

  // TODO may be avoid the locate here
  zone.cell = this->r_tr_.locate(point,
                                 zone.locate_type,
                                 zone.i,
                                 zone.j,
                                 facet.first,
                                 &could_lock_zone);

  if(could_lock_zone && zone.locate_type != Tr::VERTEX)
  {
    const Facet *p_facet = (facet == Facet() ? 0 : &facet);

    this->r_tr_.find_conflicts(point,
                               zone.cell,
                               std::back_inserter(zone.boundary_facets),
                               std::back_inserter(zone.cells),
                               std::back_inserter(zone.internal_facets)
                               , &could_lock_zone
                               , p_facet
                               , &facet_is_in_its_cz);

    if (could_lock_zone && p_facet != 0 && !facet_is_in_its_cz)
    {
#ifdef CGAL_MESH_3_VERBOSE
      std::cerr << "Info: the facet is not in its conflict zone. "
        "Switching to exact computation." << std::endl;
#endif

      typename Rf_base::Facet_properties properties;
      this->compute_facet_properties(facet, properties, /*force_exact=*/true);
      if ( properties )
      {
        const Surface_patch_index& surface_index = CGAL::cpp11::get<0>(*properties);
        const Index& surface_center_index = CGAL::cpp11::get<1>(*properties);
        const Bare_point& surface_center = CGAL::cpp11::get<2>(*properties);

        // Facet is on surface: set facet properties
        this->set_facet_surface_center(facet, surface_center, surface_center_index);
        this->set_facet_on_surface(facet, surface_index);
      }
      else
      {
        // Facet is not on surface
        this->remove_facet_from_surface(facet);
	this->remove_bad_facet(facet, Ct());
      }
    }
  }

  return zone;
}


template<class Tr, class Cr, class MD, class C3T3_, class Ct, class C_>
void
Refine_facets_3_base<Tr,Cr,MD,C3T3_,Ct,C_>::
before_insertion_impl(const Facet& facet,
                      const Weighted_point& point,
                      Zone& zone)
{
  typedef typename Zone::Facets_iterator Facets_iterator;

  bool source_facet_is_in_conflict = false;

  /*std::cerr << "before_insertion_impl:" << std::endl
    << "* " << *facet.first->vertex((facet.second+1)%4)  << std::endl
    << "  " << *facet.first->vertex((facet.second+2)%4)  << std::endl
    << "  " << *facet.first->vertex((facet.second+3)%4)  << std::endl;*/

  // Iterate on conflict zone facets
  for (Facets_iterator facet_it = zone.internal_facets.begin();
       facet_it != zone.internal_facets.end();
       ++facet_it)
  {
    if (before_insertion_handle_facet_in_conflict_zone(*facet_it, facet) )
    {
      source_facet_is_in_conflict = true;
    }
  }

  for (Facets_iterator facet_it = zone.boundary_facets.begin() ;
       facet_it != zone.boundary_facets.end() ;
       ++facet_it)
  {
    if (before_insertion_handle_facet_on_conflict_zone(*facet_it, facet))
    {
      source_facet_is_in_conflict = true;
    }
  }

  // source_facet == Facet() when this->before_insertion_impl is
  // called from a Mesh_3 visitor.
  if ( !source_facet_is_in_conflict && facet != Facet()  )
  {
    const Facet source_other_side = mirror_facet(facet);

    using boost::io::group;
    using std::setprecision;

    std::stringstream error_msg;
    error_msg <<
      boost::format("Mesh_3 ERROR: "
                    "A facet is not in conflict with its refinement point!\n"
                    "Debugging informations:\n"
                    "  Facet: (%1%, %2%) = (%6%, %7%, %8%)\n"
                    "  Dual: %3%\n"
                    "  Refinement point: %5%\n"
                    "  Cells adjacent to facet:\n"
                    "    ( %9% , %10% , %11% , %12% )\n"
                    "    ( %13% , %14% , %15% , %16% )\n")
      % group(setprecision(17), (&*facet.first))
      % group(setprecision(17), facet.second)
      % display_dual(facet)
      % 0 // dummy: %4% no longer used
      % group(setprecision(17), point)
      % group(setprecision(17), facet.first->vertex((facet.second + 1)&3)->point())
      % group(setprecision(17), facet.first->vertex((facet.second + 2)&3)->point())
      % group(setprecision(17), facet.first->vertex((facet.second + 3)&3)->point())
      % facet.first->vertex(0)->point()
      % facet.first->vertex(1)->point()
      % facet.first->vertex(2)->point()
      % facet.first->vertex(3)->point()
      % source_other_side.first->vertex(0)->point()
      % source_other_side.first->vertex(1)->point()
      % source_other_side.first->vertex(2)->point()
      % source_other_side.first->vertex(3)->point();

    CGAL_error_msg(error_msg.str().c_str());
  }
}



template<class Tr, class Cr, class MD, class C3T3_, class P_, class Ct, template<class Tr_, class Cr_, class MD_, class C3T3_2, class Ct_, class C_2> class B_, class C_>
typename Refine_facets_3<Tr,Cr,MD,C3T3_,P_,Ct,B_,C_>::Vertex_handle
Refine_facets_3<Tr,Cr,MD,C3T3_,P_,Ct,B_,C_>::
insert_impl(const Weighted_point& point, const Zone& zone)
{
  if( zone.locate_type == Tr::VERTEX )
  {
    // TODO look at this
    std::cerr<<"VERTEX\n";
    return zone.cell->vertex(zone.i);
  }

  const Facet& facet = *(zone.boundary_facets.begin());

  Vertex_handle v = this->r_tr_.insert_in_hole(point,
                                               zone.cells.begin(),
                                               zone.cells.end(),
                                               facet.first,
                                               facet.second);

  // Set index and dimension of v
  this->set_vertex_properties(v, Base::get_last_vertex_index());

  return v;
}



template<class Tr, class Cr, class MD, class C3T3_, class Ct, class C_>
void
Refine_facets_3_base<Tr,Cr,MD,C3T3_,Ct,C_>::
restore_restricted_Delaunay(const Vertex_handle& vertex)
{
  typedef std::vector<Cell_handle> Cell_handle_vector;
  typedef typename Cell_handle_vector::iterator Cell_handle_vector_iterator;

  // Update incident facets
  Cell_handle_vector cells;
  r_tr_.incident_cells(vertex, std::back_inserter(cells));

  for(Cell_handle_vector_iterator cell_it = cells.begin();
      cell_it != cells.end();
      ++cell_it)
  {
    // Look at all four facets of the cell, starting with the
    // facet opposite to the new vertex
    int index = (*cell_it)->index(vertex);

    Facet opposite_facet(*cell_it, index);
    after_insertion_handle_opposite_facet(opposite_facet);

    for (int i = 1; i <= 3; ++i)
    {
      Facet incident_facet(*cell_it, (index+i)&3);
      after_insertion_handle_incident_facet(incident_facet);
    }
  }
}

//-------------------------------------------------------
// Private methods
//-------------------------------------------------------
template<class Tr, class Cr, class MD, class C3T3_, class Ct, class C_>
void
Refine_facets_3_base<Tr,Cr,MD,C3T3_,Ct,C_>::
treat_new_facet(Facet& facet)
{
  // Treat facet
  Facet_properties properties;
  compute_facet_properties(facet, properties);
  if ( properties )
  {
    const Surface_patch_index& surface_index = CGAL::cpp11::get<0>(*properties);
    const Index& surface_center_index = CGAL::cpp11::get<1>(*properties);
    const Bare_point& surface_center = CGAL::cpp11::get<2>(*properties);

    // Facet is on surface: set facet properties
    set_facet_surface_center(facet, surface_center, surface_center_index);
    set_facet_on_surface(facet, surface_index);

    // Insert facet into refinement queue if needed
    const Is_facet_bad is_facet_bad = r_criteria_(facet);

    if ( is_facet_bad )
    {
      insert_bad_facet(facet, *is_facet_bad);

      /*std::cerr << "INSERT BAD FACET : " << std::endl
        << "* " << *facet.first->vertex((facet.second+1)%4)  << std::endl
        << "  " << *facet.first->vertex((facet.second+2)%4)  << std::endl
        << "  " << *facet.first->vertex((facet.second+3)%4)  << std::endl
        << "  Quality=" << is_facet_bad->second << std::endl;*/
    }
  }
  else
  {
    // Facet is not on surface
    this->remove_facet_from_surface(facet);
  }

  // Set facet visited
  Facet mirror = mirror_facet(facet);
  set_facet_visited(facet);
  set_facet_visited(mirror);
}

template<class Tr, class Cr, class MD, class C3T3_, class Ct, class C_>
void
Refine_facets_3_base<Tr,Cr,MD,C3T3_,Ct,C_>::
compute_facet_properties(const Facet& facet,
                         Facet_properties& fp,
                         bool force_exact) const
{
  //-------------------------------------------------------
  // Facet must be finite
  //-------------------------------------------------------
  CGAL_assertion( ! r_tr_.is_infinite(facet) );
  CGAL_assertion( r_tr_.dimension() == 3 );

  // types
  typedef boost::optional<typename MD::Surface_patch_index> Surface_patch;
  typedef typename MD::Intersection Intersection;

  // Functor
  typename Gt::Is_degenerate_3 is_degenerate =
      r_tr_.geom_traits().is_degenerate_3_object();
  typename Gt::Compare_xyz_3 compare_xyz =
      r_tr_.geom_traits().compare_xyz_3_object();
#ifndef CGAL_MESH_3_NO_LONGER_CALLS_DO_INTERSECT_3
  typename MD::Do_intersect_surface do_intersect_surface =
      r_oracle_.do_intersect_surface_object();
#endif // not CGAL_MESH_3_NO_LONGER_CALLS_DO_INTERSECT_3

  Cell_handle c = facet.first;
  int i = facet.second;
  Cell_handle n = c->neighbor(i);
  if ( ! r_tr_.is_infinite(c) && ! r_tr_.is_infinite(n) ){
    // the dual is a segment
    Bare_point p1, p2;
    if(force_exact){
      r_tr_.dual_segment_exact(facet, p1, p2);
    } else {
      r_tr_.dual_segment(facet, p1, p2);
    }
    if (p1 == p2) { fp = Facet_properties(); return; }

#if 1 // <PERIODIC>
    // segment here must be canonical for periodic. Dual_segment only calls
    // the (robust) weighted circumcenter which does not return this canonical
    // segment. The static cast is because we need to grab the dual function
    // that is in P3RT3 and not at the level of periodic_mesh_triangulation_3
    // (due to inconsistencies with names).
    assert(!force_exact); // code below is only meant to replace the call of dual_segment
    Segment_3 segment = r_tr_.segment(
        static_cast<typename Tr::Base*>(&r_tr_)->dual(facet));
    if ( compare_xyz(segment.source(), segment.target()) == CGAL::LARGER )
    {
      typename Gt::Construct_opposite_segment_3 opposite =
          Gt().construct_opposite_segment_3_object();
      segment = opposite(segment);
    }
#else
    // Trick to have canonical vector : thus, we compute always the same
    // intersection
    Segment_3 segment = ( compare_xyz(p1,p2)== CGAL::SMALLER )
      ? Segment_3(p1, p2)
      : Segment_3(p2, p1);
#endif

    // If facet is on surface, compute intersection point and return true
#ifndef CGAL_MESH_3_NO_LONGER_CALLS_DO_INTERSECT_3
    Surface_patch surface = do_intersect_surface(segment);
    if ( surface )
#endif // not CGAL_MESH_3_NO_LONGER_CALLS_DO_INTERSECT_3
    {
      typename MD::Construct_intersection construct_intersection =
          r_oracle_.construct_intersection_object();

      Intersection intersect = construct_intersection(segment);
#ifdef CGAL_MESH_3_NO_LONGER_CALLS_DO_INTERSECT_3
      // In the following, CGAL::cpp11::get<2>(intersect) == 0 is a way to
      // test "intersect == Intersection()" (aka empty intersection), but
      // the later does not work.
      Surface_patch surface =
        (CGAL::cpp11::get<2>(intersect) == 0) ? Surface_patch() :
        Surface_patch(
          r_oracle_.surface_patch_index(CGAL::cpp11::get<1>(intersect)));
      if(surface)
#endif // CGAL_MESH_3_NO_LONGER_CALLS_DO_INTERSECT_3
      fp =  Facet_properties(CGAL::cpp11::make_tuple(*surface,
                                    CGAL::cpp11::get<1>(intersect),
                                    CGAL::cpp11::get<0>(intersect)));
    }
  }
  // If the dual is a ray
  else
  {
    // If a facet is on the convex hull, and if its finite incident
    // cell has a very big Delaunay ball, then the dual of the facet is
    // a ray constructed with a point with very big coordinates, and a
    // vector with small coordinates. Its can happen than the
    // constructed ray is degenerate (the point(1) of the ray is
    // point(0) plus a vector whose coordinates are epsilon).
    Ray_3 ray;
    if(force_exact){
      r_tr_.dual_ray_exact(facet,ray);
    } else {
      r_tr_.dual_ray(facet,ray);
    }
    if (is_degenerate(ray)) { fp = Facet_properties(); return; }

#ifndef CGAL_MESH_3_NO_LONGER_CALLS_DO_INTERSECT_3
    Surface_patch surface = do_intersect_surface(ray);
    if ( surface )
#endif // not CGAL_MESH_3_NO_LONGER_CALLS_DO_INTERSECT_3
    {
      typename MD::Construct_intersection construct_intersection =
          r_oracle_.construct_intersection_object();

      Intersection intersect = construct_intersection(ray);
#ifdef CGAL_MESH_3_NO_LONGER_CALLS_DO_INTERSECT_3
      Surface_patch surface =
        (CGAL::cpp11::get<2>(intersect) == 0) ? Surface_patch() :
        Surface_patch(
          r_oracle_.surface_patch_index(CGAL::cpp11::get<1>(intersect)));
      if(surface)
#endif // CGAL_MESH_3_NO_LONGER_CALLS_DO_INTERSECT_3
      {
        fp = Facet_properties(CGAL::cpp11::make_tuple(*surface,
                                      CGAL::cpp11::get<1>(intersect),
                                      CGAL::cpp11::get<0>(intersect)));
      }
    }
  }
}


template<class Tr, class Cr, class MD, class C3T3_, class Ct, class C_>
bool
Refine_facets_3_base<Tr,Cr,MD,C3T3_,Ct,C_>::
is_facet_encroached(const Facet& facet,
                    const Weighted_point& point) const
{
  if ( r_tr_.is_infinite(facet) || ! this->is_facet_on_surface(facet) )
  {
    return false;
  }

  const Cell_handle& cell = facet.first;
  const int& facet_index = facet.second;
<<<<<<< HEAD
  const Bare_point& center = get_facet_surface_center(facet);
  const Weighted_point& reference_point = cell->vertex((facet_index+1)&3)->point();
=======
>>>>>>> 8a001964

  // <PERIODIC>
  const Point& center = r_tr_.canonicalize_point(get_facet_surface_center(facet));
  const Point& reference_point = r_tr_.point(cell, (facet_index+1)&3);

  typename Gt::Compute_squared_distance_3 distance =
  Gt().compute_squared_distance_3_object();

  Point surface_centers[27];
  typedef typename Tr::Offset Offset;
  for( int i = 0; i < 3; i++ ) {
    for( int j = 0; j < 3; j++) {
      for( int k = 0; k < 3; k++ ) {
        surface_centers[9*i+3*j+k] =
            r_tr_.point(std::make_pair(center, Offset(i-1,j-1,k-1)));
      }
    }
  }

  typedef typename Gt::FT FT;

  FT min_distance_to_ref_point = distance(reference_point, center);
  FT min_distance_to_point = distance(point, center);

  for( int i = 0; i < 27; i++ ) {
    FT current_distance_to_ref_point = distance(reference_point, surface_centers[i]);
    if ( current_distance_to_ref_point < min_distance_to_ref_point )
    {
      min_distance_to_ref_point = current_distance_to_ref_point;
    }
    FT current_distance_to_point = distance(point, surface_centers[i]);
    if ( current_distance_to_point < min_distance_to_point )
    {
      min_distance_to_point = current_distance_to_point;
    }
  }

  assert(min_distance_to_point < 0.5 && min_distance_to_ref_point < 0.5);

  // facet is encroached if the new point is closer to the center than
  // any vertex of the facet

  // mesh_3: /*compare_distance(center, reference_point, point) != CGAL::SMALLER*/
  return (!(min_distance_to_ref_point < min_distance_to_point) );
  // </PERIODIC>
}

template<class Tr, class Cr, class MD, class C3T3_, class Ct, class C_>
bool
Refine_facets_3_base<Tr,Cr,MD,C3T3_,Ct,C_>::
is_encroached_facet_refinable(Facet& facet) const
{
  typedef typename Tr::Weighted_point Weighted_point;
  typedef typename Gt::FT      FT;

  typename Gt::Compute_squared_radius_smallest_orthogonal_sphere_3 sq_radius =
    r_tr_.geom_traits().compute_squared_radius_smallest_orthogonal_sphere_3_object();

  typename Gt::Compare_weighted_squared_radius_3 compare =
    r_tr_.geom_traits().compare_weighted_squared_radius_3_object();

  const Cell_handle& c = facet.first;
  const int& k = facet.second;

  int k1 = (k+1)&3;
  int k2 = (k+2)&3;
  int k3 = (k+3)&3;

  // Get number of weighted points, and ensure that they will be accessible
  // using k1...ki, if i is the number of weighted points.
  int wp_nb = 0;
  if(c->vertex(k1)->point().weight() > FT(0))
  {
    ++wp_nb;
  }

  if(c->vertex(k2)->point().weight() > FT(0))
  {
    if ( 0 == wp_nb ) { std::swap(k1,k2); }
    ++wp_nb;
  }

  if(c->vertex(k3)->point().weight() > FT(0))
  {
    if ( 0 == wp_nb ) { std::swap(k1,k3); }
    if ( 1 == wp_nb ) { std::swap(k2,k3); }
    ++wp_nb;
  }

  const Weighted_point& p1 = c->vertex(k1)->point();
  const Weighted_point& p2 = c->vertex(k2)->point();
  const Weighted_point& p3 = c->vertex(k3)->point();

  const FT min_ratio (0.16); // (0.2*2)^2

  // Check ratio
  switch ( wp_nb )
  {
    case 1:
    {
      FT r = (std::max)(sq_radius(p1,p2),sq_radius(p1,p3));
      if ( r < min_ratio*p1.weight() ) { return false; }
      break;
    }

    case 2:
    {
      bool do_spheres_intersect = (compare(p1,p2,FT(0)) != CGAL::LARGER);
      if ( do_spheres_intersect )
      {
        FT r13 = sq_radius(p1,p3) / p1.weight();
        FT r23 = sq_radius(p2,p3) / p2.weight();
        FT r = (std::max)(r13,r23);

        if ( r < min_ratio ) { return false; }
      }
      break;
    }

    case 3:
    {
      bool do_spheres_intersect = (compare(p1,p2,p3,FT(0)) != CGAL::LARGER);
      if ( do_spheres_intersect ) { return false; }
      break;
    }

    default: break;
  }

  return true;
}

/**
  * \c facet is an internal facet we are going to remove
  * \c source_facet is the facet we want to refine by inserting a new point
  */
template<class Tr, class Cr, class MD, class C3T3_, class Ct, class C_>
bool
Refine_facets_3_base<Tr,Cr,MD,C3T3_,Ct,C_>::
before_insertion_handle_facet_in_conflict_zone(Facet& facet,
                                               const Facet& source_facet)
{
  Facet other_side = mirror_facet(facet);

  // Is the facet on the surface of the complex
  if ( this->is_facet_on_surface(facet) )
  {
    // Remove element (if needed - see remove_bad_facet implementation)
    remove_bad_facet(facet, Ct());

    // Remove facet from complex
    remove_facet_from_surface(facet);

    // Reset visited
    reset_facet_visited(facet);
    reset_facet_visited(other_side);
  }

  return ( (facet == source_facet) || (other_side == source_facet) );
}



template<class Tr, class Cr, class MD, class C3T3_, class Ct, class C_>
void
Refine_facets_3_base<Tr,Cr,MD,C3T3_,Ct,C_>::
after_insertion_handle_incident_facet(Facet& facet)
{
  // If the facet is infinite or has been already visited,
  // then there is nothing to do as for it or its edges
  // Facet other_side = mirror_facet(facet);
  if ( r_tr_.is_infinite(facet) || (is_facet_visited(facet)) ) // && is_facet_visited(other_side)) )
  {
    return;
  }

  treat_new_facet(facet);
}


}  // end namespace Mesh_3


}  // end namespace CGAL

#endif // CGAL_MESH_3_REFINE_FACETS_3_H<|MERGE_RESOLUTION|>--- conflicted
+++ resolved
@@ -1613,7 +1613,7 @@
     if ( compare_xyz(segment.source(), segment.target()) == CGAL::LARGER )
     {
       typename Gt::Construct_opposite_segment_3 opposite =
-          Gt().construct_opposite_segment_3_object();
+          r_tr_.geom_traits().construct_opposite_segment_3_object();
       segment = opposite(segment);
     }
 #else
@@ -1705,20 +1705,15 @@
 
   const Cell_handle& cell = facet.first;
   const int& facet_index = facet.second;
-<<<<<<< HEAD
-  const Bare_point& center = get_facet_surface_center(facet);
-  const Weighted_point& reference_point = cell->vertex((facet_index+1)&3)->point();
-=======
->>>>>>> 8a001964
 
   // <PERIODIC>
-  const Point& center = r_tr_.canonicalize_point(get_facet_surface_center(facet));
-  const Point& reference_point = r_tr_.point(cell, (facet_index+1)&3);
+  const Bare_point& center = r_tr_.canonicalize_point(get_facet_surface_center(facet));
+  const Weighted_point& reference_point = r_tr_.point(cell, (facet_index+1)&3);
 
   typename Gt::Compute_squared_distance_3 distance =
-  Gt().compute_squared_distance_3_object();
-
-  Point surface_centers[27];
+    r_tr_.geom_traits().compute_squared_distance_3_object();
+
+  Bare_point surface_centers[27];
   typedef typename Tr::Offset Offset;
   for( int i = 0; i < 3; i++ ) {
     for( int j = 0; j < 3; j++) {

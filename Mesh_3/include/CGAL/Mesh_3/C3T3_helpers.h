--- conflicted
+++ resolved
@@ -1262,14 +1262,6 @@
           facet.first->set_facet_surface_center(facet.second, surface_center);
           facet_m.first->set_facet_surface_center(facet_m.second, surface_center);
         }
-<<<<<<< HEAD
-=======
-        else
-        {
-          facet.first->set_facet_surface_center(facet.second, Bare_point());
-          facet_m.first->set_facet_surface_center(facet_m.second, Bare_point());
-        }
->>>>>>> 4bb33916
       }
 
       return surface;
@@ -1708,8 +1700,8 @@
 
   /**
    * @brief Project \c p on surface, using incident facets of \c v
+   * @param v The vertex from which p was moved
    * @param p The point to project
-   * @param v The vertex from which p was moved
    * @param index The index of the surface patch where v lies, if known.
    * @return a boost::optional with the projected point if the projection
    * was possible, or boost::none
@@ -1720,7 +1712,8 @@
    * the fitting plane.
    */
   boost::optional<Bare_point>
-  project_on_surface_if_possible(const Bare_point& p, const Vertex_handle& v,
+  project_on_surface_if_possible(const Vertex_handle& v,
+                                 const Bare_point& p,
                                  Surface_patch_index index = Surface_patch_index()) const;
 
   /**
@@ -2696,12 +2689,8 @@
 rebuild_restricted_delaunay(OutdatedCells& outdated_cells,
                             Moving_vertices_set& moving_vertices)
 {
-<<<<<<< HEAD
-=======
   typename Gt::Construct_point_3 cp = tr_.geom_traits().construct_point_3_object();
-  typename Gt::Equal_3 equal = tr_.geom_traits().equal_3_object();
-
->>>>>>> 4bb33916
+
   typename OutdatedCells::iterator first_cell = outdated_cells.begin();
   typename OutdatedCells::iterator last_cell = outdated_cells.end();
   Update_c3t3 updater(domain_,c3t3_);
@@ -2799,13 +2788,8 @@
        it != vertex_to_proj.end() ;
        ++it )
   {
-<<<<<<< HEAD
-    boost::optional<Bare_point> opt_new_pos =
-      project_on_surface(wp2p_((*it)->point()),*it);
-=======
     const Weighted_point& initial_position = tr_.point(*it);
-    Bare_point new_pos = project_on_surface(*it, cp(initial_position));
->>>>>>> 4bb33916
+    boost::optional<Bare_point> opt_new_pos = project_on_surface(*it, cp(initial_position));
 
     if ( opt_new_pos )
     {
@@ -2813,14 +2797,9 @@
       // Update moving vertices (it becomes new_vertex)
       moving_vertices.erase(*it);
 
-<<<<<<< HEAD
-      Vertex_handle new_vertex = update_mesh(p2wp_(*opt_new_pos),*it);
-      c3t3_.set_dimension(new_vertex,2);
-=======
-      Vector_3 move(cp(initial_position), new_pos);
+      Vector_3 move(cp(initial_position), *opt_new_pos);
       Vertex_handle new_vertex = update_mesh(*it, move);
       c3t3_.set_dimension(new_vertex, 2);
->>>>>>> 4bb33916
 
       moving_vertices.insert(new_vertex);
     }
@@ -2920,14 +2899,9 @@
                                         end = vertex_to_proj.end();
   for ( ; it != end; ++it )
   {
-<<<<<<< HEAD
-    boost::optional<Bare_point> opt_new_pos =
-      project_on_surface(wp2p_((it->first)->point()),it->first,it->second);
-=======
     Vertex_handle vh = it->first;
     const Weighted_point& initial_position = tr_.point(vh);
-    Bare_point new_pos = project_on_surface(vh, cp(initial_position), it->second);
->>>>>>> 4bb33916
+    boost::optional<Bare_point> opt_new_pos = project_on_surface(vh, cp(initial_position), it->second);
 
     if ( opt_new_pos )
     {
@@ -2935,13 +2909,8 @@
       // Update moving vertices (it becomes new_vertex)
       moving_vertices.erase(vh);
 
-<<<<<<< HEAD
-      Vertex_handle new_vertex = update_mesh(p2wp_(*opt_new_pos), it->first);
-      c3t3_.set_dimension(new_vertex,2);
-=======
-      Vertex_handle new_vertex = update_mesh(vh, vector(cp(initial_position), new_pos));
+      Vertex_handle new_vertex = update_mesh(vh, vector(cp(initial_position), *opt_new_pos));
       c3t3_.set_dimension(new_vertex, 2);
->>>>>>> 4bb33916
 
       moving_vertices.insert(new_vertex);
     }
@@ -3490,9 +3459,8 @@
                    const Bare_point& p,
                    Surface_patch_index index) const
 {
-<<<<<<< HEAD
   boost::optional<Bare_point> opt_point =
-    project_on_surface_if_possible(p, v, index);
+    project_on_surface_if_possible(v, p, index);
   if(opt_point) return *opt_point;
   else return p;
 }
@@ -3501,47 +3469,27 @@
 template <typename C3T3, typename MD>
 boost::optional<typename C3T3_helpers<C3T3,MD>::Bare_point>
 C3T3_helpers<C3T3,MD>::
-project_on_surface_if_possible(const Bare_point& p,
-                               const Vertex_handle& v,
+project_on_surface_if_possible(const Vertex_handle& v,
+                               const Bare_point& p,
                                Surface_patch_index index) const
 {
-  typename Gt::Equal_3 equal = tr_.geom_traits().equal_3_object();
-=======
->>>>>>> 4bb33916
   // return domain_.project_on_surface(p);
 
   typename Gt::Construct_point_3 cp = tr_.geom_traits().construct_point_3_object();
   typename Gt::Equal_3 equal = tr_.geom_traits().equal_3_object();
 
   // Get plane
-<<<<<<< HEAD
   Bare_point reference_point;
-  boost::optional<Plane_3> opt_plane =
-    get_least_square_surface_plane(v,reference_point, index);
-=======
-  Bare_point reference_point(CGAL::ORIGIN);
-  Plane_3 plane = get_least_square_surface_plane(v, reference_point, index);
->>>>>>> 4bb33916
+  boost::optional<Plane_3> opt_plane = get_least_square_surface_plane(v, reference_point, index);
 
   if(!opt_plane) return boost::none;
 
   // Project
-<<<<<<< HEAD
-  if ( ! equal(p, wp2p_(v->point())) )
-    return project_on_surface_aux(p,
-                                  wp2p_(v->point()),
-                                  opt_plane->orthogonal_vector());
-  else
-    return project_on_surface_aux(p,
-                                  reference_point,
-                                  opt_plane->orthogonal_vector());
-=======
   const Weighted_point& position = tr_.point(v);
   if ( ! equal(p, cp(position)) )
-    return project_on_surface_aux(p, cp(position), plane.orthogonal_vector());
+    return project_on_surface_aux(p, cp(position), opt_plane->orthogonal_vector());
   else
-    return project_on_surface_aux(p, reference_point, plane.orthogonal_vector());
->>>>>>> 4bb33916
+    return project_on_surface_aux(p, reference_point, opt_plane->orthogonal_vector());
 }
 
 

// Copyright (c) 2015,2016 GeometryFactory
// All rights reserved.
//
// This file is part of CGAL (www.cgal.org).
// You can redistribute it and/or modify it under the terms of the GNU
// General Public License as published by the Free Software Foundation,
// either version 3 of the License, or (at your option) any later version.
//
// Licensees holding a valid commercial license may use this file in
// accordance with the commercial license agreement provided with the software.
//
// This file is provided AS IS with NO WARRANTY OF ANY KIND, INCLUDING THE
// WARRANTY OF DESIGN, MERCHANTABILITY AND FITNESS FOR A PARTICULAR PURPOSE.
//
// $URL$
// $Id$
//
//
// Author(s)     : Laurent Rineau

#ifndef CGAL_MESH_3_POLYLINES_TO_PROTECT_H
#define CGAL_MESH_3_POLYLINES_TO_PROTECT_H

#include <vector>
#include <map>
#include <utility> // std::swap
#include <CGAL/tuple.h>
#include <CGAL/Image_3.h>
#include <CGAL/boost/graph/split_graph_into_polylines.h>
#include <CGAL/internal/Mesh_3/Graph_manipulations.h>
#include <boost/graph/adjacency_list.hpp>
#include <CGAL/Labeled_image_mesh_domain_3.h> // for
                                              // CGAL::Null_subdomain_index
#include <boost/utility.hpp> // for boost::prior
#include <boost/foreach.hpp>

#include <CGAL/Search_traits_3.h>
#include <CGAL/Orthogonal_incremental_neighbor_search.h>

namespace CGAL {

namespace Mesh_3{
template<typename P, typename G>
struct Polyline_visitor
{
  std::vector<std::vector<P> >& polylines;
  G& graph;
  Polyline_visitor(typename std::vector<std::vector<P> >& lines, G& p_graph)
    : polylines(lines), graph(p_graph)
  {}

  void start_new_polyline()
  {
    std::vector<P> V;
    polylines.push_back(V);
  }

  void add_node(typename boost::graph_traits<G>::vertex_descriptor vd)
  {
    std::vector<P>& polyline = polylines.back();
    polyline.push_back(graph[vd]);
  }

  void end_polyline()
  {
    // ignore degenerated polylines
    if(polylines.back().size() < 2)
      polylines.resize(polylines.size() - 1);
  }
};

struct Angle_tester
{
  template <typename vertex_descriptor, typename Graph>
  bool operator()(vertex_descriptor& v, const Graph& g) const
  {
    typedef typename boost::graph_traits<Graph>::out_edge_iterator out_edge_iterator;
    if (out_degree(v, g) != 2)
      return true;
    else
    {
      out_edge_iterator out_edge_it, out_edges_end;
      boost::tie(out_edge_it, out_edges_end) = out_edges(v, g);

      vertex_descriptor v1 = target(*out_edge_it++, g);
      vertex_descriptor v2 = target(*out_edge_it++, g);
      CGAL_assertion(out_edge_it == out_edges_end);

      const typename Kernel::Point_3& p = g[v];
      const typename Kernel::Point_3& p1 = g[v1];
      const typename Kernel::Point_3& p2 = g[v2];

      const typename Kernel::Vector_3 e1 = p1 - p;
      const typename Kernel::Vector_3 e2 = p2 - p;
      const typename Kernel::FT sc_prod = e1 * e2;
      if (sc_prod >= 0 ||   // angle < 135 degrees (3*pi/4)
        (sc_prod < 0 &&
          CGAL::square(sc_prod) < (e1 * e1) * (e2 * e2) / 2))
        return true;
    }
    return false;
  }
};

}//namespace Mesh_3

// this function is overloaded for when `PolylineInputIterator` is `int`.
template <typename K,
          typename Graph,
          typename PolylineInputIterator>
void snap_graph_vertices(Graph& graph,
                         const double vx, const double vy, const double vz,
                         PolylineInputIterator existing_polylines_begin,
                         PolylineInputIterator existing_polylines_end,
                         K)
{
  const double dist_bound = (std::min)(vx,
                                       (std::min)(vy, vz)) / 256;
  const double sq_dist_bound = dist_bound * dist_bound;

  typedef CGAL::Search_traits_3<K> Tree_traits;
  typedef CGAL::Orthogonal_incremental_neighbor_search<Tree_traits> NN_search;
  typedef typename NN_search::Tree Tree;

  Tree tree;
  // insert the extremities of the polylines in the kd-tree
  for(PolylineInputIterator poly_it = existing_polylines_begin;
      poly_it != existing_polylines_end; ++poly_it)
  {
    if(poly_it->begin() != poly_it->end()) {
      tree.insert(*poly_it->begin());
      if(boost::next(poly_it->begin()) != poly_it->end()) {
        tree.insert(*boost::prior(poly_it->end()));
      }
    }
  }
  if(tree.size() == 0) return;

  BOOST_FOREACH(typename boost::graph_traits<Graph>::vertex_descriptor v,
                vertices(graph))
  {
    const typename K::Point_3 p = graph[v];
    NN_search nn(tree, p);
    CGAL_assertion(nn.begin() != nn.end());
    if(squared_distance(nn.begin()->first, p) < sq_dist_bound) {
      graph[v] = nn.begin()->first;
    }
  }
}

template <typename K,
          typename Graph>
void snap_graph_vertices(Graph&, double, double, double, int, int, K)
{}

template <typename Graph>
struct Less_for_Graph_vertex_descriptors
{
  const Graph& graph;
  Less_for_Graph_vertex_descriptors(const Graph& graph) : graph(graph) {}

  template <typename vertex_descriptor>
  bool operator()(vertex_descriptor v1, vertex_descriptor v2) const {
    return graph[v1] < graph[v2];
  }
}; // end of Less_for_Graph_vertex_descriptors<Graph>

template <typename P,
          typename Image_word_type,
          typename Null_subdomain_index,
          typename PolylineInputIterator>
void
polylines_to_protect(const CGAL::Image_3& cgal_image,
                     const double vx, const double vy, const double vz,
                     std::vector<std::vector<P> >& polylines,
                     Image_word_type*,
                     Null_subdomain_index null,
                     PolylineInputIterator existing_polylines_begin,
                     PolylineInputIterator existing_polylines_end)
{
  typedef typename Kernel_traits<P>::Kernel K;
  typedef P Point_3;
  typedef boost::adjacency_list<boost::setS, boost::setS, boost::undirectedS, Point_3> Graph;
  typedef typename boost::graph_traits<Graph>::vertex_descriptor vertex_descriptor;
  // typedef typename boost::graph_traits<Graph>::edge_iterator edge_iterator;

  const int xdim = static_cast<int>(cgal_image.xdim());
  const int ydim = static_cast<int>(cgal_image.ydim());
  const int zdim = static_cast<int>(cgal_image.zdim());

  const int image_dims[3] = { xdim, ydim, zdim };

  Graph graph;
  internal::Mesh_3::Graph_manipulations<Graph, Point_3> g_manip(graph);

  std::size_t
    case4 = 0, // 4 colors
    case211 = 0, case121 = 0, // 3 colors
    case31 = 0, case22 = 0, // 2 colors
    case1 = 0; // 1 color

  for(int axis = 0; axis < 3; ++axis)
  {
    for(int i = 0; i < xdim; i+= (axis == 0 ? (xdim-1) : 1 ) )
      for(int j = 0; j < ydim; j+= (axis == 1 ? (ydim-1) : 1 ) )
        for(int k = 0; k < zdim; k+= (axis == 2 ? (zdim-1) : 1 ) )
        {

          using CGAL::cpp11::array;
          using CGAL::cpp11::tuple;
          using CGAL::cpp11::get;

          typedef array<int, 3> Pixel;

          Pixel pix00 = {{i  , j  , k  }},
            pix10 = pix00, pix01 = pix00, pix11 = pix00;

          const int axis_xx = (axis + 1) % 3;
          const int axis_yy = (axis + 2) % 3;

          ++pix10[axis_xx];
          ++pix11[axis_xx]; ++pix11[axis_yy];
          ++pix01[axis_yy];
          if(pix11[0] >= xdim || pix11[1] >= ydim || pix11[2] >= zdim) {
            // we have gone too far
            continue;
          }
          typedef tuple<Pixel, Point_3, Image_word_type> Enriched_pixel;

          array<array<Enriched_pixel, 2>, 2> square =
            {{ {{ Enriched_pixel(pix00, Point_3(), Image_word_type()),
                  Enriched_pixel(pix01, Point_3(), Image_word_type()) }},
               {{ Enriched_pixel(pix10, Point_3(), Image_word_type()),
                  Enriched_pixel(pix11, Point_3(), Image_word_type()) }} }};

          std::map<Image_word_type, int> pixel_values_set;
          for(int ii = 0; ii < 2; ++ii)
            for(int jj = 0; jj < 2; ++jj)
            {
              const Pixel& pixel = get<0>(square[ii][jj]);
              double x = pixel[0] * vx;
              double y = pixel[1] * vy;
              double z = pixel[2] * vz;
              get<1>(square[ii][jj]) = Point_3(x, y, z);
              get<2>(square[ii][jj]) = static_cast<Image_word_type>(cgal_image.value(pixel[0],
                                                                                     pixel[1],
                                                                                     pixel[2]));
              ++pixel_values_set[get<2>(square[ii][jj])];
            }
          const Point_3& p00 = get<1>(square[0][0]);
          const Point_3& p10 = get<1>(square[1][0]);
          const Point_3& p01 = get<1>(square[0][1]);
          const Point_3& p11 = get<1>(square[1][1]);

          bool out00 = null(get<2>(square[0][0]));
          bool out10 = null(get<2>(square[1][0]));
          bool out01 = null(get<2>(square[0][1]));
          bool out11 = null(get<2>(square[1][1]));

          //
          // Protect the edges of the cube
          //
          if(pix00[axis_xx] == 0 &&
             ! ( out00 && out01 ) )
          {
            g_manip.try_add_edge(g_manip.get_vertex(p00),
                                 g_manip.get_vertex(p01));
          }
          if(pix11[axis_xx] == image_dims[axis_xx]-1 &&
             ! ( out10 && out11 ) )
          {
            g_manip.try_add_edge(g_manip.get_vertex(p10),
                                 g_manip.get_vertex(p11));
          }
          if(pix00[axis_yy] == 0 &&
             ! ( out00 && out10 ) )
          {
            g_manip.try_add_edge(g_manip.get_vertex(p00),
                                 g_manip.get_vertex(p10));
          }
          if(pix11[axis_yy] == image_dims[axis_yy]-1 &&
             ! ( out01 && out11 ) )
          {
            g_manip.try_add_edge(g_manip.get_vertex(p01),
                                 g_manip.get_vertex(p11));
          }

          //
          // Protect lines inside the square
          //
          switch(pixel_values_set.size()) {
          case 4: {
            CGAL_assertion(get<2>(square[0][0]) != get<2>(square[0][1]));
            CGAL_assertion(get<2>(square[0][0]) != get<2>(square[1][0]));
            CGAL_assertion(get<2>(square[0][0]) != get<2>(square[1][1]));
            CGAL_assertion(get<2>(square[1][0]) != get<2>(square[1][1]));
            CGAL_assertion(get<2>(square[0][1]) != get<2>(square[1][1]));
            CGAL_assertion(get<2>(square[0][1]) != get<2>(square[1][0]));
case_4:
            // case 4 or case 2-2
            ++case4;
            vertex_descriptor left   = g_manip.split(p00, p01, out00, out01);
            vertex_descriptor right  = g_manip.split(p10, p11, out10, out11);
            vertex_descriptor top    = g_manip.split(p01, p11, out01, out11);
            vertex_descriptor bottom = g_manip.split(p00, p10, out00, out10);
            vertex_descriptor vmid   = g_manip.get_vertex(midpoint(p00, p11));
            g_manip.try_add_edge(left   , vmid);
            g_manip.try_add_edge(right  , vmid);
            g_manip.try_add_edge(top    , vmid);
            g_manip.try_add_edge(bottom , vmid);
          }
            break;
          case 3: {
            if(get<2>(square[0][0]) == get<2>(square[1][1])) {
              // Diagonal, but the wrong one.
              // Vertical swap
              std::swap(square[0][1], square[0][0]); std::swap(out01, out00);
              std::swap(square[1][1], square[1][0]); std::swap(out11, out10);
            }
            if(get<2>(square[0][1]) == get<2>(square[1][0])) {
              // diagonal case 1-2-1
              CGAL_assertion(get<2>(square[0][1]) == get<2>(square[1][0]));
              CGAL_assertion(get<2>(square[1][1]) != get<2>(square[0][0]));
              CGAL_assertion(get<2>(square[0][1]) != get<2>(square[0][0]));
              CGAL_assertion(get<2>(square[0][1]) != get<2>(square[1][1]));
              ++case121;
              vertex_descriptor left   = g_manip.split(p00, p01, out00, out01);
              vertex_descriptor right  = g_manip.split(p10, p11, out10, out11);
              vertex_descriptor top    = g_manip.split(p01, p11, out01, out11);
              vertex_descriptor bottom = g_manip.split(p00, p10, out00, out10);

              vertex_descriptor old_left = left;
              vertex_descriptor old_right = right;
              vertex_descriptor v_int_left, v_int_right;

              // approximate the arcs by 10 segments
              //   -> 9 intermediate vertices
              for(double x = 0.05; x < 0.5; x+= 0.05)
              {
                const Point_3 inter_left =
                  p00
                  +      x                * (p10 - p00)  // x
                  + ((1.-2.*x)/(2.-3.*x)) * (p01 - p00); // y
                const Point_3 inter_right =
                  p11
                  +      x                * (p01 - p11)  // x
                  + ((1.-2.*x)/(2.-3.*x)) * (p10 - p11); // y
                v_int_left  = g_manip.get_vertex(inter_left);
                v_int_right = g_manip.get_vertex(inter_right);
                g_manip.try_add_edge(old_left,  v_int_left);
                g_manip.try_add_edge(old_right, v_int_right);
                old_left = v_int_left;
                old_right = v_int_right;
              }
              g_manip.try_add_edge(v_int_left,  bottom);
              g_manip.try_add_edge(v_int_right, top);
            } else {
              // case 2-1-1
              if(get<2>(square[0][0]) == get<2>(square[1][0])) {
                // Diagonal swap
                std::swap(square[0][1], square[1][0]); std::swap(out01, out10);
              } else
              if(get<2>(square[0][1]) == get<2>(square[1][1])) {
                // The other diagonal swap
                std::swap(square[0][0], square[1][1]); std::swap(out00, out11);
              } else
              if(get<2>(square[1][0]) == get<2>(square[1][1])) {
                // Vertical swap
                std::swap(square[0][0], square[1][0]); std::swap(out00, out10);
                std::swap(square[0][1], square[1][1]); std::swap(out01, out11);
              }
              CGAL_assertion(get<2>(square[0][0]) == get<2>(square[0][1]));
              CGAL_assertion(get<2>(square[0][0]) != get<2>(square[1][0]));
              CGAL_assertion(get<2>(square[0][0]) != get<2>(square[1][1]));
              CGAL_assertion(get<2>(square[1][0]) != get<2>(square[1][1]));
              ++case211;
              Point_3 midleft =  midpoint(p00, p01);
              Point_3 midright = midpoint(p10, p11);
              Point_3 inter = midleft + (2./3)*(midright-midleft);
              vertex_descriptor v_inter = g_manip.get_vertex(inter);
              vertex_descriptor right  = g_manip.split(p10, p11, out10, out11);
              vertex_descriptor top    = g_manip.split(p01, p11, out01, out11);
              vertex_descriptor bottom = g_manip.split(p00, p10, out00, out10);

              vertex_descriptor old_top = top;
              vertex_descriptor old_bottom = bottom;
              vertex_descriptor v_int_top, v_int_bottom;

              // approximate the arcs by 10 segments
              //   -> 9 intermediate vertices
              for(double x = 0.51666; x < 0.66; x+= 0.016666)
              {
                const Point_3 inter_top =
                  p00
                  +      x         * (p10 - p00)  // x
                  + ((1./x) - 1.)  * (p01 - p00); // y
                const Point_3 inter_bottom =
                  p00
                  +      x         * (p10 - p00)  // x
                  + (2.-(1./x))    * (p01 - p00); // y
                v_int_top    = g_manip.get_vertex(inter_top);
                v_int_bottom = g_manip.get_vertex(inter_bottom);
                g_manip.try_add_edge(old_top,    v_int_top);
                g_manip.try_add_edge(old_bottom, v_int_bottom);
                old_top = v_int_top;
                old_bottom = v_int_bottom;
              }

              g_manip.try_add_edge(v_int_bottom,    v_inter);
              g_manip.try_add_edge(v_int_top, v_inter);
              g_manip.try_add_edge(right,  v_inter);
            } // end case 2-1-1
          } // end `case 3:`
            break;
          case 2: {
            if(pixel_values_set.begin()->second ==
               pixel_values_set.rbegin()->second)
            {
              // Case of two colors with two pixels each.

              if(get<2>(square[0][0])==get<2>(square[1][0])) {
                // case 2-2, diagonal swap
                std::swap(square[0][1], square[1][0]); std::swap(out01, out10);
                CGAL_assertion(get<2>(square[0][0])==get<2>(square[0][1]));
              }
              if(get<2>(square[1][0])==get<2>(square[1][1])) {
                // case 2-2, vertical swap
                std::swap(square[0][1], square[1][1]); std::swap(out01, out11);
                std::swap(square[0][0], square[1][0]); std::swap(out00, out10);
                CGAL_assertion(get<2>(square[0][0])==get<2>(square[0][1]));
              }
              if(get<2>(square[0][1])==get<2>(square[1][1])) {
                // case 2-2, diagonal swap
                std::swap(square[0][0], square[1][1]); std::swap(out00, out11);
                CGAL_assertion(get<2>(square[0][0])==get<2>(square[0][1]));
              }

              if(get<2>(square[0][0])==get<2>(square[0][1])) {
                // vertical case 2-2
                ++case22;
                CGAL_assertion(get<2>(square[1][0])==get<2>(square[1][1]));
                CGAL_assertion(get<2>(square[1][0])!=get<2>(square[0][1]));
                vertex_descriptor top    = g_manip.split(p01, p11, out01, out11);
                vertex_descriptor bottom = g_manip.split(p00, p10, out00, out10);
                g_manip.try_add_edge(top, bottom);
              } else {
                // Else diagonal case case 2-2
                // Same as the case with 4 colors
                CGAL_assertion(get<2>(square[0][0])==get<2>(square[1][1]));
                CGAL_assertion(get<2>(square[1][0])==get<2>(square[0][1]));
                CGAL_assertion(get<2>(square[0][0])!=get<2>(square[0][1]));
                goto case_4;
              }
            }
            else {
              // case of two colors with one pixel green and three red
              Image_word_type value_alone;
              if(pixel_values_set.begin()->second == 1) {
                value_alone = pixel_values_set.begin()->first;
              } else {
                CGAL_assertion(pixel_values_set.begin()->second == 3);
                CGAL_assertion(pixel_values_set.rbegin()->second ==1);
                value_alone = pixel_values_set.rbegin()->first;
              }
              if(get<2>(square[0][1]) == value_alone) {
                // central symmetry
                std::swap(square[0][1], square[1][0]); std::swap(out01, out10);
                std::swap(square[0][0], square[1][1]); std::swap(out00, out11);
                CGAL_assertion(get<2>(square[1][0]) == value_alone);
              }
              if(get<2>(square[1][1]) == value_alone) {
                // vertical swap
                std::swap(square[0][0], square[0][1]); std::swap(out00, out01);
                std::swap(square[1][0], square[1][1]); std::swap(out10, out11);
                CGAL_assertion(get<2>(square[1][0]) == value_alone);
              }
              if(get<2>(square[0][0]) == value_alone) {
                // horizontal swap
                std::swap(square[0][1], square[1][1]); std::swap(out01, out11);
                std::swap(square[0][0], square[1][0]); std::swap(out00, out10);
                CGAL_assertion(get<2>(square[1][0]) == value_alone);
              }
              ++case31;
              CGAL_assertion(get<2>(square[1][0]) == value_alone);
              CGAL_assertion(get<2>(square[1][0]) != get<2>(square[0][0]));
              CGAL_assertion(get<2>(square[1][1]) == get<2>(square[0][0]));
              CGAL_assertion(get<2>(square[0][1]) == get<2>(square[0][0]));
              vertex_descriptor bottom = g_manip.split(p00, p10, out00, out10);
              vertex_descriptor old = bottom;

              vertex_descriptor v_int;
              for(double x = 0.55; x < 1.; x+= 0.05)
              {
                const Point_3 inter =
                  p00
                  +      x         * (p10 - p00)  // x
                  + (1.-1./(2.*x)) * (p01 - p00); // y
                v_int = g_manip.get_vertex(inter);
                g_manip.try_add_edge(old, v_int);
                old = v_int;
              }

              vertex_descriptor right  = g_manip.split(p10, p11, out10, out11);
              g_manip.try_add_edge(v_int, right);
            }
          }
            break;
          default: // case 1
            ++case1;
            // nothing to do
            break;
          }
        }
  }
  // std::cerr << "case 4:     " << case4 << std::endl;
  // std::cerr << "case 2-1-1: " << case211 << std::endl;
  // std::cerr << "case 1-2-1: " << case121 << std::endl;
  // std::cerr << "case 3-1:   " << case31 << std::endl;
  // std::cerr << "case 2-2:   " << case22 << std::endl;
  // std::cerr << "case 1:     " << case1 << std::endl;

  const std::ptrdiff_t nb_facets =
    case4 + case211 + case121 + case31 + case22 + case1;
  const std::ptrdiff_t expected_nb_facets =
    2*((xdim-1)*(ydim-1) + (ydim-1)*(zdim-1) + (xdim-1)*(zdim-1));

  // std::cerr << "nb of facets:           " << nb_facets << std::endl
  //           << " expected nb of facets: " << expected_nb_facets << std::endl;

  CGAL_assertion(nb_facets == expected_nb_facets);
  CGAL_USE(nb_facets); CGAL_USE(expected_nb_facets);

  snap_graph_vertices(graph,
                      vx, vy, vz,
                      existing_polylines_begin, existing_polylines_end,
                      K());

  Mesh_3::Polyline_visitor<Point_3, Graph> visitor(polylines, graph);
<<<<<<< HEAD
  Less_for_Graph_vertex_descriptors<Graph> less(graph);
  split_graph_into_polylines(graph, visitor,
                             CGAL::internal::IsTerminalDefault(),
                             less);
=======
  const Graph& const_graph = graph;
  split_graph_into_polylines(const_graph, visitor, Mesh_3::Angle_tester());
>>>>>>> 9c181d78
}

template <typename P,
          typename PolylineInputIterator>
void
polylines_to_protect(std::vector<std::vector<P> >& polylines,
                     PolylineInputIterator existing_polylines_begin,
                     PolylineInputIterator existing_polylines_end)
{
  typedef P Point_3;
  typedef boost::adjacency_list<boost::setS, boost::setS, boost::undirectedS, Point_3> Graph;
  typedef typename boost::graph_traits<Graph>::vertex_descriptor vertex_descriptor;
  typedef typename std::iterator_traits<PolylineInputIterator>::value_type Polyline;

  Graph graph;
  internal::Mesh_3::Graph_manipulations<Graph, Point_3> g_manip(graph);

  for (PolylineInputIterator poly_it = existing_polylines_begin;
       poly_it != existing_polylines_end; ++poly_it)
  {
    Polyline polyline = *poly_it;
    if (polyline.size() < 2)
      continue;

    typename Polyline::iterator pit = polyline.begin();
    while (boost::next(pit) != polyline.end())
    {
      vertex_descriptor v = g_manip.get_vertex(*pit);
      vertex_descriptor w = g_manip.get_vertex(*boost::next(pit));
      g_manip.try_add_edge(v, w);
      ++pit;
    }
  }

  Mesh_3::Polyline_visitor<Point_3, Graph> visitor(polylines, graph);
<<<<<<< HEAD
  Less_for_Graph_vertex_descriptors<Graph> less(graph);
  split_graph_into_polylines(graph, visitor,
                             CGAL::internal::IsTerminalDefault(),
                             less);
=======
  const Graph& const_graph = graph;
  split_graph_into_polylines(const_graph, visitor, Mesh_3::Angle_tester());
>>>>>>> 9c181d78
}

template <typename P, typename Image_word_type, typename Null_subdomain_index>
void
polylines_to_protect(const CGAL::Image_3& cgal_image,
                     std::vector<std::vector<P> >& polylines,
                     Image_word_type* word_type,
                     Null_subdomain_index null)
{
  polylines_to_protect<P>
    (cgal_image,
     cgal_image.vx(), cgal_image.vy(),cgal_image.vz(),
     polylines,
     word_type,
     null,
     0,
     0);
}

template <typename P, typename Image_word_type>
void
polylines_to_protect(const CGAL::Image_3& cgal_image,
                     std::vector<std::vector<P> >& polylines)
{
  polylines_to_protect<P>
    (cgal_image,
     cgal_image.vx(), cgal_image.vy(),cgal_image.vz(),
     polylines,
     (Image_word_type*)0,
     CGAL::Null_subdomain_index(),
     0,
     0);
}


template <typename P,
          typename Image_word_type,
          typename PolylineInputIterator>
void
polylines_to_protect(const CGAL::Image_3& cgal_image,
                     std::vector<std::vector<P> >& polylines,
                     PolylineInputIterator existing_polylines_begin,
                     PolylineInputIterator existing_polylines_end)
{
  polylines_to_protect<P>
    (cgal_image,
     cgal_image.vx(), cgal_image.vy(),cgal_image.vz(),
     polylines,
     (Image_word_type*)0,
     CGAL::Null_subdomain_index(),
     existing_polylines_begin,
     existing_polylines_end);
}

template <typename P,
          typename Image_word_type,
          typename Null_subdomain_index,
          typename PolylineInputIterator>
void
polylines_to_protect(const CGAL::Image_3& cgal_image,
                     std::vector<std::vector<P> >& polylines,
                     Image_word_type* word_type,
                     Null_subdomain_index null,
                     PolylineInputIterator existing_polylines_begin,
                     PolylineInputIterator existing_polylines_end)
{
  polylines_to_protect<P>
    (cgal_image,
     cgal_image.vx(), cgal_image.vy(),cgal_image.vz(),
     polylines,
     word_type,
     null,
     existing_polylines_begin,
     existing_polylines_end);
}

} // namespace CGAL

#endif // CGAL_MESH_3_POLYLINES_TO_PROTECT_H<|MERGE_RESOLUTION|>--- conflicted
+++ resolved
@@ -69,6 +69,7 @@
   }
 };
 
+template <typename Kernel>
 struct Angle_tester
 {
   template <typename vertex_descriptor, typename Graph>
@@ -536,15 +537,10 @@
                       K());
 
   Mesh_3::Polyline_visitor<Point_3, Graph> visitor(polylines, graph);
-<<<<<<< HEAD
   Less_for_Graph_vertex_descriptors<Graph> less(graph);
-  split_graph_into_polylines(graph, visitor,
-                             CGAL::internal::IsTerminalDefault(),
-                             less);
-=======
   const Graph& const_graph = graph;
-  split_graph_into_polylines(const_graph, visitor, Mesh_3::Angle_tester());
->>>>>>> 9c181d78
+  split_graph_into_polylines(const_graph, visitor,
+                             Mesh_3::Angle_tester<K>(), less);
 }
 
 template <typename P,
@@ -580,15 +576,10 @@
   }
 
   Mesh_3::Polyline_visitor<Point_3, Graph> visitor(polylines, graph);
-<<<<<<< HEAD
   Less_for_Graph_vertex_descriptors<Graph> less(graph);
-  split_graph_into_polylines(graph, visitor,
-                             CGAL::internal::IsTerminalDefault(),
-                             less);
-=======
   const Graph& const_graph = graph;
-  split_graph_into_polylines(const_graph, visitor, Mesh_3::Angle_tester());
->>>>>>> 9c181d78
+  split_graph_into_polylines(const_graph, visitor,
+                             Mesh_3::Angle_tester<K>(), less);
 }
 
 template <typename P, typename Image_word_type, typename Null_subdomain_index>

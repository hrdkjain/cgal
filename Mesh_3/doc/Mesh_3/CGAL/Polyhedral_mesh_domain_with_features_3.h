--- conflicted
+++ resolved
@@ -81,19 +81,12 @@
 /// @{
 
 /*!
-<<<<<<< HEAD
-Detects sharp features of the internal bounding polyhedron (and the potential internal polyhedron) 
+Detects sharp features and boundaries of the internal bounding polyhedron (and the potential internal polyhedron) 
 and inserts them as features of the domain. `angle_bound` gives the maximum
 angle (in degrees) between the two normal vectors of adjacent triangles.
 For an edge of the polyhedron, if the angle between the two normal vectors of its
 incident facets is bigger than the given bound, then the edge is considered as
 a feature edge.
-=======
-Detects sharp features and boundaries of the internal bounding polyhedron (and the potential internal polyhedron) 
-and inserts them in as features of the domain. `angle_bound` gives the maximum dihedral angle 
-(in degrees) between two triangles of the input polyhedron/a which is used to consider that the edge between 
-those triangles is a feature edge.
->>>>>>> bb856cbd
 */ 
 void detect_features(FT angle_bound=120); 
 

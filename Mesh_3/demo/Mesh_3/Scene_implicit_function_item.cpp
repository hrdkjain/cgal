#include "config.h"

#include "Scene_implicit_function_item.h"
#include <QColor>
#include <map>
#include <CGAL/gl.h>
#include <CGAL/Simple_cartesian.h>

#include <QGLViewer/manipulatedFrame.h>
#include <QGLViewer/qglviewer.h>

#include "Color_ramp.h"


Scene_implicit_function_item::
Scene_implicit_function_item(Implicit_function_interface* f)
  : function_(f)
  , frame_(new ManipulatedFrame())
  , grid_size_(SCENE_IMPLICIT_GRID_SIZE)
  , max_value_(0.)
  , min_value_(0.)
  , blue_color_ramp_()
  , red_color_ramp_()
{
  compile_shaders();
  texture = new Texture(grid_size_,grid_size_);
  gl.glGenTextures(1, &textureId);
  blue_color_ramp_.build_blue();
  red_color_ramp_.build_red();
  compute_min_max();
  compute_function_grid();
  connect(frame_, SIGNAL(modified()), this, SLOT(compute_function_grid()));
  are_buffers_initialized = false;
}


Scene_implicit_function_item::~Scene_implicit_function_item()
{
    for(int i=0; i<vboSize; i++)
        buffers[i].destroy();
    for(int i=0; i<vaoSize; i++)
        vao[i].destroy();
    v_cube.clear();
    v_plan.clear();
    texture_map.clear();
  delete frame_;
}


Scene_implicit_function_item::Bbox
Scene_implicit_function_item::bbox() const
{
  return function_->bbox();
}


/**************************************************
****************SHADER FUNCTIONS******************/

void Scene_implicit_function_item::compile_shaders()
{

    for(int i=0; i< vboSize; i++)
        buffers[i].create();
    for(int i=0; i< vaoSize; i++)
        vao[i].create();

    //Vertex source code
    const char vertex_source[] =
    {
        "#version 330 \n"
        "in highp vec4 vertex;\n"

        "uniform highp mat4 mvp_matrix;\n"
        "void main(void)\n"
        "{\n"
        "   gl_Position =  mvp_matrix * vertex; \n"
        "}"
    };
    //Fragment source code
    const char fragment_source[] =
    {
        "#version 330 \n"
        "uniform vec4 color; \n"
        "void main(void) { \n"
         "gl_FragColor = color; \n"
        "} \n"
        "\n"
    };
    QOpenGLShader *vertex_shader = new QOpenGLShader(QOpenGLShader::Vertex);
    if(!vertex_shader->compileSourceCode(vertex_source))
    {
        std::cerr<<"Compiling vertex source FAILED"<<std::endl;
    }

    QOpenGLShader *fragment_shader= new QOpenGLShader(QOpenGLShader::Fragment);
    if(!fragment_shader->compileSourceCode(fragment_source))
    {
        std::cerr<<"Compiling fragmentsource FAILED"<<std::endl;
    }

    if(!rendering_program.addShader(vertex_shader))
    {
        std::cerr<<"adding vertex shader FAILED"<<std::endl;
    }
    if(!rendering_program.addShader(fragment_shader))
    {
        std::cerr<<"adding fragment shader FAILED"<<std::endl;
    }
    if(!rendering_program.link())
    {
        std::cerr<<"linking Program FAILED"<<std::endl;
    }

    //Vertex source code
    const char tex_vertex_source[] =
    {
         "#version 330 \n"
        "in highp vec4 vertex;\n"
        "in highp vec2 tex_coord; \n"
        "uniform highp mat4 mvp_matrix;\n"
        "uniform highp mat4 f_matrix;\n"
        "out highp vec2 texc;\n"
        "void main(void)\n"
        "{\n"
        "   gl_Position = mvp_matrix * f_matrix * vertex;\n"
        "    texc = tex_coord;\n"
        "}"
    };
    //Vertex source code
    const char tex_fragment_source[] =
    {
        "#version 330 \n"
        "uniform sampler2D texture;\n"
        "in highp vec2 texc;\n"
        "void main(void) { \n"
        "gl_FragColor = texture2D(texture, texc.st);\n"
        "} \n"
        "\n"
    };
    QOpenGLShader *tex_vertex_shader = new QOpenGLShader(QOpenGLShader::Vertex);
    if(!tex_vertex_shader->compileSourceCode(tex_vertex_source))
    {
        std::cerr<<"Compiling vertex source FAILED"<<std::endl;
    }

    QOpenGLShader *tex_fragment_shader= new QOpenGLShader(QOpenGLShader::Fragment);
    if(!tex_fragment_shader->compileSourceCode(tex_fragment_source))
    {
        std::cerr<<"Compiling fragmentsource FAILED"<<std::endl;
    }

    if(!tex_rendering_program.addShader(tex_vertex_shader))
    {
        std::cerr<<"adding vertex shader FAILED"<<std::endl;
    }
    if(!tex_rendering_program.addShader(tex_fragment_shader))
    {
        std::cerr<<"adding fragment shader FAILED"<<std::endl;
    }
    if(!tex_rendering_program.link())
    {
        std::cerr<<"linking Program FAILED"<<std::endl;
    }
    tex_rendering_program.bind();
}

void Scene_implicit_function_item::compute_elements()
{
    v_cube.resize(0);
    v_plan.resize(0);
    texture_map.resize(0);
    // The Quad
       {


           //A
         v_plan.push_back(bbox().xmin);
         v_plan.push_back(bbox().ymin);
         v_plan.push_back(0);


           //B
         v_plan.push_back(bbox().xmin);
         v_plan.push_back(bbox().ymax);
         v_plan.push_back(0);


           //C
         v_plan.push_back(bbox().xmax);
         v_plan.push_back(bbox().ymin);
         v_plan.push_back(0);



           //C
         v_plan.push_back(bbox().xmax);
         v_plan.push_back(bbox().ymin);
         v_plan.push_back(0);


           //B
         v_plan.push_back(bbox().xmin);
         v_plan.push_back(bbox().ymax);
         v_plan.push_back(0);


           //D
         v_plan.push_back(bbox().xmax);
         v_plan.push_back(bbox().ymax);
         v_plan.push_back(0);


           //UV Mapping
           texture_map.push_back(0.0);
           texture_map.push_back(0.0);

           texture_map.push_back(0.0);
           texture_map.push_back(1.0);

           texture_map.push_back(1.0);
           texture_map.push_back(0.0);

           texture_map.push_back(1.0);
           texture_map.push_back(0.0);

           texture_map.push_back(0.0);
           texture_map.push_back(1.0);

           texture_map.push_back(1.0);
           texture_map.push_back(1.0);
       }
    //The box
    {

        v_cube.push_back(bbox().xmin);
        v_cube.push_back(bbox().ymin);
        v_cube.push_back(bbox().zmin);

        v_cube.push_back(bbox().xmin);
        v_cube.push_back(bbox().ymin);
        v_cube.push_back(bbox().zmax);

        v_cube.push_back(bbox().xmin);
        v_cube.push_back(bbox().ymin);
        v_cube.push_back(bbox().zmin);

        v_cube.push_back(bbox().xmin);
        v_cube.push_back(bbox().ymax);
        v_cube.push_back(bbox().zmin);

        v_cube.push_back(bbox().xmin);
        v_cube.push_back(bbox().ymin);
        v_cube.push_back(bbox().zmin);

        v_cube.push_back(bbox().xmax);
        v_cube.push_back(bbox().ymin);
        v_cube.push_back(bbox().zmin);

        v_cube.push_back(bbox().xmax);
        v_cube.push_back(bbox().ymin);
        v_cube.push_back(bbox().zmin);

        v_cube.push_back(bbox().xmax);
        v_cube.push_back(bbox().ymax);
        v_cube.push_back(bbox().zmin);

        v_cube.push_back(bbox().xmax);
        v_cube.push_back(bbox().ymin);
        v_cube.push_back(bbox().zmin);

        v_cube.push_back(bbox().xmax);
        v_cube.push_back(bbox().ymin);
        v_cube.push_back(bbox().zmax);

        v_cube.push_back(bbox().xmin);
        v_cube.push_back(bbox().ymax);
        v_cube.push_back(bbox().zmin);

        v_cube.push_back(bbox().xmin);
        v_cube.push_back(bbox().ymax);
        v_cube.push_back(bbox().zmax);

        v_cube.push_back(bbox().xmin);
        v_cube.push_back(bbox().ymax);
        v_cube.push_back(bbox().zmin);

        v_cube.push_back(bbox().xmax);
        v_cube.push_back(bbox().ymax);
        v_cube.push_back(bbox().zmin);

        v_cube.push_back(bbox().xmax);
        v_cube.push_back(bbox().ymax);
        v_cube.push_back(bbox().zmin);

        v_cube.push_back(bbox().xmax);
        v_cube.push_back(bbox().ymax);
        v_cube.push_back(bbox().zmax);

        v_cube.push_back(bbox().xmin);
        v_cube.push_back(bbox().ymin);
        v_cube.push_back(bbox().zmax);

        v_cube.push_back(bbox().xmin);
        v_cube.push_back(bbox().ymax);
        v_cube.push_back(bbox().zmax);

        v_cube.push_back(bbox().xmin);
        v_cube.push_back(bbox().ymin);
        v_cube.push_back(bbox().zmax);

        v_cube.push_back(bbox().xmax);
        v_cube.push_back(bbox().ymin);
        v_cube.push_back(bbox().zmax);

        v_cube.push_back(bbox().xmax);
        v_cube.push_back(bbox().ymax);
        v_cube.push_back(bbox().zmax);

        v_cube.push_back(bbox().xmin);
        v_cube.push_back(bbox().ymax);
        v_cube.push_back(bbox().zmax);

        v_cube.push_back(bbox().xmax);
        v_cube.push_back(bbox().ymax);
        v_cube.push_back(bbox().zmax);

        v_cube.push_back(bbox().xmax);
        v_cube.push_back(bbox().ymin);
        v_cube.push_back(bbox().zmax);

    }
    //The texture
   for(int i=0; i < texture->getWidth(); i++)
       for( int j=0 ; j < texture->getHeight() ; j++)
       {
          compute_texture(i,j);
       }
}

void Scene_implicit_function_item::initialize_buffers() const
{

    rendering_program.bind();

    vao[0].bind();
    buffers[0].bind();
    buffers[0].allocate(v_cube.data(), static_cast<int>(v_cube.size()*sizeof(float)));
    vertexLocation[0] = rendering_program.attributeLocation("vertex");
    rendering_program.enableAttributeArray(vertexLocation[0]);
    rendering_program.setAttributeBuffer(vertexLocation[0],GL_FLOAT,0,3);
    buffers[0].release();
    vao[0].release();
    rendering_program.release();
    tex_rendering_program.bind();
    //cutting plane
    vao[1].bind();
    buffers[1].bind();
    buffers[1].allocate(v_plan.data(), static_cast<int>(v_plan.size()*sizeof(float)));
    vertexLocation[1] = tex_rendering_program.attributeLocation("vertex");
    tex_rendering_program.bind();
    tex_rendering_program.setAttributeBuffer(vertexLocation[1],GL_FLOAT,0,3);
    tex_rendering_program.enableAttributeArray(vertexLocation[1]);
    buffers[1].release();
    tex_rendering_program.release();

    buffers[2].bind();
    buffers[2].allocate(texture_map.data(), static_cast<int>(texture_map.size()*sizeof(float)));
    tex_Location = tex_rendering_program.attributeLocation("tex_coord");
    tex_rendering_program.bind();
    tex_rendering_program.setAttributeBuffer(tex_Location,GL_FLOAT,0,2);
    tex_rendering_program.enableAttributeArray(tex_Location);
    buffers[2].release();
    tex_rendering_program.release();

    gl.glBindTexture(GL_TEXTURE_2D, textureId);
    gl.glTexImage2D(GL_TEXTURE_2D,
                 0,
                 GL_RGB,
                 texture->getWidth(),
                 texture->getHeight(),
                 0,
                 GL_RGB,
                 GL_UNSIGNED_BYTE,
                 texture->getData());
    gl.glTexParameterf(GL_TEXTURE_2D, GL_TEXTURE_MAG_FILTER, GL_LINEAR);
    glTexParameterf(GL_TEXTURE_2D, GL_TEXTURE_MIN_FILTER, GL_LINEAR);
    glTexParameterf(GL_TEXTURE_2D, GL_TEXTURE_WRAP_S,GL_CLAMP_TO_EDGE );
    glTexParameterf(GL_TEXTURE_2D, GL_TEXTURE_WRAP_T,GL_CLAMP_TO_EDGE );
    vao[1].release();
    tex_rendering_program.release();
    are_buffers_initialized = true;
}

void Scene_implicit_function_item::attrib_buffers(QGLViewer* viewer) const
{
    QMatrix4x4 mvpMatrix;
    QMatrix4x4 fMatrix;
    double mat[16];
    viewer->camera()->getModelViewProjectionMatrix(mat);
    for(int i=0; i < 16; i++)
    {
        mvpMatrix.data()[i] = (float)mat[i];
    }
    frame_->getMatrix(mat);
    for(int i=0; i < 16; i++)
    {
        fMatrix.data()[i] = (float)mat[i];
    }

    rendering_program.bind();
    colorLocation[0] = rendering_program.uniformLocation("color");
    mvpLocation[0] = rendering_program.uniformLocation("mvp_matrix");
    rendering_program.setUniformValue(mvpLocation[0], mvpMatrix);;
    rendering_program.release();

    tex_rendering_program.bind();
    colorLocation[1] = tex_rendering_program.uniformLocation("color");
    f_Location = tex_rendering_program.uniformLocation("f_matrix");
    mvpLocation[1] = tex_rendering_program.uniformLocation("mvp_matrix");
    tex_rendering_program.setUniformValue(mvpLocation[1], mvpMatrix);;
    tex_rendering_program.setUniformValue(f_Location, fMatrix);;
    tex_rendering_program.release();

}

void
Scene_implicit_function_item::draw(QGLViewer* viewer) const
{
    if(!are_ogfunctions_initialized)
    {
        gl.initializeOpenGLFunctions();
        are_ogfunctions_initialized = true;
    }
    if(!are_buffers_initialized)
        initialize_buffers();
  QColor color;
  vao[0].bind();
  attrib_buffers(viewer);
  rendering_program.bind();
  color.setRgbF(0.0,0.0,0.0);
  rendering_program.setUniformValue(colorLocation[0], color);
<<<<<<< HEAD
  glDrawArrays(GL_LINES, 0, static_cast<GLsizei>(v_cube.size()/3));
=======
  gl.glDrawArrays(GL_LINES, 0, v_cube.size()/3);
>>>>>>> 9bb28e33
  rendering_program.release();
  vao[0].release();

  gl.glActiveTexture(GL_TEXTURE0);
  gl.glBindTexture(GL_TEXTURE_2D, textureId);

  vao[1].bind();
  tex_rendering_program.bind();
<<<<<<< HEAD
  glDrawArrays(GL_TRIANGLES, 0, static_cast<GLsizei>(v_plan.size()/3));
=======
  gl.glDrawArrays(GL_TRIANGLES, 0, v_plan.size()/3);
>>>>>>> 9bb28e33
  tex_rendering_program.release();
  vao[1].release();

}

QString
Scene_implicit_function_item::toolTip() const
{
  return tr("<p>Function <b>%1</b>")
    .arg(this->name());
}

bool
Scene_implicit_function_item::supportsRenderingMode(RenderingMode m) const
{ 
  switch ( m )
  {
    case Gouraud:
      return false;
      
    case Points:
    case Wireframe:
    case Flat:
    case FlatPlusEdges:
      return true;
      
    default:
      return false;
  }
  
  return false;
}


void
Scene_implicit_function_item::
compute_function_grid()
{
  typedef CGAL::Simple_cartesian<double>  K;
  typedef K::Aff_transformation_3         Aff_transformation;
  typedef K::Point_3                      Point_3;
  
  // Get transformation
  const ::GLdouble* m = frame_->matrix();
  
  // OpenGL matrices are row-major matrices
  Aff_transformation t (m[0], m[4], m[8], m[12],
                        m[1], m[5], m[9], m[13],
                        m[2], m[6], m[10], m[14]);
  
  double diag = bbox().diagonal_length() * .6;
  
  const double dx = diag;
  const double dy = diag;
  const double z (0);
  
  for(int i=0 ; i<grid_size_ ; ++i)
  {
    double x = -diag/2. + double(i)/double(grid_size_) * dx;
    
    for(int j=0 ; j<grid_size_ ; ++j)
    {
      double y = -diag/2. + double(j)/double(grid_size_) * dy;
      
      Point_3 query = t( Point_3(x,y,z) );
      double v = function_->operator()(query.x(), query.y(), query.z());
      
      implicit_grid_[i][j] = Point_value(Point(query.x(),query.y(),query.z()),v);
    }
  }
  
  // Update display list
  this->changed();
}

void
Scene_implicit_function_item::
compute_min_max()
{
  max_value_ = 0;
  min_value_ = 0;
  
  double probes_nb = double(grid_size_) / 2;
  
  // Probe bounding box
  const Bbox& b = bbox();
  
  for ( int i = 0 ; i <= probes_nb ; ++i )
  {
    double x = b.xmin + double(i) * (b.xmax - b.xmin) / probes_nb;
    
    for ( int j = 0 ; j <= probes_nb ; ++j )
    {
      double y = b.ymin + double(j) * (b.ymax - b.ymin) / probes_nb;
      
      for ( int k = 0 ; k <= probes_nb ; ++k )
      {
        double z = b.zmin + double(k) * (b.zmax - b.zmin) / probes_nb;
        
        double v = (*function_)(x,y,z);
        max_value_ = (std::max)(v,max_value_);
        min_value_ = (std::min)(v,min_value_);
      }
    }
  }
}

void Scene_implicit_function_item::changed()
{
    compute_elements();
    are_buffers_initialized = false;
}

void Scene_implicit_function_item::compute_texture(int i, int j)
{

  double v =(implicit_grid_[i][j]).second;
       // determines grey level
       if ( v > 0 )
       {
           v = v/max_value_;
           GLdouble r = red_color_ramp_.r(v), g = red_color_ramp_.g(v), b = red_color_ramp_.b(v);
           texture->setData(i,j,255*r,255*g,255*b);
       }
       else
       {
           v = v/min_value_;
           GLdouble r = blue_color_ramp_.r(v), g = blue_color_ramp_.g(v), b = blue_color_ramp_.b(v);
           texture->setData(i,j,255*r,255*g,255*b);
       }
}

#include "Scene_implicit_function_item.moc"
<|MERGE_RESOLUTION|>--- conflicted
+++ resolved
@@ -440,11 +440,7 @@
   rendering_program.bind();
   color.setRgbF(0.0,0.0,0.0);
   rendering_program.setUniformValue(colorLocation[0], color);
-<<<<<<< HEAD
   glDrawArrays(GL_LINES, 0, static_cast<GLsizei>(v_cube.size()/3));
-=======
-  gl.glDrawArrays(GL_LINES, 0, v_cube.size()/3);
->>>>>>> 9bb28e33
   rendering_program.release();
   vao[0].release();
 
@@ -453,11 +449,7 @@
 
   vao[1].bind();
   tex_rendering_program.bind();
-<<<<<<< HEAD
   glDrawArrays(GL_TRIANGLES, 0, static_cast<GLsizei>(v_plan.size()/3));
-=======
-  gl.glDrawArrays(GL_TRIANGLES, 0, v_plan.size()/3);
->>>>>>> 9bb28e33
   tex_rendering_program.release();
   vao[1].release();
 

% ----------------------------------------------------------------------------
% $Id: cgal_manual.bib 64637 2011-07-06 11:11:58Z lrineau $
%
% ----------------------------------------------------------------------------
%
% Some guidelines in maintaining this BiBTeX file for the CGAL Manuals:
%
%   - Entries are sorted alphabetically by their key
%
%   - The key is created following the same rules as geombib, see
%       http://compgeom.cs.uiuc.edu/~jeffe/compgeom/biblios.html
%
%     Here are roughly the rules:
%     initials of authors' last names '-' initials of 5 first title words
%     (small words are omitted) '-' 2 digits for year
%     then, in case of conflicts, append 'a' for article, 'i' for proceedings,
%     't' for technical reports
%
%   - to distinguish our keys from geombib, we use 'cgal:' as a prefix
%
% ----------------------------------------------------------------------------




@article{ cgal:afh-pdecm-02,
    author =  "P. K. Agarwal and E. Flato and D. Halperin",
    title =   "Polygon Decomposition for Efficient Construction of {Minkowski} Sums",
    journal = "Computational Geometry: Theory and Applications",
    volume = 21,
    year = 2002,
    pages = "39--61"
}

@manual{ cgal:a-cclga-94
  ,author       = {Avnaim, F.}
  ,title        = "{C}{\tt ++}{GAL}: {A} {C}{\tt ++} Library for Geometric
                  Algorithms"
  ,organization = {INRIA Sophia-Antipolis}
  ,year         = 1994
  ,update       = "98.01 schirra"
}

@incollection{ cgal:a-cgs-97
  ,author       = "N. Amenta"
  ,title        = "Computational Geometry Software"
  ,booktitle    = "Handbook of Discrete and Computational Geometry"
  ,editors      = "J. Goodman and J. O'Rourke"
  ,publisher    = "CRC Press"
  ,year         = "1997"
  ,pages        = "951--960"
  ,update       = "98.01 schirra"
}

@book{ cgal:a-gps-98
  ,author       = {Matthew H. Austern}
  ,title        = {Generic Programming and the {STL}}
  ,publisher    = {Addison-Wesley}
  ,year         = 1998
  ,update       = "01.06 hoffmann"
}

@book{ cgal:a-mcdgp-01
  ,author       = "Andrei Alexandrescu"
  ,title        = "Modern {C++} Design: Generic Programming and Design
                   Patterns Applied"
  ,year         = 2001
  ,publisher    = "Addison-Wesley"
}

@inproceedings{ cgal:a-nqimr-67
  ,author       = {Arthur Appel}
  ,title        = {The Notion of Quantitive Invisibility and the
                  Machine Rendering of Solids}
  ,booktitle    = {Proc. ACM National Conf.}
  ,year         = 1967
  ,pages        = {387--393}
  ,annote       = {Basis for the contour edge idea in hidden surface
                   removal.}
  ,update       = "97.04 kettner"
}

@article{cgal:acyd-vtm-05
, author =      "Pierre Alliez and David Cohen-Steiner
                 and Mariette Yvinec and Mathieu Desbrun"
, title     = "Variational tetrahedral meshing"
, year      = 2005
, journal =  "ACM Transactions on Graphics"
, pages     = "617--625"
, note = "SIGGRAPH '2005 Conference Proceedings"
, volume = 24
, url = "https://hal.inria.fr/inria-00226418"
, geombib = "not yet"
}



@misc{ cgal:ansi-is14882-98
  ,key          = {{C}{\tt ++}}
  ,title        = "International Standard {ISO/IEC} 14882:
                 Programming languages -- {C{\tt ++}}"
  ,howpublished = {American National Standards Institute, 11 West 42nd
                 Street, New York 10036}
  ,year         = 1998
  ,url          = "https://webstore.ansi.org/"
  ,update       = "04.03 kettner, 01.06 hoffmann"
}

@inproceedings{ cgal:b-digph-01
  ,author       = "Herv{\'e} Br{\"o}nnimann"
  ,title        = "Designing and implementing a general purpose halfedge
                   data structure"
  ,booktitle    = "Proc. 5th International Workshop on Algorithm
                   Engineering (WAE)"
  , editors     = "G. Brodal and D. Frigioni and A. Marchetti-Spaccamela"
  ,publisher    = {Springer LNCS 2141}
  ,year         = 2001
  ,pages        = "51--66"
  ,update       = "04.04 kettner"
}

@article{ cgal:bbp-iayed-01
  ,author       = "H. Br{\"o}nnimann and C. Burnikel and S. Pion"
  ,title        = "Interval arithmetic yields efficient dynamic filters
                   for computational geometry"
  ,journal      = "Discrete Applied Mathematics"
  ,volume       = 109
  ,year         = 2001
  ,pages        = "25--47"
  ,succeeds     = "bbp-iayed-98scg"
  ,update       = "04.03 pion"
}

@article{ cgal:bdpty-tc-02
  , author  =  "Jean-Daniel Boissonnat and Olivier Devillers and Sylvain
Pion and Monique Teillaud and Mariette Yvinec"
  , title  =  "Triangulations in {CGAL}"
  , journal =     "Comput. Geom. Theory Appl."
  , volume =      22
  , year =        2002
  , pages =       "5--19"
  , succeeds = "bdty-tcgal-00"
}


@ARTICLE{cgal:bdt-hdcvd-14,
   AUTHOR       = {Mikhail Bogdanov and Olivier Devillers and Monique Teillaud},
   JOURNAL      = {Journal of Computational Geometry},
<<<<<<< HEAD
   NOTE         = {http://hal.inria.fr/hal-00961390},
=======
   NOTE         = {https://hal.inria.fr/hal-00961390|,
>>>>>>> 490589b4
   PAGES        = {56--85},
   TITLE        = {Hyperbolic {Delaunay} complexes and {Voronoi} diagrams made practical},
   VOLUME       = {5},
   YEAR         = {2014},
   DOI          = {10.20382/jocg.v5i1a4},
}


@inproceedings{ cgal:behhms-cbcab-02
 ,author       = {Berberich, Eric and Eigenwillig, Arno and Hemmer, Michael
                  and Hert, Susan and Mehlhorn, Kurt and Sch{\"o}mer, Elmar}
 ,editor       = {M{\"o}hring, Rolf and Raman, Rajeev}
 ,title        = {A Computational Basis for Conic Arcs and Boolean Operations
                  on Conic Polygons}
 ,booktitle    = {Algorithms - ESA 2002: 10th Annual European Symposium}
 ,address      = {Rome, Italy}
 ,publisher    = {Springer}
 ,month        = sep
 ,series       = {Lecture Notes in Computer Science}
 ,volume       = {2461}
 ,year         = {2002}
 ,pages        = {174--186}
 ,abstract     = {We give an exact geometry kernel for conic arcs, algorithms
                  for exact computation with low-degree algebraic
                  numbers, and an algorithm for computing the
                  arrangement of conic arcs that immediately leads to
                  a realization of regularized boolean operations on
                  conic polygons. A conic polygon, or polygon for
                  short, is anything that can be obtained from linear
                  or conic halfspaces (= the set of points where a
                  linear or quadratic function is non-negative) by
                  regularized boolean operations. The algorithm and
                  its implementation are complete (they can handle all
                  cases), exact (they give the mathematically correct
                  result), and efficient (they can handle inputs with
                  several hundred primitives).}
}


@inproceedings{ cgal:bfh-mgedm-95
  ,author       = {Heinzgerd Bendels and Dieter W. Fellner and Sven
                   Havemann}
  ,title        = {Modellierung der Grundlagen: Erweiterbare
                   Datenstrukturen zur Modellierung und Visualisierung
                   polygonaler Welten}
  ,booktitle    = {Modeling -- Virtual Worlds -- Distributed Graphics}
  ,year         = 1995
  ,editor       = {D. W. Fellner}
  ,pages        = {149--157}
  ,address      = {Bad Honnef / Bonn}
  ,month        = {27.--28. November}
  ,annote       = {A reference for the halfedge data structure and
                  Euler operators (preserving the topological type).}
  ,update       = "97.04 kettner"
}

@inproceedings{ cgal:bgh-dsmd-97
  ,author    = {Julien Basch and Leonidas Guibas and John Hershberger}
  ,title     = {Data Structures for Mobile Data}
  ,booktitle = {Proceedings of the 8th Annual {ACM}-{SIAM} Symposium on
                Discrete Algorithms}
  ,year      = "1997"
  ,pages     = "747--756"
}

@inproceedings{cgal:bhksw-eceicpmqic-05,
  author = "Eric Berberich and Michael Hemmer and Lutz Kettner and
            Elmar Sch{\"o}mer and Nicola Wolpert",
  title = "An Exact, Complete and Efficient Implementation for Computing
           Planar Maps of Quadric Intersection Curves",
  booktitle = "Proceedings of 21st Annual Symposium on Computational Geometry (SCG)",
  year = 2005,
  pages = "99--106"
}

@inproceedings{cgal:byb-mgmmi-09
,   booktitle = {Medical Image Computing and Computer-Assisted Intervention}
, nickname = "MICCAI 2009"
,   series    = {Lecture Notes in Computer Science}
,   volume    = 5762
,   year      = 2009
,   author    = {Dobrina Boltcheva and Mariette Yvinec and Jean-Daniel
Boissonnat}
,   title     = {Mesh Generation from 3D Multi-material Images}
,   pages     = {283--290}
, url = "https://hal.inria.fr/inria-00420228"
, x-international-audience = "yes"
, x-proceedings = "yes"
}

@article{cgal:-byb-fpdmgmmi-09
, author   = "Dobrina Boltcheva and Mariette Yvinec and Jean-Daniel Boissonnat"
, title = "Feature preserving {Delaunay} mesh generation from
            3D multi- material images"
, journal = "Computer Graphics Forum"
, note = "special issue for EUROGRAPHICS Symposium on Geometry Processing"
, pages     = "1455-14645"
, volume    = 28
, year      = 2009
, url = "https://hal.inria.fr/inria-00413248"
, x-international-audience = "yes"
, x-editorial-board = "yes"
}


@TechReport{cgal:bhkt-risak-07,
  author        = {Berberich, Eric and Hemmer, Michael and
                   Karavelas, Menelaos I. and Teillaud, Monique},
  title         = {Revision of the interface specification of algebraic kernel},
  institution   = {INRIA Sophia-Antipolis, Max Planck Institut f{\"u}r
                   Informatik, National University of Athens},
  year          = {2007},
  type          = {Technical Report},
  number        = {ACS-TR-243301-01},
  update        = "09.12 penarand"
}

@book{ cgal:bn-sec++-94
  ,author       = "J. J. Barton and L. R. Nackman"
  ,title        = "Scientific and Engineering {C{\tt ++}}"
  ,publisher    = "Addison-Wesley, Reading, MA"
  ,year         = "1997"
  ,update       = "98.01 schirra"
}

@article{cgal:bo-pgsms-05
, author =  "Jean-Daniel Boissonnat and Steve Oudot"
, title =   "Provably good sampling and meshing of surfaces"
, journal = "Graphical Models"
, volume =  67
, year =    2005
, pages =   "405--451"
}

@misc{ cgal:b-ply-11
  ,key          = {PLY}
  ,title        = "{PLY} - Polygon File Format"
  ,howpublished = {Paul Bourke}
  ,year         = 2011
  ,url          = "http://paulbourke.net/dataformats/ply/"
}


@misc{ cgal:bpp-vrml-95
  ,author       = {Gavin Bell and Anthony Parisi and Mark Pesce}
  ,title        = {VRML The Virtual Reality Modeling Language:
                     Version 1.0 Specification}
  ,howpublished = {\url{http://www.web3d.org/standards}}
  ,url          = "http://www.web3d.org/standards"
  ,month        = {May 26}
  ,year         = 1995
  ,update       = "13.04 lrineau"
}


@INPROCEEDINGS{ cgal:btv-dtosl-16,
   AUTHOR       = {Mikhail Bogdanov and Monique Teillaud and Gert Vegter},
   BOOKTITLE    = {Proceedings of the Thirty-second International Symposium on Computational Geometry},
   PAGES        = {20:1--20:17},
   TITLE        = {Delaunay triangulations on orientable surfaces of low genus},
   YEAR         = {2016},
   DOI          = {10.4230/LIPIcs.SoCG.2016.20},
   URL          = {https://hal.inria.fr/hal-01276386}
}


@incollection{ cgal:bv-sbc-96
  ,author       = "G. Booch and M. Vilot"
  ,title        = "Simplifying the Booch Components"
  ,booktitle    = "{\CC\ }Gems"
  ,publisher    = "SIGS publications"
  ,editor       = "Lippman, S."
  ,year         = "1996"
  ,pages        = "59--89"
  ,update       = "98.01 schirra"
}

@inproceedings{cgal:cad-vsa-04,
  title={Variational shape approximation},
  author={Cohen-Steiner, David and Alliez, Pierre and Desbrun, Mathieu},
  booktitle={ACM Transactions on Graphics (TOG)},
  volume={23},
  number={3},
  pages={905--914},
  year={2004},
  organization={ACM}
}

@inproceedings{cgal::c-mssbo-04,
  author={Chen, L.},
  title={{Mesh Smoothing Schemes based on Optimal Delaunay Triangulations}},
  booktitle={Proceedings of 13th International Meshing Roundtable},
  pages={109--120},
  year = {2004}
}

@phdthesis{ cgal:c-tpsos-10
  ,author       = "Manuel Caroli"
  ,title        = "Triangulating Point Sets in Orbit Spaces"
  ,type         = "Th\`{e}se de doctorat en sciences"
  ,school       = "Universit\'e de {Nice-Sophia Antipolis}"
  ,address      = "France"
  ,year         = 2010
  ,url          = "https://tel.archives-ouvertes.fr/tel-00552215/"
}

@article{cgal:cc-rgbss-78
   ,author = {E.~Catmull and J.~Clark}
   ,title = {Recursively generated {B}-spline surfaces
             on arbitrary topological meshes}
   ,journal = {Computer Aided Design}
   ,year = {1978}
   ,volume = {10}
   ,pages = {350--355}
}

@article{cgal:cdeft-slive-00,
 author = {Cheng, Siu-Wing and Dey, Tamal K. and Edelsbrunner, Herbert and Facello, Michael A. and Teng, Shang-Hua},
 title = {Sliver exudation},
 journal = {J. ACM},
 volume = {47},
 number = {5},
 year = {2000},
 issn = {0004-5411},
 pages = {883--904},
 doi = {https://dl.acm.org/citation.cfm?doid=355483.355487},
 publisher = {ACM},
 address = {New York, NY, USA},
 }

@inproceedings{cgal:cdl-pdma-07
 , author    = "S.-W. Cheng and T. K. Dey and J. A. Levine"
 , title     = " A practical {Delaunay} meshing algorithm for a large class of domains."
 , booktitle = "Meshing Roundtable"
 , year      = "2007"
 , pages     = "477-494"
}

@inproceedings{cgal:cdr-drpsc-07,
 author = {Siu-Wing Cheng and Tamal K. Dey and Edgar A. Ramos},
 title = {{Delaunay} refinement for piecewise smooth complexes},
 booktitle = {SODA},
 year = {2007},
 pages = {1096--1105},
 address = {Philadelphia, PA, USA},
 }

@inproceedings{ cgal:cl-vmbcm-96
  ,author       = {Brian Curless and Marc Levoy}
  ,title        = {A Volumetric Method for Building Complex
                   Models from Range Images}
  ,booktitle    = "Computer Graphics (Proc. SIGGRAPH '96)"
  ,volume       = 30
  ,year         = 1996
  ,pages        = {303--312}
  ,update       = "97.08 kettner"
}

@article{ cgal:cht-oacov-90
  ,author       = {M. Chang and N. Huang and C. Tang}
  ,title        = {An optimal algorithm for constructing oriented Voronoi diagrams
                   and geographic neighborhood graphs}
  ,journal      = "Information Processing Letters"
  ,volume       = 35
  ,year         = 1990
  ,pages        = {255--260}
}

@article{ cgal:cp-edqpf-05,
  author="F. Cazals and M. Pouget",
  title="Estimating Differential Quantities using Polynomial fitting of Osculating Jets",
  journal="Computer Aided Geometric Design",
  year="2005",
  volume="22",
  number="2",
  pages="",
note="Conference version: Symp. on Geometry Processing 2003"
}

@article{cgal:cp-ssulc-05
, author =      "F. Cazals and M. Pouget"
, title =  "Smooth surfaces, umbilics, lines of curvatures, foliations, ridges and the medial axis: selected topics"
, year = "2005"
, volume = "15"
, number = "5"
, pages = "511--536"
, JOURNAL = "Int. J. of Computational Geometry and Applications"
}


@techreport{cgal:cp-tdare-05,
  author="F. Cazals and M. Pouget",
  title="Topology driven algorithms for ridge extraction on meshes",
  number="RR-5526",
  institution="INRIA",
  year="2005"
}


@article{ cgal:csd-gdbsra-04
  , author = "David Cohen-Steiner and Tran Kai Frank Da"
  , title = "A greedy Delaunay-based surface reconstruction algorithm"
  , journal = "The Visual Computer"
  , volume = 20
  , pages = "4--16"
  , year = 2004
}

@inproceedings{ cgal:csm-rdtnc-03,
  author="D. Cohen-Steiner and J.-M. Morvan",
  title="Restricted {Delaunay} triangulations and normal cycle",
  booktitle="ACM Symposium on Computational Geometry",
  address="",
  year="2003",
  pages=""
}

@inproceedings{ cgal:ct-c3pt-09
, title       = "Computing {3D} Periodic Triangulations"
, author      = "Manuel Caroli and Monique Teillaud"
, booktitle   =	"Proceedings 17th European Symposium on Algorithms"
, nickname    =	"ESA'09"
, series      = "Lecture Notes in Computer Science"
, year        = 2009
, volume      = 5757
, pages       = "37--48"
, note         = "Full version available as INRIA Research Report 6823 \url{https://hal.inria.fr/inria-00356871}"
}

@inproceedings{cgal:pt-rs-14,
  title={Periodic meshes for the %{CGAL} library},
  author={Pell{\'e}, Aymeric and Teillaud, Monique},
  booktitle={International Meshing Roundtable},
  institution={INRIA Sophia Antipolis},
  month={October},
  year={2014}
}


@inproceedings{ cgal:cvmtwabw-se-96
  ,author       = {Jonathan Cohen and Amitabh Varshney and Dinesh
                   Manocha and Greg Turk and Hans Weber and Pankaj
                   Agarwal and Frederick Brooks and William Wright}
  ,title        = {Simplification Envelopes}
  ,booktitle    = "Computer Graphics (Proc. SIGGRAPH '96)"
  ,volume       = 30
  ,year         = 1996
  ,pages        = {119--128}
  ,note         = {Examples and code in
                   \url{http://www.cs.unc.edu/~geom/envelope.html}}
  ,update       = "97.08 kettner"
}


@article{cgal:cww-ghnac-13,
 author = {Crane, Keenan and Weischedel, Clarisse and Wardetzky, Max},
 title = {Geodesics in Heat: A New Approach to Computing Distance Based on Heat Flow},
 journal = {ACM Trans. Graph.},
 issue_date = {September 2013},
 volume = {32},
 number = {5},
 month = oct,
 year = {2013},
 issn = {0730-0301},
 pages = {152:1--152:11},
 articleno = {152},
 numpages = {11},
<<<<<<< HEAD
 url = {http://doi.acm.org/10.1145/2516971.2516977},
=======
 url = {https://dl.acm.org/citation.cfm?doid=2516971.2516977},
>>>>>>> 490589b4
 doi = {10.1145/2516971.2516977},
 acmid = {2516977},
 publisher = {ACM},
 address = {New York, NY, USA},
 keywords = {Digital geometry processing, discrete differential geometry, distance transform, geodesic distance, heat kernel},
}



@PhdThesis{ cgal:d-ccccg-10,
       author = {Damiand, G.},
       title = {Contributions aux Cartes Combinatoires et Cartes G\'en\'eralis\'ees : Simplification, Mod\`eles, Invariants Topologiques et Applications},
       month = {Septembre},
       year = {2010},
       school = {Universit\'e Lyon 1},
       type = {Habilitation \`a Diriger des Recherches}
}

@Book{cgal:dl-cmeds-14,
       author = {Damiand, G and Lienhardt, P.},
       title = {Combinatorial Maps: Efficient Data Structures for Computer Graphics and Image Processing},
       month = {September},
       year = {2014},
       publisher = {A K Peters/CRC Press}
}

@article{cgal:d-dh-02
, author =      "Olivier Devillers"
, title =       "The {Delaunay} hierarchy"
, journal =     "Internat. J. Found. Comput. Sci."
, year = 2002
, volume = "13"
, pages = "163--180"
, anote = "special issue on triangulations"
, succeeds = "d-iirdt-98"
}

@mastersthesis{ cgal:d-grct-03
  ,author       = {Wei Ding}
  ,title        = {Geometric Rounding without Changing the Topology}
  ,school       = {Fachbereich Informatik, Universit{\"a}t Saarbr{\"u}cken}
  ,year         = 2003
  ,address      = {Saarbr{\"u}cken, Germany}
  ,update       = "04.04 kettner"
}

@article{ cgal:dds-scs-09
  , author = "C. Dyken and M Daehlen and T. Sevaldrud"
  , title = "Simultaneous Curve Simplification"
  , journal = "Journal of Geographical Systems"
  , volume={11}
  , number={3}
  , pages={273--289}
  , year = 2009
}

@article{cgal:dfg-cvtaa-99t,
  title={{Centroidal Voronoi Tessellations: Applications and Algorithms}},
  author={Du, Q. and Faber, V. and Gunzburger, M.},
  journal={SIAM review},
  volume={41},
  number={4},
  pages={637--676},
  year={1999},
  publisher={Society for Industrial and Applied Mathematics}}

@inproceedings{cgal:dfmt-amafe-00
, author =      "Olivier Devillers and Alexandra Fronville and Bernard Mourrain
and Monique Teillaud"
, title =       "Algebraic methods and arithmetic filtering for exact predicates
 on circle arcs"
, booktitle =   "Proc. 16th Annu. ACM Sympos. Comput. Geom."
, year =        2000
, pages =       "139--147"
}

@article{cgal:dfmt-amafe-02
, author  =  "Olivier Devillers and Alexandra Fronville and Bernard
Mourrain and Monique Teillaud"
, title  =  " Algebraic methods and arithmetic filtering
                 for exact predicates on circle arcs"
, journal =     "Comput. Geom. Theory Appl."
, volume =      22
, year =        2002
, pages =       "119--142"
, succeeds = "dfmt-amafe-00"
}

@article{cgal:dh-pifch-96,
  author = "J. H. Dul\'a and R. V. Helgason",
  title = "A new procedure for identifying the frame of the convex hull of a finite collection of points in multidimensional space",
  journal = "European Journal of Operational Research",
  volume = "92",
  number = "2",
  pages = "352 - 367",
  year = "1996",
  issn = "0377-2217",
  doi = "DOI: 10.1016/0377-2217(94)00366-1",
  url = "http://www.sciencedirect.com/science/article/B6VCT-3VW8NPR-11/2/3cf4525c68d79c055676541418264043",
  keywords = "Convex hull problem, Frame, Linear programming, Data envelopment analysis, Redundancy"
}

@unpublished{cgal:dl-cosfa-08,
  author = "J.H. Dul\'a and F.J. L\'opez",
  title = "Competing Output-Sensitive Frame Algorithms",
  year = "2008",
  note = "Draft (2008), available at
\url{http://idisk.mac.com/jdula-Public/WORKINGPAPERS/PolyFrOttmann.pdf}",
  keywords = "Extreme points, Convex hull, Linear programming, Computational Geometry, Redundancy identification"
}

@article{ cgal:dma-ipsm-02,
   author  = "Mathieu Desbrun and Mark Meyer and Pierre Alliez",
   title   = "Intrinsic Parameterizations of Surface Meshes",
   journal = "Com{\-}pu{\-}ter Graphics Forum",
   volume  = "21",
   number  = "3",
   pages   = "209--218",
   month   = sep,
   year    = "2002"}

@article{cgal:dmsl-ssmrp-11,
  author = {Digne, Julie and Morel, Jean-Michel and Souzani, Charyar-Mehdi and
	Lartigue, Claire},
  title = {Scale Space Meshing of Raw Data Point Sets},
  journal = {Computer Graphics Forum},
  year = {2011},
  volume = {30},
  pages = {1630--1642},
  number = {6},
  issn = {1467-8659},
  publisher = {Blackwell Publishing Ltd}
}

@inproceedings{ cgal:dp-eegpd-03
  , author =	"Olivier Devillers and Sylvain Pion"
  , title =	"Efficient Exact Geometric Predicates for {Delaunay} Triangulations"
  , booktitle =	"Proc. 5th Workshop Algorithm Eng. Exper."
  , nickname =	"ALENEX '03"
  , year =	2003
  , pages =	"37--44"
  , url   =     "https://hal.inria.fr/inria-00344517/"
}

@article{ cgal:dpt-wt-02
  , author =      "Olivier Devillers and Sylvain Pion and Monique
Teillaud"
  , title =       "Walking in a triangulation"
  , journal =     "Internat. J. Found. Comput. Sci."
  , year = 2002
  , volume = "13"
  , pages = "181--199"
  , anote = "special issue on triangulations"
  , succeeds = "dpt-wt-01"
}

@inproceedings{ cgal:dt-pvr3d-03
  , author =      "Olivier Devillers and Monique Teillaud"
  , title =  "Perturbations and Vertex Removal in a {3D Delaunay} Triangulation"
  , booktitle =   "Proc. 14th ACM-SIAM Sympos. Discrete Algorithms (SODA)"
  , url         = "https://hal.inria.fr/inria-00166710/"
  , year =    2003
  , pages = "313-319"
}

@article{cgal:dt-pvrdr-06
, author      = "Olivier Devillers and Monique Teillaud"
, title       = "Perturbations for {Delaunay} and weighted {Delaunay} {3D} Triangulations"
, journal     = "Computational Geometry: Theory and Applications"
, volume      = 44
, year        = 2011
, pages       = "160--168"
, url         = "https://hal.archives-ouvertes.fr/inria-00560388/"
, doi         = "10.1016/j.comgeo.2010.09.010"
}

@article{cgal:dw-tmgob-02,
  title={{Tetrahedral mesh generation and optimization based on centroidal Voronoi tessellations}},
  author={Du, Q. and Wang, D.},
  journal={International Journal for Numerical Methods in Engineering},
  volume={56},
  pages={1355--1373},
  year={2002}}

@article{ cgal:e-dssd-99
  , author = "H. Edelsbrunner"
  , title = "Deformable smooth surface design"
  , journal = "Discrete Comput. Geom."
  , volume = 21
  , pages = "87--115"
  , year = 1999
}

@inproceedings{ cgal:eddhls-maam-95
  ,author       = {Matthias Eck and Tony DeRose and Tom Duchamp and
                  Hugues Hoppe and Michael Lounsbery and Werner Stuetzle}
  ,title        = {Multiresolution Analysis of Arbitrary Meshes}
  ,booktitle    = "Computer Graphics (Proc. SIGGRAPH '95)"
  ,volume       = 29
  ,year         = 1995
  ,pages        = {173--182}
  ,note         = {Examples in
                   \url{ftp://ftp.cs.washington.edu/pub/graphics}}
  ,update       = "97.08 kettner"
}

@proceedings{cgal:ek-sicad-99
, title =  "Computer Aided Design"
, note =        "Special Issue  on Offsets, Sweeps and Minkowski Sums"
,volume       = 31
, editor      = "G. Elber and M.-S. Kim"
, year        = 1999
}



@inproceedings{cgal:ekptt-tock-04
, author =      "Ioannis Z. Emiris and Athanasios Kakargias and Sylvain Pion and
 Monique Teillaud and Elias P. Tsigaridas"
, title =       "Towards an Open Curved Kernel"
, booktitle =   "Proc. 20th Annu. ACM Sympos. Comput. Geom."
, year =        2004
, pages =       "438--446"
}

@phdthesis{ cgal:f-csapc-03
  ,author       = "Julia Fl{\"o}totto"
  ,title        = "A coordinate system associated to a point cloud issued from
                   a manifold: definition, properties and applications"
  ,type         = "Th\`{e}se de doctorat en sciences"
  ,school       = "Universit\'e de {Nice-Sophia Antipolis}"
  ,address      = "France"
  ,year         = 2003
  ,url          = "https://tel.archives-ouvertes.fr/tel-00832487/"
}



@book{ cgal:f-sec-85
  ,author       = {Richard Fairley}
  ,title        = {Software Engineering Concepts}
  ,publisher    = {McGraw-Hill}
  ,year         = 1985
  ,series       = {McGraw-Hill Series in Software Engineering and Technology}
  ,annote       = {recommended software engineering reading.
                   Topics from pre-object-oriented software engineering.}
  ,update       = "98.01 kettner"
}

@inproceedings{ cgal:fh-oscps-95
  ,author       = "Ulrich Finke and Klaus Hinrichs"
  ,title        = "Overlaying simply connected planar subdivisions in linear
                   time"
  ,booktitle    = "Proc. 11th Annu. ACM Sympos. Comput. Geom."
  ,year         = 1995
  ,pages        = "119--126"
  ,keywords     = "red-blue segment intersection"
  ,update       = "95.09 mitchell"
}

@inproceedings{cgal:fsbs-acidt-06,
 author = {Fisher, Matthew and Springborn, Boris and Bobenko, Alexander I. and Schroder, Peter},
 title = {An Algorithm for the Construction of Intrinsic Delaunay Triangulations with Applications to Digital Geometry Processing},
 booktitle = {ACM SIGGRAPH 2006 Courses},
 series = {SIGGRAPH '06},
 year = {2006},
 isbn = {1-59593-364-6},
 location = {Boston, Massachusetts},
 pages = {69--74},
 numpages = {6},
<<<<<<< HEAD
 url = {http://doi.acm.org/10.1145/1185657.1185668},
=======
 url = {https://dl.acm.org/citation.cfm?doid=1185657.1185668},
>>>>>>> 490589b4
 doi = {10.1145/1185657.1185668},
 acmid = {1185668},
 publisher = {ACM},
 address = {New York, NY, USA},
}

@InCollection{ cgal:fh-survey-05,
   author    = {M. S. Floater and K. Hormann},
   title     = {Surface Parameterization: a Tutorial and Survey},
   booktitle = {Advances in Multiresolution for Geometric Modelling},
   pages     = {157-186},
   publisher = {Springer},
   year      = 2005,
   editor    = {N. A. Dodgson and M. S. Floater and M. A. Sabin},
   series    = {Mathematics and Visualization},
   address   = {Berlin, Heidelberg}}

@article{ cgal:f-mvc-03,
   author  = "Michael Floater",
   title   = "Mean Value Coordinates",
   journal = "Computer Aided Design",
   volume  = "20",
   number  = "1",
   pages   = "19--27",
   year    = "2003"}

@inproceedings{ cgal:g-frseb-99
  ,author       = "B. G{\"a}rtner"
  ,title        = "Fast and robust smallest enclosing balls"
  ,booktitle    = "Proc. 7th annu. European Symposium on Algorithms (ESA)"
  ,year         = "1999"
  ,series       = "Lecture Notes in Computer Science"
  ,volume       = "1643"
  ,publisher    = "Springer-Verlag"
  ,pages        = "325--338"
}

@article{cgal:gcsa-nasr-13,
   journal = {Computer Graphics Forum},
   title = {{Noise-Adaptive Shape Reconstruction from Raw Point Sets}},
   author = {Simon Giraudot and David Cohen-Steiner and Pierre Alliez },
   pages = {229-238},
   volume= {32},
   number= {5},
   year = {2013},
   DOI = {10.1111/cgf.12189},
}

@manual{ cgal:g-gmpal-96
  ,author       = "T. Granlund"
  ,title        = "{GNU MP}, The {GNU} Multiple Precision Arithmetic Library,
                   version 2.0.2"
  ,month        = jun
  ,year         = 1996
}

@article{ cgal:g-ieva-85
  ,author       = {Ronald N. Goldman}
  ,title        = {Illicit Expressions in Vector Algebra}
  ,journal      = {ACM Transaction on Graphics}
  ,year         = 1985
  ,volume       = 4
  ,number       = 3
  ,month        = jul
  ,pages        = {223--243}
  ,update       = "98.01 kettner"
}

@inproceedings{ cgal:ghhkm-bosnc-03
 ,author       = {Granados, Miguel and Hachenberger, Peter and Hert, Susan
                  and Ketter, Lutz and Mehlhorn, Kurt and Seel, Michael}
 ,editor       = {Di Battista, Giuseppe and Zwick, Uri}
 ,title        = {Boolean Operations on 3D Selective Nef Complexes
                  Data Structure, Algorithms, and Implementation}
 ,booktitle    = {Algorithms - ESA 2003: 11th Annual European Symposium}
 ,address      = {Budapest, Hugary}
 ,publisher    = {Springer}
 ,month        = sep
 ,series       = {Lecture Notes in Computer Science}
 ,volume       = {2832}
 ,year         = {2003}
 ,pages        = {174--186}
 ,abstract     = {We describe a data structure for three-dimensional Nef
                  complexes, algorithms for boolean operations on them,
                  and our implementation of data structure and algorithms.
                  Nef polyhedra were introduced by W. Nef in his seminal
                  1978 book on polyhedra. They are the closure of half-spaces
                  under boolean operations and can represent non-manifold
                  situations, open and closed boundaries, and mixed
                  dimensional complexes. Our focus lies on the generality of
                  the data structure, the completeness of the algorithms,
                  and the exactness and efficiency of the implementation.
                  In particular, all degeneracies are handled.}
}

@book{ cgal:ghjv-dpero-95
  ,author       = {E. Gamma and R. Helm and R. Johnson and J. Vlissides}
  ,title        = {Design Patterns -- Elements of Reusable
                     Object-Oriented Software}
  ,publisher    = {Addison-Wesley}
  ,year         = 1995
  ,annote       = {recommended OO reading.}
  ,update       = "97.04 kettner"
}

@inproceedings{ cgal:gkr-cfhm-04
  ,author    = {Leonidas Guibas and Menelaos Karaveles and Daniel Russel}
  ,title     = {A Computational Framework for Handling Motion}
  ,booktitle = {Proceedings of the Sixth Workshop on Algorithm Engineering and
                Experiments}
  ,year      = {2004}
  ,pages     = {129--141}
}

@techreport{ cgal:gs-seeeg-98
  ,author       = {Bernd G{\"a}rtner and Sven Sch{\"o}nherr}
  ,title        = {Smallest Enclosing Ellipses -- An Exact and
                   Generic Implementation in {C++}}
  ,institution  = {Freie Universit{\"a}t Berlin, Germany}
  ,type         = {Serie B -- Informatik}
  ,number       = {B 98-05}
  ,year         = 1998
  ,month        = apr
  ,url          = {http://www.inf.fu-berlin.de/inst/pubs/tr-b-98-05.abstract.html}
  ,update       = "98.06 schoenherr"
}

@techreport{ cgal:gs-seceg-98
  ,author       = {Bernd G{\"a}rtner and Sven Sch{\"o}nherr}
  ,title        = {Smallest Enclosing Circles -- An Exact and
                   Generic Implementation in {C++}}
  ,institution  = {Freie Universit{\"a}t Berlin, Germany}
  ,type         = {Serie B -- Informatik}
  ,number       = {B 98-04}
  ,year         = 1998
  ,month        = apr
  ,url          = {http://www.inf.fu-berlin.de/inst/pubs/tr-b-98-04.abstract.html}
  ,update       = "98.06 schoenherr"
}

@techreport{ cgal:gs-seefe-97a
  ,author       = {Bernd G{\"a}rtner and Sven Sch{\"o}nherr}
  ,title        = {Smallest Enclosing Ellipses -- Fast and Exact}
  ,institution  = {Freie Universit{\"a}t Berlin, Germany}
  ,type         = {Serie B -- Informatik}
  ,number       = {B 97-03}
  ,year         = 1997
  ,month        = jun
  ,url          = {http://www.inf.fu-berlin.de/inst/pubs/tr-b-97-03.abstract.html}
  ,update       = "97.06 schoenherr, 98.02 schoenherr, 98.06 schoenherr"
}

@article{ cgal:gt-dpasr-93
  ,author       = {J. Gregor and M. G. Thomason}
  ,title        = {Dynamic Programming Alignment of Sequences representing cyclic patterns}
  ,journal      = {IEEE Trans. Pattern Anal. Machine Intell.}
  ,year         = 1993
  ,volume       = 15
  ,number       = 2
  ,pages        = {129--135}
}

@manual{ cgal:gvw-gsc-98
  ,author       = {Geert-Jan Giezeman and Remco Veltkamp and
                   Wieger Wesselink}
  ,title        = {Getting Started with {CGAL}}
  ,year         = 1998
  ,note         = {{CGAL} {R}1.0. \url{http://www.cs.uu.nl/CGAL}.}
  ,update       = "98.01 schoenherr"
}

@incollection{ cgal:h-a-04
  , author = "Dan Halperin"
  , title = "Arrangements"
  , chapter = 24
  , editor = "Jacob E. Goodman and Joseph O'Rourke"
  , booktitle = "Handbook of Discrete and Computational Geometry"
  , publisher = "Chapman \& Hall/CRC"
  , edition = "2nd"
  , year = 2004
  , pages = "529--562"
}

@manual{ cgal:h-cln-99
  ,title        = {{CLN}, The Class Library for Numbers}
  ,author       = {Haible, B.}
  ,edition      = {1.0.1}
  ,month        = {June}
  ,year         = {1999}
  ,url          = {http://clisp.cons.org/~haible/packages-cln.html}
  ,update       = "99.06 pion"
}

@misc{cgal:hh-eplca-05,
  author = "Idit Haran and Dan Halperin",
  title = "Efficient Point Location in CGAL Arrangements using Landmarks",
  year = "2005"
}

@book{ cgal:h-gsmi-89
  ,author       = {Christoph M. Hoffmann}
  ,title        = {Geometric and Solid Modeling - An Introduction}
  ,publisher    = {Morgan Kaufmann}
  ,year         = 1989
}

@book{cgal:hgygm-ttdpf-99,
  author="P. W. Hallinan and G. Gordon and A.L. Yuille and P. Giblin and D. Mumford",
  title="Two-and Three-Dimensional Patterns of the Face",
  publisher="A.K.Peters",
  year="1999"
}


@inproceedings{ cgal:h-pm-96
  ,author       = {Hugues Hoppe}
  ,title        = {Progressive Meshes}
  ,booktitle    = "Computer Graphics (Proc. SIGGRAPH '96)"
  ,volume       = 30
  ,year         = 1996
  ,pages        = {99--108}
  ,update       = "97.08 kettner"
}

@mastersthesis{ cgal:h-epmhd-10
  ,author       = {Christian Helbling}
  ,title        = {Extreme Points in Medium and High Dimensions}
  ,school       = {ETH Zurich}
  ,year         = 2010
  ,address      = {Zurich, Switzerland}
}

@inproceedings{ cgal:h-slacr-99
  ,author       = "M. Hoffmann"
  ,title        = "A Simple Linear Algorithm for Computing Rectangular
                   Three-Centers"
  ,booktitle    = "Proc. 11th Canad. Conf. Comput. Geom."
  ,year         = 1999
  ,pages        = "72--75"
}

@phdthesis{ cgal:h-srup-94
  ,author       = {Hugues Hoppe}
  ,title        = {Surface reconstruction from unorganized points}
  ,school       = {University of Washington}
  ,year         = 1994
  ,update       = "97.08 kettner"
}

@inproceedings{ cgal:hddhjmss-pssr-94
  ,author       = {Hugues Hoppe and Tony DeRose and Tom Duchamp and
                  Mark Halstaed and Hubert Jin and John McDonald and
                  Jean Schweitzer and Werner Stuetzle}
  ,title        = {Piecewise Smooth Surface Reconstruction}
  ,booktitle    = "Computer Graphics (Proc. SIGGRAPH '94)"
  ,volume       = 28
  ,year         = 1994
  ,pages        = {295--302}
  ,note         = {Examples and code in
                   \url{ftp://ftp.cs.washington.edu/pub/graphics}}
  ,update       = "97.08 kettner"
}

@inproceedings{ cgal:hddms-mo-93
  ,author       = {Hugues Hoppe and Tony DeRose and Tom Duchamp and
                  John McDonald and Werner Stuetzle}
  ,title        = {Mesh Optimization}
  ,booktitle    = "Computer Graphics (Proc. SIGGRAPH '93)"
  ,volume       = 27
  ,year         = 1993
  ,pages        = {19--26}
  ,note         = {Examples and code in
                   \url{ftp://ftp.cs.washington.edu/pub/graphics}}
  ,update       = "97.08 kettner"
}

@inproceedings{ cgal:hddms-srup-92
  ,author       = {Hugues Hoppe and Tony DeRose and Tom Duchamp and
                  John McDonald and Werner Stuetzle}
  ,title        = {Surface Reconstruction from Unorganized Points}
  ,booktitle    = "Computer Graphics (Proc. SIGGRAPH '90)"
  ,volume       = 26
  ,year         = 1992
  ,pages        = {71--77}
  ,update       = "97.08 kettner"
}

@inproceedings{ cgal:hnp-gstds-95
  ,author       = "J. M. Hellerstein and J. F. Naughton and A. Pfeffer"
  ,title        = "Generalized Search Trees for Database Systems"
  ,editor       = "Umeshwar Dayal and Peter M. D. Gray and Shojiro Nishio"
  ,booktitle    = "{VLDB} '95: proceedings of the 21st International
                   Conference on Very Large Data Bases, Zurich,
                   Switzerland, Sept. 11--15, 1995"
  ,publisher    = "Morgan Kaufmann Publishers"
  ,address      = "Los Altos, CA 94022, USA"
  ,year         = 1995
  ,pages        = "562--573"
}

@article{ cgal:hp-isr-02
  , author      = "D. Halperin and E. Packer"
  , title       = "Iterated Snap Rounding"
  , journal     = "Computational Geometry: Theory and Applications"
  , volume      = 23
  , number      = 2
  , year        = 2002
  , pages       = "209--225"
}

@article{cgal:hws-fsso3-16,
  title={Fast semantic segmentation of 3D point clouds with strongly varying density},
  author={Hackel, Timo and Wegner, Jan D and Schindler, Konrad},
  journal={ISPRS Annals of the Photogrammetry, Remote Sensing and Spatial Information Sciences, Prague, Czech Republic},
  volume={3},
  pages={177--184},
  year={2016}
}

@book{ cgal:hw-vrml2h-96
  ,author       = {Jed Hartman and Josie Wernecke}
  ,title        = {The {VRML} 2.0 Handbook: Building Moving Worlds on the
                  Web}
  ,publisher    = {Addison-Wesley}
  ,year         = 1996
  ,annote       = {The VRML 2.0 Introduction and Reference by
                   Silicon Graphics.}
  ,update       = "98.02 kettner"
}

@incollection{ cgal:ii-pacfa
  ,author       = {H. Imai and M. Iri}
  ,title        = {Polygonal Approximation of a Curve -- Formulation and Algorithms}
  ,booktitle    = {Computational Morphology}
  ,editor       = {G.T. Toussaint}
  ,year         = "1988"
  ,pages        = {71--86}
}


@INPROCEEDINGS{cgal:it-idtbs-17,
   AUTHOR       = {Iordan Iordanov and Monique Teillaud},
   BOOKTITLE    = {Proceedings of the Thirty-third International Symposium on Computational Geometry},
   PAGES        = {44:1--44:15},
   TITLE        = {{Implementing Delaunay triangulations of the Bolza surface}},
   YEAR         = {2017},
   DOI          = {10.4230/LIPIcs.SoCG.2017.44},
   URL          = {https://hal.inria.fr/hal-01568002},
}


@book{ cgal:j-csl-99
  ,author       = "Nicolai M. Josuttis"
  ,title        = "The {C}++ Standard Library, A Tutorial and Reference"
  ,publisher    = "Addison-Wesley"
  ,year         = 1999
  ,update       = "01.06 hoffmann"
}

@incollection{ cgal:k-dat-96
  ,author       = "Keffer, T."
  ,title        = "The Design and Architecture of {T}ools.h{\tt ++}"
  ,booktitle    = "{C{\tt ++}}~Gems"
  ,publisher    = "SIGS publications"
  ,editor       = "Lippman, S."
  ,year         = "1996"
  ,pages        = "43--57"
  ,update       = "98.01 schirra"
}


@InProceedings{ cgal:k-reisv-04,
  author = 	 {Menelaos I. Karavelas},
  title = 	 {A robust and efficient implementation for the segment
                  {V}oronoi diagram},
  booktitle = {Proc. Internat. Symp. on Voronoi diagrams in Science
                  and Engineering (VD2004)},
  pages = 	 {51--62},
  year = 	 {2004}
}

@article{ cgal:k-rprnm-96
   ,author       = "Khachiyan, L."
   ,title        = "Rounding of polytopes in the real number model of
                    computation"
   ,journal      = "Mathematics of Operations Research"
   ,volume       = 21
   ,number       = 2
   ,year         = 1996
   ,pages        = "307--320"
}

@article{ cgal:l-lsqp-82,
  title={Least squares quantization in PCM},
  author={Lloyd, Stuart},
  journal={IEEE transactions on information theory},
  volume={28},
  number={2},
  pages={129--137},
  year={1982},
  publisher={IEEE}
}

@book{ cgal:l-mrfmi-09,
 author = {Li, Stan Z.},
 title = {Markov Random %Field Modeling in Image Analysis},
 year = {2009},
 isbn = {9781848002784},
 edition = {3rd},
 publisher = {Springer Publishing Company, Incorporated}
}

@inproceedings { cgal:l-nmdgp-05,
  AUTHOR = {Bruno Levy},
  TITLE  = {Numerical Methods for Digital Geometry Processing},
  BOOKTITLE = {Israel Korea Bi-National Conference - Invited talk, extended abstract
               (full paper will be available shortly)},
  YEAR   = {2005},
  MONTH  = {November},
  URL    = {http://www.loria.fr/~levy/php/article.php?pub=../publications/papers/2005/Numerics}
}

@Article{ cgal:l-tmbrc-91,
  author =   {Lienhardt, P.},
  title =    {Topological models for boundary representation: a
              comparison with N-dimensional generalized maps},
  journal =  {Computer-Aided Design},
  year =     1991,
  volume =   23,
  number =   1,
  pages  =   {59--82},
  annote =   {map,generalized map},
}

@INPROCEEDINGS{cgal:la-srpss-13,
    author = {Lafarge, Florent and Alliez, Pierre},
    title = {Surface reconstruction through point set structuring},
    booktitle = {Proc. of Eurographics},
    year = {2013},
    address = {Girona, Spain}
}

@article{cgal:lm-clscm-12,
    author = {Lafarge, Florent and Mallet, Clement},
    title = {{Creating large-scale city models from 3D-point clouds: a robust approach with hybrid representation}},
    journal = {International Journal of Computer Vision},
    volume = {99},
    number = {1},
    pages = {69-85},
    year = {2012},
}

@inproceedings{ cgal:lt-fmeps-98,
    author = "Peter Lindstrom and Greg Turk",
    title = "Fast and memory efficient polygonal simplification",
    booktitle = "{IEEE} Visualization",
    pages = "279-286",
    year = "1998"
}

@article{ cgal:lt-ems-99,
    author = "P. Lindstrom and G. Turk",
    title = "Evaluation of Memoryless Simplification",
    journal = "IEEE Transactions on Visualization and Computer Graphics",
    volume = "5",
    number = "2",
    month = "\slash",
    pages = "98--115",
    year = "1999"
}

@article{ cgal:k-lp-84
  ,author       = {Donald E. Knuth}
  ,title        = {Literate Programming}
  ,journal      = {The Computer Journal}
  ,year         = 1984
  ,volume       = 27
  ,number       = 2
  ,pages        = {97--111}
  ,update       = "98.01 kettner"
}

@inproceedings{ cgal:k-s-00
  ,author       = {Leif Kobbelt}
  ,title        = {$\sqrt{3}$-Subdivision}
  ,booktitle    = "Computer Graphics (Proc. SIGGRAPH '00)"
  ,volume       = 34
  ,year         = 2000
  ,pages        = {103--112}
  ,update       = "03.04 kettner"
}

@techreport{ cgal:ke-ppawv-02
  ,author       = {Menelaos I. Karavelas and Ioannis Z. Emiris}
  ,title        = {Predicates for the Planar Additively Weighted
                   {V}oronoi Diagram}
  ,institution  = {INRIA Sophia-Antipolis}
  ,year         = 2002
  ,type         = {Technical Report}
  ,number       = {ECG-TR-122201-01}
  ,address      = {Sophia-Antipolis}
  ,month        = may
  ,url          = {ftp://ftp-sop.inria.fr/prisme/ECG/Reports/Month12/ECG-TR-122201-01.ps.gz}
}

@inproceedings{ cgal:ke-rctac-03
, author  =  "Menelaos I. Karavelas and Ioannis Z. Emiris"
, title =  "Root comparison techniques applied to computing the additively
weighted {V}oronoi diagram"
, booktitle =   "Proc. 14th ACM-SIAM Sympos. Discrete Algorithms (SODA)"
, year =    2003
, pages = "320--329"
}

@manual{ cgal:kl-cssd-94
  ,title        = {The {CWEB} System of Structured Documentation}
  ,author       = {Donald E. Knuth and Silvio Levy}
  ,edition      = {Version 3.0}
  ,year         = 1994
  ,update       = "98.01 kettner"
}

@article{ cgal:kl-isc++l-96
  ,author       = "K. Kreft and A. Langer"
  ,title        = "Iterators in the Standard {\CC\ }Library"
  ,journal      = "{C{\tt ++}}~Report"
  ,volume       = "8"
  ,number       = "10"
  ,month        = "Nov.-Dec."
  ,year         = "1996"
  ,pages        = "27--32"
  ,update       = "98.01 schirra"
}

@book{ cgal:km-st-76
  ,author       = {Kuratowski, K. and Mostowski, A.}
  ,title        = {Set Theory}
  ,publisher    = {North-Holland Publishing Co.}
  ,year         = {1976}
}

@InProceedings{ cgal:kv-mssct-05,
  author =       {N.G.H. Kruithof and G. Vegter},
  title =        {Meshing Skin Surfaces with Certified Topology},
  booktitle =    {Proceedings of the nineth International CAD\/Graphics conference},
  pages =        {to appear.},
  year =         2005
}


@incollection{ cgal:kw-ceapp-97
  ,author       = {Lutz Kettner and Emo Welzl}
  ,title        = {Contour Edge Analysis for Polyhedron Projections}
  ,booktitle    = {Geometric Modeling: Theory and Practice}
  ,year         = 1997
  ,pages        = {379--394}
  ,publisher    = {Springer Verlag}
  ,editor       = {Wolfgang Strasser and Reinhard Klein and Rene Rau}
  ,update       = "97.04 kettner, 97.08 kettner"
}

@techreport{ cgal:kw-dat-96
  ,author       = {Dietmar K{\"u}hl and Karsten Weihe}
  ,title        = {Data Access Templates}
  ,institution  = {Universit\"at Konstanz, Germany}
  ,year         = 1996
  ,type         = {Konstanzer Schriften in Mathematik und Informatik}
  ,number       = {Nr. 9}
  ,month        = may
  ,url          = {http://www.informatik.uni-konstanz.de/Schriften}
  ,annote       = {recommended C++ reading.}
  ,update       = "97.04 kettner"
}

@article{ cgal:kw-dat-97
  ,author       = {Dietmar K{\"u}hl and Karsten Weihe}
  ,title        = {Data Access Templates}
  ,journal      = {C++ Report}
  ,year         = 1997
  ,month        = jun
  ,annote       = {recommended C++ reading.}
  ,update       = "97.06 schoenherr"
}

@incollection{ cgal:kw-osepg-98
  ,author       = {Lutz Kettner and Emo Welzl}
  ,title        = {One Sided Error Predicates in Geometric Computing}
  ,booktitle    = {Proc. 15th IFIP World Computer Congress,
                  Fundamentals - Foundations of Computer Science}
  ,year         = 1998
  ,pages        = {13--26}
  ,editor       = {Kurt Mehlhorn}
  ,update       = "98.08 kettner"
}

@inproceedings{ cgal:ky-dawvd-02
,  author =    "Menelaos Karavelas and Mariette Yvinec"
, title =  "Dynamic Additively Weighted Voronoi Diagrams in 2D"
, year = 2002
, booktitle =   "Proc.  10th European Symposium on Algorithms"
,  pages =       " 586-598"
,  keywords =    "Voronoi diagram, Appollonius diagram, additively weighted
Voronoi diagram"
}


@book{ cgal:l-icom-96
  ,author       = {Stanley B. Lippman}
  ,title        = {Inside the {C{\tt ++}} Object Model}
  ,publisher    = {Addison-Wesley}
  ,year         = 1996
  ,annote       = {Insides into C++ compiler implementations.
                    Performance issues of various C++ features. }
  ,update       = "97.04 kettner"
}

@book{ cgal:ll-cp-98
  ,author       = "Stanley B. Lippman and Josee Lajoie"
  ,title        = "C++ Primer"
  ,edition      = "3rd"
  ,publisher    = "Addison-Wesley"
  ,year         = 1998
  ,update       = "04.08 kettner"
}

@book{ cgal:l-lscsd-96
  ,author       = {John Lakos}
  ,title        = {Large Scale {C{\tt ++}} Software Design}
  ,publisher    = {Addison-Wesley}
  ,year         = 1996
  ,annote       = {recommended OO reading.}
  ,update       = "97.04 kettner"
}

@article{cgal:l-lsqp-82,
  title={Least squares quantization in PCM},
  author={Lloyd, Stuart},
  journal={IEEE transactions on information theory},
  volume={28},
  number={2},
  pages={129--137},
  year={1982},
  publisher={IEEE}
}

@InProceedings{ cgal:lprm-lscm-02,
   author    = {Bruno L{\'e}vy and Sylvain Petitjean and Nicolas Ray
                and J{\'e}rome Maillot},
   title     = {Least Squares Conformal Maps for Automatic Texture
                Atlas Generation},
   pages     = {362--371},
   ISSN      = {0730-0301},
   booktitle = {Proceedings of the 29th Conference on Computer
                Graphics and Interactive Techniques SIGGRAPH},
   series    = {ACM Transactions on Graphics},
   volume    = {21(3)},
   year      = {2002}
}

@inproceedings{ cgal:l-vgasa-96
  ,author       = "D. T. Lee"
  ,title        = "Visualizing Geometric Algorithms -- State of the Art"
  ,editor       = "M. C. Lin and D. Manocha"
  ,booktitle    = "Applied Computational Geometry (Proc. WACG~'96)"
  ,series       = "Lecture Notes Comput. Sci."
  ,volume       = 1148
  ,publisher    = "Springer-Verlag"
  ,year         = 1996
  ,pages        = "45--50"
  ,update       = "98.01 schirra"
}

@INPROCEEDINGS{cgal:lazard04b,
AUTHOR = {Lazard, Sylvain and  Pe{\~n}aranda, Luis and Petitjean, Sylvain},
TITLE = {Intersecting Quadrics\,: An Efficient and Exact Implementation},
BOOKTITLE = {{ACM Symposium on Computational Geometry - SoCG'2004, Brooklyn, NY}},
YEAR ={ 2004},
MONTH ={ Jun},
URL = {http://www.loria.fr/publications/2004/A04-R-021/A04-R-021.ps},
ABSTRACT = {We present the first complete, exact and efficient C++ implementation of a method for parameterizing the intersection of two implicit quadrics with integer coefficients of arbitrary size. It is based on the near-optimal algorithm recently introduced by Dupont et al.~\cite{dupont03a}. Unlike existing implementations, it correctly identifies and parameterizes all the connected components of the intersection in all the possible cases, returning parameterizations with rational functions whenever such parameterizations exist. In addition, the coefficient field of the parameterizations is either minimal or involves one possibly unneeded square root.},
}

@InProceedings{ cgal:lpt-wea-09,
  author        = {Lazard, Sylvain and Pe{\~n}aranda, Luis and
                   Tsigaridas, Elias},
  title         = {Univariate Algebraic Kernel and Application to
                   Arrangements},
  booktitle     = {SEA},
  year          = {2009},
  pages         = {209-220},
  ee            = {http://dx.doi.org/10.1007/978-3-642-02011-7_20},
  crossref      = {cgal:v-ea-09},
  bibsource     = {DBLP, http://dblp.uni-trier.de},
  update        = "09.11 penarand"
}

@article{cgal:mbrsh-raofw-11,
    title = "Relevance assessment of full-waveform lidar data for urban area classification ",
    journal = "\{ISPRS\} Journal of Photogrammetry and Remote Sensing ",
    volume = "66",
    number = "6, Supplement",
    pages = "S71 - S84",
    year = "2011",
    note = "Advances in \{LIDAR\} Data Processing and Applications ",
    issn = "0924-2716",
    doi = "http://dx.doi.org/10.1016/j.isprsjprs.2011.09.008",
    url = "http://www.sciencedirect.com/science/article/pii/S0924271611001055",
    author = "Clément Mallet and Frédéric Bretar and Michel Roux and Uwe Soergel and Christian Heipke"
}

@article{cgal:ml-cfsg-00
, author =	"G. Medioni and M. Lee and C. Tang"
, title =	"A Computational Framework for Segmentation and Grouping"
, journal =	"Elsevier Science"
, year =	2000
, pages =	""
, update =	"12.13 afabri"
}

@book{ cgal:m-cst-93
  ,author       = {Robert B. Murray}
  ,title        = "{C{\tt ++}} Strategies and Tactics"
  ,publisher    = {Addison-Wesley}
  ,year         = 1993
  ,annote       = {recommended C++ reading}
  ,update       = "98.01 schirra"
}

@book{ cgal:m-ec-92
  ,author       = {Scott Meyers}
  ,title        = "Effective {C{\tt ++}}"
  ,publisher    = {Addison-Wesley}
  ,year         = 1992
  ,annote       = {recommended C++ reading. 50 Specific Ways to
                   Improve Your Programs and Designs}
  ,update       = "97.04 schoenherr"
}

@book{ cgal:m-ec-97
, author       = "Scott Meyers"
, title        = "Effective C++: 50 Specific Ways to Improve Your Programs and
                  Designs"
, edition      = "2nd"
, publisher    = "Addison-Wesley"
, year         = "1997"
}

@book{ cgal:m-mec-96
  ,author       = {Scott Meyers}
  ,title        = "More Effective {C{\tt ++}}"
  ,publisher    = {Addison-Wesley}
  ,year         = 1996
  ,annote       = {recommended C++ reading. 35 New Ways to
                   Improve Your Programs and Designs}
  ,update       = "97.04 schoenherr"
}

@inproceedings{ cgal:m-pppd-96
  ,author       = "Kurt Mehlhorn"
  ,title        = "Position Paper for Panel Discussion"
  ,editor       = "M. C. Lin and D. Manocha"
  ,booktitle    = "Applied Computational Geometry (Proc. WACG~'96)"
  ,series       = "Lecture Notes Comput. Sci."
  ,volume       = 1148
  ,publisher    = "Springer-Verlag"
  ,year         = 1996
  ,pages        = "51--52"
  ,update       = "98.01 schirra"
}

@article{ cgal:m-tnutt-95
  ,author       = {Nathan C. Myers}
  ,title        = {Traits: a New and Useful Template Technique}
  ,journal      = "{C{\tt ++}}~Report"
  ,year         = 1995
  ,month        = jun
  ,annote       = {recommended C++ reading. stream traits, iterator
                   traits, typedef's.}
  ,update       = "97.04 kettner"
}

@book{ cgal:m-wsc-93
  ,author       = {Steve Maguire}
  ,title        = {Writing Solid Code}
  ,publisher    = {Microsoft Press}
  ,year         = 1993
  ,annote       = {Microsoft's techniques for developing bug-free C programs}
  ,update       = "98.01 schirra"
}

@inproceedings{ cgal:mad-fpsep-05
, author =      "Abdelkrim Mebarki and Pierre Alliez and Olivier Devillers"
, title =  "Farthest Point Seeding for Efficient Placement of Streamlines"
, year = 2005
, booktitle = "Proceeding of IEEE Visualization"
}

@inproceedings{ cgal:mdsb-ddgot-02,
 author="M. Meyer and M. Desbrun and P. Schr{\"o}der and A. H. Barr",
 title="Discrete Differential-Geometry Operators for Triangulated 2-Manifolds",
 booktitle="VisMath",
 address="",
 year="2002",
 pages=""
}

@book{ cgal:mg-uulp-06
,author = "J. Matou\v{s}ek and B. G{\"a}rtner"
,title = "Understanding and Using Linear Programming"
,publisher ="Springer-Verlag"
,year = 2006
}

@manual{ cgal:mnsu-lum
  ,author       = {Mehlhorn, K. and N\"aher, S. and Seel, M. and Uhrig, C.}
  ,title        = {The {LEDA} {U}ser {M}anual}
  ,organization = {Max-Planck-Insitut f\"ur Informatik}
  ,address      = {66123 Saarbr\"ucken, Germany}
  ,url         =  {http://www.mpi-sb.mpg.de/LEDA/leda.html}
  ,update       = "99.05 schirra, 00.09 hert"
}

@manual{ cgal:as-lum
  ,author       = {Algorithmic Solutions}
  ,title        = {The {LEDA} {U}ser {M}anual}
  ,organization = {Algorithmic Solutions}
  ,address      = {66123 Saarbr\"ucken, Germany}
  ,url         =  {http://www.algorithmic-solutions.info/leda_manual/MANUAL.html}
}

@article{ cgal:mog-vbcfe-11
  ,author    = {Merigot, Quentin and Ovsjanikov, Maks and Guibas, Leonidas}
  ,title     = {Voronoi-based curvature and feature estimation from point clouds}
  ,journal   = {Visualization and Computer Graphics, IEEE Transactions on}
  ,volume    = {17}
  ,number    = {6}
  ,pages     = {743--756}
  ,year      = {2011}
  ,publisher = {IEEE}
}

@inproceedings{cgal:mp-fcafg-05
, author =      "Guillaume Melquiond and Sylvain Pion"
, title =       "Formal certification of arithmetic filters for geometric predicates"
, booktitle =   "Proc. 17th IMACS World Congress on Scientific, Applied Mathematics and Simulation"
, year =        2005
, pages =       ""
}

@article{ cgal:ms-aogl-94
  ,author       = {David R.~Musser and Alexander A.~Stepanov}
  ,title        = {Algorithm-oriented Generic Libraries}
  ,journal      = {Software -- Practice and Experience}
  ,year         = 1994
  ,volume       = 24
  ,number       = 7
  ,pages        = {623--642}
  ,month        = jul
}

@inproceedings{ cgal:ms-gp-89
  ,author       = {David R.~Musser and Alexander A.~Stepanov}
  ,title        = {Generic Programming}
  ,booktitle    = {1st Intl.\ Joint Conf.\ of ISSAC-88 and AAEC-6}
  ,year         = 1989
  ,pages        = {13--25}
  ,publisher    = {Springer LNCS 358}
}

@book{ cgal:ms-strg-96
  ,author       = {David R. Musser and Atul Saini}
  ,title        = "{STL} Tutorial and Reference Guide:
                  {C{\tt ++}}~Programming with the Standard Template
                   Library"
  ,publisher    = {Addison-Wesley}
  ,year         = 1996
  ,annote       = {recommended C++ reading.}
  ,update       = "97.04 kettner"
}

@Misc{ cgal:mt-mpfr,
  key           = {MPFR},
  title         = {{MPFR} - The Multiple Precision Floating-Point Reliable
                   Library},
  howpublished  = {The {MPFR} Team},
<<<<<<< HEAD
  url           = {https://mpfr.org},
=======
  url           = {https://www.mpfr.org},
>>>>>>> 490589b4
  update        = "09.11 penarand"
}

@book{ cgal:ndw-opgog-93
  ,author       = {Jackie Neider and Tom Davis and Mason Woo}
  ,title        = {OpenGL Programming Guide: The Official Guide to
                     Learning OpenGL, Release 1}
  ,publisher    = {Addison-Wesley}
  ,year         = 1993
  ,update       = "97.04 kettner"
}

@book{ cgal:ns-gsn-07
  ,author       = {G. Narasimhan and M. Smid}
  ,title        = {Geometric Spanner Networks}
  ,publisher    = {Cambridge University Press}
  ,year         = 2007
}

@inproceedings{ cgal:o-dcgal-96
  ,author       = {Mark H. Overmars}
  ,title        = {Designing the Computational Geometry Algorithms
                     Library {CGAL}}
  ,booktitle    = {ACM Workshop on Applied Computational Geometry}
  ,editor       = {M. C. Lin and D. Manocha}
  ,address      = {Philadelphia, Pennsylvenia}
  ,month        = {May, 27--28}
  ,year         = 1996
  ,note         = {Lecture Notes in Computer Science 1148}
  ,update       = "97.04 kettner"
}

@inproceedings{cgal:ory-mvbss-05
, author  =  "Steve Oudot and Laurent Rineau  and Mariette Yvinec"
, title   =  "Meshing Volumes Bounded by Smooth Surfaces"
, booktitle =   "Proc.  14th International Meshing Roundtable"
, year = 2005
, nickname = "IMRT05"
, pages =       "203-219"
}

@book{cgal:p-gd-01,
  author="I. Porteous",
  title="Geometric Differentiation (2nd Edition)",
  publisher="Cambridge University Press",
  year="2001"
}

@manual{ cgal:p-gmgv16-96
  ,author       = {Mark Phillips}
  ,title        = {Geomview Manual, Version 1.6.1 for Unix Workstations}
  ,organization = {The Geometry Center}
  ,address      = {University of Minnesota}
  ,year         = 1996
  ,url         =  {http://www.geomview.org/docs/}
  ,annote       = {Reference for object file format (OFF).}
  ,update       = "03.04 kettner"
}

@article{ cgal:p-plcbd-93
  ,author       = "B. Piper"
  ,title        = "Properties of Local Coordinates based on Dirichlet
                   tesselations"
  ,journal      = "Computing Suppl."
  ,year         = "1993"
  ,volume       = "8"
  ,pages        = "227-239"
}

@article{ cgal:p-smrqt-01,
  author="S. Petitjean",
  title="A Survey of Methods for Recovering Quadrics in Triangle Meshes",
  journal="ACM Computing Surveys",
  year="2001",
  volume="34",
  number="2",
  pages=""
}

@TechReport{ cgal:pabl-cco-07,
	author 	    = {Poudret, M. and Arnould, A. and Bertrand, Y. and Lienhardt, P.},
	title 	    = {Cartes Combinatoires Ouvertes.},
	institution = {Laboratoire SIC E.A. 4103},
	number 	    = {2007-1},
	month 	    = {October},
	year 	    = {2007},
	address     = {F-86962 Futuroscope Cedex, France},
	type 	    = {Research Notes},
	keywords    = {cartes combinatoires, demi-ar{\^e}te, ar{\^e}te radiale},
}

@article{ cgal:pc-rdp-86
  ,author       = {David L. Parnas and Paul C. Clements}
  ,title        = {A Rational Design Process: How and Why to Fake It}
  ,journal      = {IEEE Transactions on Software Engineering}
  ,year         = 1986
  ,volume       = 12
  ,number       = 2
  ,pages        = {251-257}
  ,update       = "98.01 kettner"
}


@inproceedings{cgal:pgk-esops-02,
  title={Efficient simplification of point-sampled surfaces},
  author={Pauly, Mark and Gross, Markus and Kobbelt, Leif P},
  booktitle={Proceedings of the conference on Visualization'02},
  pages={163--170},
  year={2002},
  organization={IEEE Computer Society}
}

@article{ cgal:pp-cdmsc-93,
   author  = "U. Pinkall and K. Polthier",
   title   = "Computing discrete minimal surfaces and their conjugates",
   journal = "Experimental Mathematics",
   volume  = "2",
   number  = "1",
   pages   = "15-36",
   year    = "1993"
}

@book{ cgal:ptvf-nrcpp-02
  , author = "W. Press and S. Teukolsky and W. Vetterling and B. Flannery"
  , title = "Numerical Recipes in {C}{\tt ++}"
  , edition = "2nd"
  , publisher = "Cambridge University Press"
  , year = 2002
}

@article{ cgal:pv-opadc-94
  ,author       = {J.C. Perez and E. Vidal}
  ,title        = {Optimum polygonal approximation of digitized curves}
  ,journal      = {Pattern Recognition Letters}
  ,year         = 1994
  ,number       = 15
  ,pages        = {743--750}
}

@article{ cgal:r-lomom-94
  ,author       = {James Rumbaugh}
  ,title        = {The Life of an Object Model: How the Object-Model
                     Changes During Development}
  ,journal      = {Journal of Object-Oriented Programming}
  ,year         = 1994
  ,volume       = 7
  ,number       = 1
  ,pages        = {24--32}
  ,month        = {March/April}
  ,annote       = {Object and class diagram notation as used in the
                     book of design patterns ghjv-dpero-95.}
  ,update       = "97.04 kettner"
}

@Misc{ cgal:r-mpfi,
  key           = {MPFI},
  title         = {{MPFI} - The Multiple Precision Floating-Point Interval
                   Library},
  howpublished  = {{R}evol, {N}athalie and {R}ouillier, {F}abrice},
  url           = {http://perso.ens-lyon.fr/nathalie.revol/software.html},
  update        = "09.11 penarand"
}

@article{ cgal:r-rrstm-80
  ,author = {Requicha, Aristides G.}
  ,title = {Representations for Rigid Solids: Theory, Methods,
            and Systems}
  ,journal = {ACM Computing Surveys}
  ,volume = {12}
  ,number = {4}
  ,year = {1980}
  ,issn = {0360-0300}
  ,pages = {437--464}
  ,publisher = {ACM Press}
}

@Misc{ cgal:r-rs,
  key           = {RS},
  title         = {{RS - A} Software for real solving of algebraic systems},
  howpublished  = {{R}ouillier, {F}abrice},
  update        = "09.11 penarand"
}

@book{ cgal:rbpel-oomd-91
  ,author       = {James Rumbaugh and Michael Blaha and William
                     Premerlani and Frederick Eddy and William Lorenson}
  ,title        = {Object-Oriented Modeling and Design}
  ,publisher    = {Prentice Hall}
  ,address      = {Englewood Cliffs, NJ}
  ,year         = 1991
  ,annote       = {Object and class diagram notation as used in the
                     book of design patterns ghjv-dpero-95.}
  ,update       = "97.04 kettner"
}

@article{ cgal:ry-gsddrm-06
  ,author       = {Laurent Rineau and Mariette Yvinec}
  ,title        = {A Generic Software Design for {D}elaunay Refinement Meshing}
  ,year         = 2007
  ,journal = "Comput. Geom. Theory Appl."
 , volume = 38
 , pages = "100--110"
 , url = "http://dx.doi.org/10.1016/j.comgeo.2006.11.008"
 , publisher = "Elsevier Science Publishers B. V."
  ,update       = "09.02 lrineau"
}

@Article{ cgal:rz-jcam-04,
  author        = {{R}ouillier, {F}abrice and {Z}immermann, {P}aul},
  title         = {{E}fficient isolation of polynomial's real roots},
  journal       = {Journal of Computational and Applied Mathematics},
  volume        = 162,
  number        = 1,
  pages         = {33-50},
  year          = 2004,
  update        = "09.11 penarand"
}

@inproceedings{ cgal:s-cgehd-98
  ,author       = "Jonathan R. Shewchuk"
  ,title        = "A Condition Guaranteeing the Existence of Higher-Dimensional
                   Constrained {Delaunay} Triangulations"
  ,booktitle    = "Proc. 14th Annu. ACM Sympos. Comput. Geom."
  ,year         = 1998
  ,pages        = "76--85"
}

@book{ cgal:s-cpl-91
  ,author       = {Bjarne Stroustrup}
  ,title        = "The {C{\tt ++}}~Programming Language"
  ,publisher    = {Addison-Wesley}
  ,year         = 1991
  ,edition      = {2nd}
  ,annote       = {recommended C++ reading.}
  ,update       = "97.04 kettner"
}

@book{ cgal:s-cpl-97
  ,author       = {Bjarne Stroustrup}
  ,title        = "The {C{\tt ++}}~Programming Language"
  ,publisher    = {Addison-Wesley}
  ,year         = 1997
  ,edition      = {3rd}
  ,annote       = {recommended C++ reading.}
  ,update       = "97.12 kettner"
}

@misc{ cgal:s-dcgal-96
  ,author       = "S. Schirra"
  ,title        = "Designing a Computational Geometry Algorithms Library"
  ,howpublished = "Lecture Notes for Advanced School on Algorithmic
                   Foundations of Geographic Information Systems, CISM,
                   Udine"
  ,month        = "September 16-20"
  ,year         = "1996"
  ,update       = "98.01 schirra"
}

@incollection{ cgal:s-ixgpe-91a
  ,author       = "Peter Schorn"
  ,title        = "Implementing the {XYZ} {GeoBench}: A programming
                   environment for geometric algorithms"
  ,booktitle    = "Computational Geometry --- Methods, Algorithms and
                   Applications: Proc. Internat. Workshop Comput.
                   Geom. CG '91"
  ,series       = "Lecture Notes Comput. Sci."
  ,volume       = 553
  ,publisher    = "Springer-Verlag"
  ,year         = 1991
  ,pages        = "187--202"
  ,url          = {http://wwwjn.inf.ethz.ch/geobench/XYZGeoBench.html}
  ,update       = "94.01 rote, 98.01 kettner"
}

@techreport{ cgal:s-picpc-98
  ,author       = {Schirra, Stefan}
  ,title        = {Parameterized Implementations of Classical Planar
                   Convex Hull Algorithms and Extreme Point Computations}
  ,type         = {Research Report}
  ,institution  = {Max-Planck-Institut f{\"u}r Informatik}
  ,address      = {Im Stadtwald, D-66123 Saarbr{\"u}cken, Germany}
  ,number       = {MPI-I-98-1-003}
  ,month        = {January}
  ,year         = {1998}
  ,issn         = {0946-011X}
  ,update       = "98.01 schirra"
}

@incollection{ cgal:s-prgc-97
  ,author       = {S. Schirra}
  ,title        = {Precision and Robustness in Geometric Computations}
  ,booktitle    = {Algorithmic foundations of geographic information systems}
  ,editor       = {van Kreveld, Marc and Nievergelt, J{\"u}rg and Roos, Thomas and Widmayer, Peter}
  ,publisher    = {Springer-Verlag}
  ,address      = {Berlin}
  ,year         = {1997}
  ,series       = {Lecture Notes in Computer Science}
  ,volume       = {1340}
  ,pages        = {255--287}
  ,update       = "98.4 schirra"
}

@mastersthesis{ cgal:s-zkm-96
  ,author       = {Michael Schutte}
  ,title        = {Zuf{\"a}llige Konvexe Mengen}
  ,school       = {Freie Universit{\"a}t Berlin}
  ,year         = 1996
  ,address      = {Germany}
}

@misc{ cgal:sgcsi-stlpg-97
  ,author       = {{Silicon Graphics Computer Systems{,} Inc.}}
  ,title        = {Standard Template Library Programmer's Guide}
  ,year         = 1997
  ,annote       = {Web reference to the STL from SGI.
                   recommended C++ and STL reference material.}
  ,update       = "97.12 kettner"
}

@inproceedings{ cgal:ss-spfis-16
  ,author       = {Shahar Shamai and Dan Halperin}
  ,title        = {On the Separation of a Polyhedron from Its Single-Part Mold}
  ,booktitle    = {Abstracts 32nd European Workshop Comput. Geom.}
  ,year         = {2016}
  ,pages        = {99--102}
  ,site         = {Lugano}
}

@misc{ cgal:sl-stl-95
  ,author       = {Alexander Stepanov and Meng Lee}
  ,title        = {The Standard Template Library}
  ,month        = oct
  ,year         = 1995
  ,annote       = {recommended C++ reading. Short introduction to the
                   STL. Precise requirements for the iterators and
                   containers. Explanation of iterator tags (outdated).}
  ,update       = "97.04 kettner"
}
% Previously there was:
%  ,howpublished = {\path|http://www.cs.rpi.edu/~musser/doc.ps|}
% but this URL fails now.


@techreport{ cgal:sm-iftml-00
  ,author       = {M. Seel and K. Mehlhorn}
  ,title        = {Infimaximal Frames: A Technique for Making Lines Look
                   Like Segments}
  ,type         = {Research Report}
  ,institution  = {MPI f{\"u}r Informatik}
  ,address      = {Saarbr{\"u}cken, Germany}
  ,number       = {MPI-I-2000-1-005}
  ,month        = dec
  ,year         = {2000}
  ,issn         = {0946-011X}
  ,url          = {https://www.mpi-sb.mpg.de/~mehlhorn/ftp/InfiFrames.ps}
}

@InProceedings{cgal:sp-mrbee-05
   ,title = {Mesh Refinement based on Euler Encoding}
   ,author = {Le-Jeng Shiue and J{\"o}rg Peters}
   ,pages = {343--348}
   ,year = {2005}
   ,booktitle = {Proceedings of the International Conference on
                 Shape Modeling and Applications 2005}
}

@InProceedings{cgal:sp-mrlbg-05
   ,title = {A Mesh Refinement Library based on Generic Design}
   ,author = {Le-Jeng Shiue and J{\"o}rg Peters}
   ,pages = {1-104--1-108}
   ,year = {2005}
   ,booktitle = {Proceedings of the 43rd ACM Southeast Conference}
}


@book{ cgal:sll-bgl-02
  ,author       = {Jeremy G. Siek and Lie-Quan Lee and Andrew Lumsdaine}
  ,title        = {Boost Graph Library}
  ,publisher    = {Addison-Wesley}
  ,year         = 2002
}


@inproceedings{cgal:sry-mvbss-05
, author  =  "Steve Oudot and Laurent Rineau  and Mariette Yvinec"
, title   =  "Meshing Volumes Bounded by Smooth Surfaces"
, booktitle =   "Proc.  14th International Meshing Roundtable"
, year = 2005
, nickname = "IMRT05"
, pages =       "203-219"
}
@article{ cgal:ss-ablp-91
  ,author       = {Lisa M. C. Smith and Mansur H. Samadzadeh}
  ,title        = {An Annotated Bibliography of Literate Programming}
  ,journal      = {ACM SIGPLAN Notices}
  ,year         = 1991
  ,volume       = 26
  ,number       = 1
  ,pages        = {14--20}
  ,month        = jan
  ,update       = "98.01 kettner"
}

@phdthesis{cgal:t-om-09
, author =  "Jane Tournois"
, title =   "Optimisation de maillages"
, type =    "Th{\`e}se de doctorat en sciences"
, school = "Uni\-ver\-sit{\'e} Nice Sophia-Antipolis"
, address = "Nice, France"
, year =    2009
, flag = "_these"
}


@article{ cgal:tpg-rmtiise-99
  ,author = "G.M. Treece and R.W. Prager and A.H. Gee"
  ,title = "Regularised marching tetrahedra: improved iso-surface extraction"
  ,journal = "Computers and Graphics"
  ,volume = "23"
  ,number = "4"
  ,pages = "583--598"
  ,year = "1999"
  ,url = "http://citeseer.ist.psu.edu/treece98regularised.html"
}

@inproceedings{cgal:tsa-ps3dd-09,
author      = {Jane Tournois and Rahul Srinivasan and Pierre Alliez},
title       = {{Perturbing slivers in 3D Delaunay meshes}},
year        = {2009},
month       = {october},
booktitle   = {Proceedings of the 18th International Meshing Roundtable},
location    = {Salt Lake City, Utah, USA}
}

@article{cgal:twad-iropitmg-09
, author =      "Jane Tournois and Camille Wormser and Pierre Alliez
                      and Mathieu Desbrun"
, title     = "Interleaving {Delaunay} Refinement and Optimization for
                      Practical Isotropic Tetrahedron Mesh Generation"
, year      = 2009
, journal =  "ACM Transactions on Graphics"
, pages     = "75:1-75:9"
, note = "SIGGRAPH '2009 Conference Proceedings"
, volume = "28(3)"
, url = "https://hal.inria.fr/inria-00359288"
, geombib = "not yet"
, x-editorial-board = {yes}
, x-proceedings = {yes}
, x-international-audience = {yes}
}


@proceedings{     cgal:v-ea-09,
  editor        = {Jan Vahrenhold},
  title         = {Experimental Algorithms, 8th International Symposium, SEA
                   2009, Dortmund, Germany, June 4-6, 2009. Proceedings},
  booktitle     = {SEA},
  publisher     = {Springer},
  series        = {Lecture Notes in Computer Science},
  volume        = {5526},
  year          = {2009},
  isbn          = {978-3-642-02010-0},
  ee            = {http://dx.doi.org/10.1007/978-3-642-02011-7},
  bibsource     = {DBLP, http://dblp.uni-trier.de},
  update        = "09.11 penarand"
}

@article{ cgal:v-et-95
  ,author       = {Todd Veldhuizen}
  ,title        = {Expressions Templates}
  ,journal      = "{C{\tt ++}}~Report"
  ,year         = 1995
  ,month        = jun
  ,pages        = {26--31}
  ,annote       = {Inlining vector expressions and parameter passing
		     of expressions at compile time. Template Metaprograms.}
  ,update       = "98.01 kettner"
}

@inproceedings{ cgal:v-gpc-97
  ,author       = "R. C. Veltkamp"
  ,title        = "Generic Programming in {CGAL}, the Computational
                   Geometry Algorithms Library"
  ,booktitle    = "Proceedings of the 6th Eurographics Workshop on
                  Programming Paradigms in Graphics"
  ,year         = "1997"
  ,update       = "98.01 schirra"
}

@article{ cgal:v-tm-95
  ,author       = {Todd Veldhuizen}
  ,title        = {Template Metaprograms}
  ,journal      = "{C{\tt ++}}~Report"
  ,year         = 1995
  ,month        = may
  ,pages        = {36--43}
  ,annote       = {Prime numbers at compiler time, C++ programs at
		     compile time, control structures, local variables.}
  ,update       = "98.01 kettner"
}


@techreport{cgal:vla-lod-15,
  title={LOD Generation for Urban Scenes},
  author={Verdie, Yannick and Lafarge, Florent and Alliez, Pierre},
  year={2015},
  institution={Association for Computing Machinery}
}


@book{ cgal:vj-ctcg-03
  ,author       = "David Vandevoorde and Nicolai M. Josuttis"
  ,title        = "{C}++ Templates: The Complete Guide"
  ,publisher    = "Addison-Wesley"
  ,year         = 2003
  ,update       = "04.04 kettner"
}

@article{ cgal:vp-lactm-96
  ,author       = {Todd Veldhuizen and Kumaraswamy Ponnambalam}
  ,title        = {Linear Algebra with {C{\tt ++}} Template Metaprograms}
  ,journal      = {Dr. Dobb's Journal}
  ,year         = 1996
  ,month        = aug
  ,annote       = {Vector operations without temporary variables.}
  ,update       = "04.01, 98.01 kettner"
}

@misc{ cgal:vrmls-97
  ,key          = {VRML2}
  ,title        = {The Virtual Reality Modeling Language Specification:
                  Version 2.0, {ISO}/{IEC} {CD} 14772}
  ,url          = {http://www.web3d.org/documents/specifications/14772/V2.0/index.html}
  ,month        = {December}
  ,year         = 1997
  ,update       = "13.04 lrineau"
}

@manual{ cgal:w-fum-92
  ,title        = {{FunnelWeb} User's Manual}
  ,author       = {Ross N. Williams}
  ,edition      = {{V1.0} for {FunnelWeb} {V3.0}}
  ,year         = 1992
  ,month        = may
  ,update       = "98.01 kettner"
}

@incollection{ cgal:w-fvt-90
  ,author       = {Bob Wallis}
  ,title        = {Forms, Vectors, and Transforms}
  ,booktitle    = {Graphics Gems}
  ,publisher    = {Academic Press}
  ,year         = 1990
  ,editor       = {Andrew S. Glassner}
  ,pages        = {533--538}
  ,annote       = {Normal vectors under affine transformations,
                  tensor algebra and differential geometry, triangular
                  interpolants, subdeviding a parametric polynomial
                  curve}
  ,update       = "98.01 kettner"
}

@book{ cgal:w-impoo-94
  ,author       = {Josie Wernicke}
  ,title        = {The Inventor Mentor: Programming Object-Oriented
		     3D Graphics with Open Inventor, Release 2}
  ,publisher    = {Addison-Wesley}
  ,year         = 1994
  ,update       = "97.04 kettner"
}

@Misc{ cgal:w-erftl-14,
  key           = {ETHZRandomForest},
  title         = {{ETH Zurich Random Forest Template Library}},
  howpublished  = {Stefan Walk (ETH Zurich, Department of Civil,
                  Environmental and Geomatic Engineering, Institute of
                  Geodesy and Photogrammetry)},
  url           = {https://www.prs.igp.ethz.ch/research/Source_code_and_datasets.html},
  year          = 2014

@inproceedings{ cgal:wk-srhvs-05,
  title={Structure recovery via hybrid variational surface approximation},
  author={Wu, Jianhua and Kobbelt, Leif},
  booktitle={Computer Graphics Forum},
  volume={24},
  number={3},
  pages={277--284},
  year={2005},
  organization={Wiley Online Library}
}

@book{cgal:ww-smgd-02
   ,author = "Joe Warren and Henrik Weimer"
   ,title = "Subdivision Methods for Geometric Design"
   ,address = "New York"
   ,publisher = "Morgan Kaufmann Publishers"
   ,year = "2002"
}

@inproceedings{cgal:ybs-frdcl-05,
 author = {Shin Yoshizawa and Alexander Belyaev and Hans-Peter Seidel},
 title = {Fast and robust detection of crest lines on meshes},
 booktitle = {SPM '05: Proceedings of the 2005 ACM symposium on Solid and physical modeling},
 year = {2005},
 isbn = {1-59593-015-9},
 pages = {227--232},
 location = {Cambridge, Massachusetts},
 doi = {https://dl.acm.org/citation.cfm?doid=1060244.1060270},
 publisher = {ACM Press},
 address = {New York, NY, USA},
 }

 @article{cgal:ybs-rvlmi-04,
 author = {Yutaka Ohtake and Alexander Belyaev and Hans-Peter Seidel},
 title = {Ridge-valley lines on meshes via implicit surface fitting},
 journal = {ACM Trans. Graph.},
 volume = {23},
 number = {3},
 year = {2004},
 issn = {0730-0301},
 pages = {609--612},
 doi = {https://dl.acm.org/citation.cfm?doid=1015706.1015768},
 publisher = {ACM Press},
 address = {New York, NY, USA},
 }

@article{cgal:ywly-vmsqs-12,
  title={Variational mesh segmentation via quadric surface fitting},
  author={Yan, Dong-Ming and Wang, Wenping and Liu, Yang and Yang, Zhouwang},
  journal={Computer-Aided Design},
  volume={44},
  number={11},
  pages={1072--1082},
  year={2012},
  publisher={Elsevier}
}

@article{ cgal:ze-fsbi-02
  ,author       = "Afra Zomorodian and Herbert Edelsbrunner"
  ,title        = "Fast Software for Box Intersection"
  ,journal      = "Int. J. Comput. Geom. Appl."
  ,year         = 2002
  ,volume       = 12
  ,pages        = "143--172"
}

@incollection{cgal:h-sm-04,
    author = "Christoph M. Hoffmann",
    title = "Solid Modeling",
    chapter = 56,
    editor = "Jacob E. Goodman and Joseph O'Rourke",
    booktitle = "Handbook of Discrete and Computational Geometry",
    publisher = "Chapman \& Hall/CRC",
    edition = "2nd",
    year = 2004,
    pages = "1257--1278"
}

@inproceedings{ cgal:fo-ss-98,
  author = "Petr Felkel and St{\v{e}}p{\'{a}}n Obdr\v{z}{\'{a}}lek",
  title = "Straight Skeleton Implementation",
  booktitle = "14th Spring Conference on Computer Graphics
              (SCCG'98)",
  editor = "L{\'{a}}szl{\'{o}} Szirmay Kalos",
  pages = "210--218",
  year = "1998",
  url = "http://citeseer.ist.psu.edu/article/felkel98straight.html"
}

@inproceedings{ cgal:ee-rrccpp-98,
  author = "David Eppstein and Jeff Erickson",
  title = "Raising Roofs, Crashing Cycles, and Playing Pool: Applications of a Data Structure for Finding Pairwise Interactions",
  booktitle = "Symposium on Computational Geometry",
  pages = "58--67",
  year = "1998",
  url = "http://citeseer.ist.psu.edu/eppstein98raising.html"
}

@inproceedings{ cgal:ld-agrm-03,
author = {R. G. Laycock and A. M. Day},
title = {Automatically Generating Roof Models from Building
                Footprints},
booktitle = {The 11-th International Conference in Central Europe
                on Computer Graphics, Visualization and Computer
                Vision'2003. Journal of WSCG - FULL Papers },
year = 2003,
volume = 11,
issn = {ISSN 1213-6972},
url = "http://wscg.zcu.cz/wscg2003/Papers_2003/G67.pdf"
}



@InProceedings{cgal:k-vdc-06,
  author = 	 {Menelaos I. Karavelas},
  title = 	 {Voronoi diagrams in {\sc Cgal}},
  booktitle = {22nd European Symposium on Computational Geometry},
  pages = 	 {229--232},
  year = 	 {2006},
  address = 	 {Delphi, Greece},
}

@techreport{cgal:f-ecsca-04,
  author      = "E. Fogel et al.",
  title       = "An empirical comparison of software for constructing arrangements of curved arcs",
  type        = "Technical {Report}",
  number      = "ECG-TR-361200-01",
  institution = "Tel Aviv University",
  year        = 2004
}

@mastersthesis{cgal:m-rgece-06,
  author     = {Michal Meyerovitch},
  title      = {Robust, Generic, and Efficient Constructions of Envelopes of Surfaces in Three-Dimensional Space},
  school     = {Tel-Aviv University},
  year       = 2006,
  address    = {Israel}
}

@inproceedings{cgal:a-esgc-98,
author    = {David Abrahams},
title     = {Exception-Safety in Generic Components},
booktitle = {Generic Programming},
year      = {1998},
pages     = {69-79},
ee        = {http://link.springer.de/link/service/series/0558/bibs/1766/17660069.htm},
crossref  = {cgal:jlm-isgp-98},
bibsource = {DBLP, http://dblp.uni-trier.de},
url = "https://www.boost.org/community/exception_safety.html"
}

@misc{ cgal:asprs-lasf-13
  ,key          = {ASPRS}
  ,title        = "LASer ({LAS}) File Format Exchange Activities"
  ,howpublished = {American Society for Photogrammetry \& Remote Sensing}
  ,year         = 2013
  ,url          = "https://www.asprs.org/divisions-committees/lidar-division/laser-las-file-format-exchange-activities"
}

@article{cgal:as-solri-92
, author =	"F. Aurenhammer and O. Schwarzkopf"
, title =	"A simple on-line randomized incremental algorithm for computing higher order {Voronoi} diagrams"
, journal =	"Internat. J. Comput. Geom. Appl."
, volume =	2
, year =	1992
, pages =	"363--381"
, keywords =	"Voronoi diagrams, geometric transforms, dynamization"
, succeeds =	"as-solri-91"
, update =	"93.09 aurenhammer, 93.05 schwarzkopf"
}

@inproceedings{cgal:fy-okvd-01
, author =	"Julia Fl{\"o}totto and Mariette Yvinec"
, title =	"Order-$k$ {Voronoi} Diagrams"
, booktitle =	"Abstracts 17th European Workshop Comput. Geom."
, nickname =	"CG 2001"
, site =	"Berlin"
, publisher =	"Freie Universit{\"a}t Berlin"
, year =	2001
, pages =	"109--112"
, update =	"01.04 icking"
}

@proceedings{cgal:jlm-isgp-98,
  editor    = {Mehdi Jazayeri and
               R{\"u}diger Loos and
               David R. Musser},
  title     = {Generic Programming, International Seminar on Generic Programming,
               Dagstuhl Castle, Germany, April 27 - May 1, 1998, Selected Papers},
  booktitle = {Generic Programming},
  publisher = {Springer},
  series    = {Lecture Notes in Computer Science},
  volume    = {1766},
  year      = {2000},
  isbn      = {3-540-41090-2},
  bibsource = {DBLP, http://dblp.uni-trier.de}
}

@inproceedings{Kazhdan06,
 author = {Michael Kazhdan and M. Bolitho and Hugues Hoppe},
 title = "{Poisson Surface Reconstruction}",
 booktitle = {Symp. on Geometry Processing},
 year = {2006},
 pages = "61--70",
}

@Article{BC02,
  author =  "Boissonnat and Cazals",
  title =   "Smooth Surface Reconstruction via Natural Neighbour
         Interpolation of Distance Functions",
  journal = "CGTA: Computational Geometry: Theory and
         Applications",
  volume =  "22",
  year =    "2002"}

@inproceedings{LC87,
 author = {William E. Lorensen and Harvey E. Cline},
 title = {Marching cubes: A high resolution 3D surface construction algorithm},
 booktitle = {SIGGRAPH '87: Proceedings of the 14th annual conference on Computer graphics and interactive techniques},
 year = {1987},
 isbn = {0-89791-227-6},
 pages = {163--169},
 doi = {https://dl.acm.org/citation.cfm?doid=37401.37422},
 publisher = {ACM Press},
 address = {New York, NY, USA},
 }

@inproceedings{CBC01,
 author = {J. C. Carr and R. K. Beatson and J. B. Cherrie and T. J. Mitchell and W. R. Fright and B. C. McCallum and T. R. Evans},
 title = {Reconstruction and representation of 3D objects with radial basis functions},
 booktitle = {SIGGRAPH '01: Proceedings of the 28th annual conference on Computer graphics and interactive techniques},
 year = {2001},
 isbn = {1-58113-374-X},
 pages = {67--76},
 doi = {https://dl.acm.org/citation.cfm?doid=383259.383266},
 publisher = {ACM Press},
 address = {New York, NY, USA},
}

@inproceedings{ABK98,
 author = {Nina Amenta and Marshall Bern and Manolis Kamvysselis},
 title = {A new Voronoi-based surface reconstruction algorithm},
 booktitle = {SIGGRAPH '98: Proceedings of the 25th annual conference on Computer graphics and interactive techniques},
 year = {1998},
 isbn = {0-89791-999-8},
 pages = {415--421},
 doi = {https://dl.acm.org/citation.cfm?doid=280814.280947},
 publisher = {ACM Press},
 address = {New York, NY, USA},
 }

@inproceedings{Guennebaud07,
 author = {Ga\"{e}l Guennebaud and Markus Gross},
 title = {Algebraic point set surfaces},
 booktitle = {SIGGRAPH '07: ACM SIGGRAPH 2007 papers},
 year = {2007},
 pages = {23},
 location = {San Diego, California},
 doi = {https://dl.acm.org/citation.cfm?doid=1275808.1276406},
 publisher = {ACM},
 address = {New York, NY, USA},
 }

@article{cclt-dc3sk-08,
title = "Design of the {CGAL} 3{D} {Spherical Kernel} and application to arrangements of circles on a sphere",
journal = "Computational Geometry : Theory and Applications",
volume = "42",
number = "6-7",
pages = "536 - 550",
year = "2009",
note = "",
issn = "0925-7721",
doi = "DOI: 10.1016/j.comgeo.2008.10.003",
author = "Pedro M.M. de Castro and Frederic Cazals and Sebastien Loriot and Monique Teillaud"
}

@conference{schwarzkopf1995ede,
  title={{The extensible drawing editor Ipe}},
  author={Schwarzkopf, O.},
  booktitle={Proceedings of the eleventh annual symposium on Computational geometry},
  pages={410--411},
  year={1995},
  organization={ACM New York, NY, USA}
}

@MANUAL{ipe:man-09,
   TITLE        = {{IPE} manual and library documentation},
   AUTHOR       = {Otfried Cheong},
   EDITION      = {6.0pre32},
   YEAR         = {2009},
   URL          = {http://ipe.otfried.org/}
}

@misc{cgal:t-ocdl-05,
  key = "opcode",
  author = {P. Terdiman},
  title = "{{OPCODE 3D} Collision Detection library}",
  note = "http://www.codercorner.com/Opcode.htm",
  year = {2005}
}

@incollection{msri52:liu-snoeyink-05,
 author = {Yuanxin Liu and Jack Snoeyink},
 title = {A Comparison of Five Implementations of 3{D} {Delaunay} Tessellation},
 booktitle = {Combinatorial and Computational Geometry},
 editor = "Jacob E. Goodman, J\'anos Pach and Emo Welzl",
 year = {2005},
 pages = {439-458},
 URL = {http://library.msri.org/books/Book52/files/23liu.pdf},
 publisher = {MSRI Publications}
}

@article{cgta-kmpsy-08
, author =      "Lutz Kettner and Kurt Mehlhorn and Sylvain Pion and Stefan Schirra and Chee Yap"
, title =       "Classroom Examples of Robustness Problems in Geometric Computations"
, journal =     "Computational Geometry: Theory and Applications"
, publisher =   "Elsevier"
, year        = "2008"
, volume      = "40"
, number      = "1"
, pages       = "61-78"
, url =         "https://hal.inria.fr/inria-00344310/"
, doi = "10.1016/j.comgeo.2007.06.003"
, x-international-audience = "yes"
, x-editorial-board = "yes"
}

@inproceedings{e-dpssdt-02
  , author =      "Jeff Erickson"
  , title =  "Dense point sets have sparse {Delaunay} triangulations"
  , booktitle =   "Proc. 13th ACM-SIAM Sympos. Discrete Algorithms (SODA)"
  , year =    2002
  , pages = "125-134"
}

@inproceedings{geometrica-5986i
, thanks = "barbados"
, author =      "Nina Amenta and Dominique Attali and Olivier Devillers"
, title =  "Complexity of {Delaunay} triangulation for points on lower-dimensional polyhedra"
, booktitle =   "Proc. 18th ACM-SIAM Sympos. Discrete Algorithms"
, nickname = "SODA"
, url = "https://hal.inria.fr/inria-00182835/"
, year =    2007
, pages = "1106--1113"
}

@article{prisme-4453a
, author    = "Dominique Attali and Jean-Daniel Boissonnat"
, title     = "Complexity of the {Delaunay} triangulation of points on polyhedral surfaces"
, journal = "Discrete and Computational Geometry"
, volume = 30
, number = 3
, pages = "437--452"
, year      = 2003
}

@inproceedings{prisme-abl-03
, geombib = "not yet"
, author =  "Dominique Attali and Jean-Daniel Boissonnat and Andr{\'e} Lieutier"
, title =   "Complexity of the {Delaunay} Triangulation of Points on Surfaces: The Smooth Case"
, booktitle =   "Proc. 19th Annual Symposium on Computational Geometry"
, year =    2003
, pages =   "237--246"
}


@PHDTHESIS{eigenwillig-phd-08,
AUTHOR = "Eigenwillig, Arno",
TITLE = "Real Root Isolation for Exactand Approximate Polynomials Using Descartes ' Rule of Signs" ,
SCHOOL = "Universit{\"a}t des Saarlandes",
YEAR = "2008",
ADDRESS = "Saarbr{\"u}cken, Germany"
}

@misc{abbott-qir-06,
  author =       "J. Abbott",
  title =        "Quadratic Interval Refinement for Real Roots",
  URL =          "http://www.dima.unige.it/~abbott/",
  year=          "2006",
  note =         "Poster presented at the 2006 Int.\ Symp.\ on Symb.\
                 and Alg.\ Comp.\ (ISSAC 2006)"}

@InProceedings{ek-exact-08,
  author =       {Arno Eigenwillig and Michael Kerber},
  title =        {Exact and Efficient 2D-Arrangements of Arbitrary Algebraic Curves},
  booktitle =    {Proceedings of the Nineteenth Annual ACM-SIAM Symposium on Discrete Algorithms (SODA08)},
  year =         2008,
  note =         {122--131}
}

@InProceedings{ekw-fast-07,
  author =       {Arno Eigenwillig and Michael Kerber and Nicola Wolpert},
  title =        {Fast and Exact Geometric Analysis of Real Algebraic Plane Curves},
  booktitle =    {Proocedings of the 2007 International Symposium on Symbolic and Algebraic Computation (ISSAC 2007)},
  year =         2007,
  editor =       {Christopher W. Brown},
  pages =         {151--158}
}


@PHDTHESIS{kerber-phd-09,
AUTHOR = "Kerber, Michael",
TITLE = "Geometric Algorithms for Algebraic Curves and Surfaces" ,
SCHOOL = "Universit{\"a}t des Saarlandes",
YEAR = 2009,
ADDRESS = "Saarbr{\"u}cken, Germany"
}

@InCollection{grlr-sturm-habicht-98,
  author = 	 {L.~Gonzalez-Vega and T.~Recio and H.~Lombardi and M.-F.~Roy},
  title = 	 {Sturm-Habicht Sequences, Determinants and Real Roots of Univariate Polynomials},
  booktitle = 	 {Quantifier Elimination and Cylindrical Algebraic Decomposition},
  pages =	 {300--316},
  publisher =	 {Springer},
  year =	 1998,
  editor =	 {B.F.~Caviness and J.R.~Johnson},
  series =	 {Texts and Monographs in Symbolic Computation}
}

@inproceedings{Sorkine2007AsRigidAs,
  title={As-rigid-as-possible surface modeling},
  author={Sorkine, Olga and Alexa, Marc},
  booktitle={ACM International Conference Proceeding Series},
  volume={257},
  pages={109--116},
  year={2007},
  organization={Citeseer}
}

@article{Pinkall1993Cotangent,
  title={Computing discrete minimal surfaces and their conjugates},
  author={Pinkall, Ulrich and Polthier, Konrad},
  journal={Experimental mathematics},
  volume={2},
  number={1},
  pages={15--36},
  year={1993},
  publisher={Taylor \& Francis}
}

@article{Botsch2008OnLinearVariational,
  title={On linear variational surface deformation methods},
  author={Botsch, Mario and Sorkine, Olga},
  journal={Visualization and Computer Graphics, IEEE Transactions on},
  volume={14},
  number={1},
  pages={213--230},
  year={2008},
  publisher={IEEE}
}

@inproceedings{Chao2010SimpleGeomModel,
 author = {Chao, Isaac and Pinkall, Ulrich and Sanan, Patrick and Schr\"{o}der, Peter},
 title = {A simple geometric model for elastic deformations},
 booktitle = {ACM SIGGRAPH 2010 papers},
 series = {SIGGRAPH '10},
 year = {2010},
 pages = {38:1--38:6},
 publisher = {ACM}
}

@misc{Sorkine2009LeastSquaresRigid,
 title={Least-Squares Rigid Motion Using {SVD}},
 journal={Technical notes},
 author={Sorkine, Olga},
 year={2009},
 pages={1-6},
 url = {https://igl.ethz.ch/projects/ARAP/}

@book{cgal:bc:m-dbc-27,
  Address   = {Leipzig},
  Author    = {A. F. M{\"o}bius},
  Publisher = {Johann Ambrosius Barth},
  Title     = {Der Barycentrische Calcul},
  Year      = {1827}
}

@book{cgal:bc:w-rfeb-75,
  Address   = {New York},
  Author    = {E. L. Wachspress},
  Publisher = {Academic Press},
  Title     = {A Rational Finite Element Basis},
  Year      = {1975}
}

@article{cgal:bc:mlbd-gbcip-02,
  Author  = {M. Meyer and H. Lee and A. H. Berr and M. Desbrun},
  Journal = {Journal of Graphics Tools},
  Number  = {1},
  Pages   = {13--22},
  Title   = {Generalized Barycentric Coordinates on Irregular Polygons},
  Volume  = {7},
  Year    = {2002}
}

@article{cgal:bc:fhk-gcbcocp-06,
  Author  = {M. S. Floater and K. Hormann and G. K{\`o}s},
  Journal = {Advances in Computational Mathematics},
  Number  = {1-4},
  Pages   = {311--331},
  Title   = {A General Construction of Barycentric Coordinates Over Convex Polygons},
  Volume  = {24},
  Year    = {2006}
}

@inproceedings{cgal:bc:eddhls-maam-95,
  Author    = {M. Eck and T. DeRose and T. Duchamp and H. Hoppe and M. Lounsbery and W. Stuetzle},
  Booktitle = {Proceedings of SIGGRAPH '95},
  Pages     = {173--182},
  Title     = {Multiresolution Analysis of Arbitrary Meshes},
  Year      = {1995}
}

@article{cgal:bc:hf-mvcapp-06,
  Author  = {K. Hormann and M. S. Floater},
  Journal = {ACM Transactions on Graphics},
  Number  = {4},
  Pages   = {1424--1441},
  Title   = {Mean Value Coordinates for Arbitrary Planar Polygons},
  Volume  = {25},
  Year    = {2006}
}

@InProceedings{cgal:bc:f-wmvc-14,
  author    = {M. S. Floater},
  title     = {Wachspress and mean value coordinates},
  booktitle = {Proceedings of the 14th International Conference on Approximation Theory, G. Fasshauer and L. L. Schumaker (eds.)},
  year      = {2014}
}

@article{wlop-2009,
  title = {Consolidation of unorganized point clouds for surface reconstruction},
  author = {H. Huang and D. Li and H. Zhang and U. Ascher and D. Cohen-Or},
  journal = {ACM Transactions on Graphics},
  volume = {28},
  issue = {5},
  pages = {176:1--176:78},
  year = {2009}
}

@article{ear-2013,
  title = {Edge-Aware Point Set Resampling},
  author = {H. Huang and S. Wu and M. Gong and D. Cohen-Or and U. Ascher and H. Zhang},
  journal = {ACM Transactions on Graphics},
  volume = {32},
  issue = {1},
  pages = {9:1-9:12},
  year = {2013}
}

@conference {cgal:bl-frmsurc-11
  ,address = {San Francisco, CA}
  ,author = {Evan Behar and Jyh-Ming Lien}
  ,booktitle = {Proc. {IEEE} Int. Conf. Intel. Rob. Syst. ({IROS})}
  ,month = {Sep.}
  ,title = {Fast and Robust 2D Minkowski Sum Using Reduced Convolution}
  ,year = {2011}
}

@article{bjrb-clvpa-87,
author = "B. Joe and R.B. Simpson",
title = "Corrections to Lee's visibility polygon algorithm",
journal = "BIT",
volume = 27,
year = 1987,
pages = "458--473"
}

@article{ta-aeafvpprh-85
  ,author       = {T. Asano}
  ,title        = {An Efficient Algorithm for Finding the Visibility Polygon for a Polygonal Region with Holes}
  ,journal      = {IEICE Transactions (1976-1990)}
  ,year         = 1985
  ,volume       = E68
  ,number       = 9
  ,pages        = {557--559}
}


@article{aaghi-vpsesp-85,
  author    = {Takao Asano and
               Tetsuo Asano and
               Leonidas J. Guibas and
               John Hershberger and
               Hiroshi Imai},
  title     = {Visibility-Polygon Search and Euclidean Shortest Paths},
  booktitle = {FOCS},
  year      = {1985},
  pages     = {155-164},
  ee        = {http://doi.ieeecomputersociety.org/10.1109/SFCS.1985.65},
  crossref  = {DBLP:conf/focs/FOCS26},
  bibsource = {DBLP, http://dblp.uni-trier.de}
}

@article{dtl-voasp-83,
author = "D. T. Lee",
title = "Visibility of a simple polygon",
journal = "Computer Vision, Graphics, and Image Processing",
volume = 22,
year = 1983,
pages = "207--221"
}

@article{ecvp-bhhhk-14,
  author    = {Francisc Bungiu and
               Michael Hemmer and
               John Hershberger and
               Kan Huang and
               Alexander Kr{\"{o}}ller},
  title     = {Efficient Computation of Visibility Polygons},
  journal   = {CoRR},
  year      = {2014},
  volume    = {abs/1403.3905},
  url       = {https://arxiv.org/abs/1403.3905},
  timestamp = {Wed, 17 Sep 2014 16:30:16 +0200},
  biburl    = {http://dblp.uni-trier.de/rec/bib/journals/corr/BungiuHHHK14},
  bibsource = {dblp computer science bibliography, http://dblp.org}
}

@book{botsch2010PMP,
  title={Polygon mesh processing},
  author={M. Botsch and L. Kobbelt and M. Pauly and P. Alliez and B. L{\'e}vy},
  year={2010},
  publisher={CRC press}
}

@inproceedings{botsch2004remeshing,
  title={A remeshing approach to multiresolution modeling},
  author={M. Botsch and L. Kobbelt},
  booktitle={Proceedings of the 2004 Eurographics/ACM SIGGRAPH symposium on Geometry processing},
  pages={185--192},
  year={2004},
  organization={ACM}
}

@inproceedings{liepa2003filling,
  title={Filling holes in meshes},
  author={P. Liepa},
  booktitle={Proceedings of the 2003 Eurographics/ACM SIGGRAPH Symposium on Geometry Processing},
  pages={200--205},
  year={2003},
  organization={Eurographics Association}
}

@inproceedings{zou2013algorithm,
  title={An algorithm for triangulating multiple 3D polygons},
  author={M. Zou and T. Ju and N. Carr},
  booktitle={Computer Graphics Forum},
  volume={32},
  number={5},
  pages={157--166},
  year={2013},
  organization={Wiley Online Library}
}

@article{gueziec2001cutting,
  title={Cutting and stitching: Converting sets of polygons to manifold surfaces},
  author={A.Gu{\'e}ziec and G.Taubin and F.Lazarus and B.Horn},
  journal={Visualization and Computer Graphics, IEEE Transactions on},
  volume={7},
  number={2},
  pages={136--151},
  year={2001},
  publisher={IEEE}
}

@incollection{sieger2011design,
  title={Design, implementation, and evaluation of the surface\_mesh data structure},
  author={Sieger, Daniel and Botsch, Mario},
  booktitle={Proceedings of the 20th international meshing roundtable},
  pages={533--550},
  year={2011},
  publisher={Springer}
}

@article{degoes:hal-00758019,
    title = {{An Optimal Transport Approach to Robust Reconstruction and Simplification of 2D Shapes}},
    author = {De Goes, Fernando and Cohen-Steiner, David and Alliez, Pierre and Desbrun, Mathieu},
    booktitle = {{Eurographics Symposium on Geometry Processing 2011}},
    publisher = {Wiley},
    pages = {1593-1602},
    journal = {Computer Graphics Forum},
    volume = {30},
    number = {5 },
    year = {2011},
}

@mastersthesis{cloop:mthesis,
  author       = {Charles Loop},
  title        = {Smooth Subdivision Surfaces Based on Triangles},
  school       = {University of Utah},
  year         = 1987,
}

@article{doo1978behaviour,
  title={Behaviour of recursive division surfaces near extraordinary points},
  author={Doo, Daniel and Sabin, Malcolm},
  journal={Computer-Aided Design},
  volume={10},
  number={6},
  pages={356--360},
  year={1978},
  publisher={Elsevier}
}

@inproceedings{liu2008local,
  title={A local/global approach to mesh parameterization},
  author={Liu, Ligang and Zhang, Lei and Xu, Yin and Gotsman, Craig and Gortler, Steven J},
  booktitle={Computer Graphics Forum},
  volume={27},
  number={5},
  pages={1495--1504},
  year={2008},
  organization={Wiley Online Library}
}

@inproceedings{kami2005free,
  title={Free-boundary linear parameterization of 3D meshes in the presence of constraints},
  author={Kami, Z and Gotsman, Craig and Gortler, Steven J},
  booktitle={International Conference on Shape Modeling and Applications 2005 (SMI'05)},
  pages={266--275},
  year={2005},
  organization={IEEE}
}

@article{aigerman2015orbifold,
  title={Orbifold Tutte embeddings},
  author={Aigerman, Noam and Lipman, Yaron},
  journal={ACM Transactions on Graphics},
  volume={34},
  number={6},
  pages={190},
  year={2015}
}

@article{karypis1998fast,
  title={A fast and high quality multilevel scheme for partitioning irregular graphs},
  author={Karypis, George and Kumar, Vipin},
  journal={SIAM Journal on scientific Computing},
  volume={20},
  number={1},
  pages={359--392},
  year={1998},
  publisher={SIAM}
}

@techreport{frey:inria-00069921,
  TITLE = {{MEDIT : An interactive Mesh visualization Software}},
  AUTHOR = {Frey, Pascal},
  URL = {https://hal.inria.fr/inria-00069921},
  NUMBER = {RT-0253},
  PAGES = {41},
  INSTITUTION = {{INRIA}},
  YEAR = {2001},
  MONTH = Dec,
  KEYWORDS = {MESH ; VISUALIZATION ; POST-PROCESSING},
  PDF = {https://hal.inria.fr/inria-00069921/file/RT-0253.pdf},
  HAL_ID = {inria-00069921},
  HAL_VERSION = {v1}
}

% ----------------------------------------------------------------------------
% END OF BIBFILE
% ----------------------------------------------------------------------------<|MERGE_RESOLUTION|>--- conflicted
+++ resolved
@@ -146,11 +146,7 @@
 @ARTICLE{cgal:bdt-hdcvd-14,
    AUTHOR       = {Mikhail Bogdanov and Olivier Devillers and Monique Teillaud},
    JOURNAL      = {Journal of Computational Geometry},
-<<<<<<< HEAD
-   NOTE         = {http://hal.inria.fr/hal-00961390},
-=======
    NOTE         = {https://hal.inria.fr/hal-00961390|,
->>>>>>> 490589b4
    PAGES        = {56--85},
    TITLE        = {Hyperbolic {Delaunay} complexes and {Voronoi} diagrams made practical},
    VOLUME       = {5},
@@ -518,11 +514,7 @@
  pages = {152:1--152:11},
  articleno = {152},
  numpages = {11},
-<<<<<<< HEAD
- url = {http://doi.acm.org/10.1145/2516971.2516977},
-=======
  url = {https://dl.acm.org/citation.cfm?doid=2516971.2516977},
->>>>>>> 490589b4
  doi = {10.1145/2516971.2516977},
  acmid = {2516977},
  publisher = {ACM},
@@ -793,11 +785,7 @@
  location = {Boston, Massachusetts},
  pages = {69--74},
  numpages = {6},
-<<<<<<< HEAD
- url = {http://doi.acm.org/10.1145/1185657.1185668},
-=======
  url = {https://dl.acm.org/citation.cfm?doid=1185657.1185668},
->>>>>>> 490589b4
  doi = {10.1145/1185657.1185668},
  acmid = {1185668},
  publisher = {ACM},
@@ -1683,11 +1671,7 @@
   title         = {{MPFR} - The Multiple Precision Floating-Point Reliable
                    Library},
   howpublished  = {The {MPFR} Team},
-<<<<<<< HEAD
-  url           = {https://mpfr.org},
-=======
   url           = {https://www.mpfr.org},
->>>>>>> 490589b4
   update        = "09.11 penarand"
 }
 

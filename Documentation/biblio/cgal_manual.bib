% ----------------------------------------------------------------------------
% $Id: cgal_manual.bib 64637 2011-07-06 11:11:58Z lrineau $
%
% ----------------------------------------------------------------------------
%
% Some guidelines in maintaining this BiBTeX file for the CGAL Manuals:
%
%   - Entries are sorted alphabetically by their key
%
%   - The key is created following the same rules as geombib, see
%       http://compgeom.cs.uiuc.edu/~jeffe/compgeom/biblios.html
%
%     Here are roughly the rules:
%     initials of authors' last names '-' initials of 5 first title words
%     (small words are omitted) '-' 2 digits for year
%     then, in case of conflicts, append 'a' for article, 'i' for proceedings,
%     't' for technical reports
%
%   - to distinguish our keys from geombib, we use 'cgal:' as a prefix
%
% ----------------------------------------------------------------------------


@article{ cgal:afh-pdecm-02,
    author =  "P. K. Agarwal and E. Flato and D. Halperin",
    title =   "Polygon Decomposition for Efficient Construction of {Minkowski} Sums",
    journal = "Computational Geometry: Theory and Applications",
    volume = 21,
    year = 2002,
    pages = "39--61"
}

@manual{ cgal:a-cclga-94
  ,author       = {Avnaim, F.}
  ,title        = "{C}{\tt ++}{GAL}: {A} {C}{\tt ++} Library for Geometric
                  Algorithms"
  ,organization = {INRIA Sophia-Antipolis}
  ,year         = 1994
  ,update       = "98.01 schirra"
}

@incollection{ cgal:a-cgs-97
  ,author       = "N. Amenta"
  ,title        = "Computational Geometry Software"
  ,booktitle    = "Handbook of Discrete and Computational Geometry"
  ,editors      = "J. Goodman and J. O'Rourke"
  ,publisher    = "CRC Press"
  ,year         = "1997"
  ,pages        = "951--960"
  ,update       = "98.01 schirra"
}

@book{ cgal:a-gps-98
  ,author       = {Matthew H. Austern}
  ,title        = {Generic Programming and the {STL}}
  ,publisher    = {Addison-Wesley}
  ,year         = 1998
  ,update       = "01.06 hoffmann"
}

@book{ cgal:a-mcdgp-01
  ,author       = "Andrei Alexandrescu"
  ,title        = "Modern {C++} Design: Generic Programming and Design
                   Patterns Applied"
  ,year         = 2001
  ,publisher    = "Addison-Wesley"
}

@inproceedings{ cgal:a-nqimr-67
  ,author       = {Arthur Appel}
  ,title        = {The Notion of Quantitive Invisibility and the
                  Machine Rendering of Solids}
  ,booktitle    = {Proc. ACM National Conf.}
  ,year         = 1967
  ,pages        = {387--393}
  ,annote       = {Basis for the contour edge idea in hidden surface
                   removal.}
  ,update       = "97.04 kettner"
}

@article{cgal:acyd-vtm-05
, author =      "Pierre Alliez and David Cohen-Steiner
                 and Mariette Yvinec and Mathieu Desbrun"
, title     = "Variational tetrahedral meshing"
, year      = 2005
, journal =  "ACM Transactions on Graphics"
, pages     = "617--625"
, note = "SIGGRAPH '2005 Conference Proceedings"
, volume = 24
, url = "http://hal.inria.fr/inria-00226418"
, geombib = "not yet"
}



@misc{ cgal:ansi-is14882-98
  ,key          = {{C}{\tt ++}}
  ,title        = "International Standard {ISO/IEC} 14882:
                 Programming languages -- {C{\tt ++}}"
  ,howpublished = {American National Standards Institute, 11 West 42nd
                 Street, New York 10036}
  ,year         = 1998
  ,url          = "http://webstore.ansi.org/"
  ,update       = "04.03 kettner, 01.06 hoffmann"
}

@inproceedings{ cgal:b-digph-01
  ,author       = "Herv{\'e} Br{\"o}nnimann"
  ,title        = "Designing and implementing a general purpose halfedge
                   data structure"
  ,booktitle    = "Proc. 5th International Workshop on Algorithm
                   Engineering (WAE)"
  , editors     = "G. Brodal and D. Frigioni and A. Marchetti-Spaccamela"
  ,publisher    = {Springer LNCS 2141}
  ,year         = 2001
  ,pages        = "51--66"
  ,update       = "04.04 kettner"
}

@article{ cgal:bbp-iayed-01
  ,author       = "H. Br{\"o}nnimann and C. Burnikel and S. Pion"
  ,title        = "Interval arithmetic yields efficient dynamic filters
                   for computational geometry"
  ,journal      = "Discrete Applied Mathematics"
  ,volume       = 109
  ,year         = 2001
  ,pages        = "25--47"
  ,succeeds     = "bbp-iayed-98scg"
  ,update       = "04.03 pion"
}

@article{ cgal:bdpty-tc-02
  , author  =  "Jean-Daniel Boissonnat and Olivier Devillers and Sylvain
Pion and Monique Teillaud and Mariette Yvinec"
  , title  =  "Triangulations in {CGAL}"
  , journal =     "Comput. Geom. Theory Appl."
  , volume =      22
  , year =        2002
  , pages =       "5--19"
  , succeeds = "bdty-tcgal-00"
}

@inproceedings{ cgal:behhms-cbcab-02
 ,author       = {Berberich, Eric and Eigenwillig, Arno and Hemmer, Michael
                  and Hert, Susan and Mehlhorn, Kurt and Sch{\"o}mer, Elmar}
 ,editor       = {M{\"o}hring, Rolf and Raman, Rajeev}
 ,title        = {A Computational Basis for Conic Arcs and Boolean Operations
                  on Conic Polygons}
 ,booktitle    = {Algorithms - ESA 2002: 10th Annual European Symposium}
 ,address      = {Rome, Italy}
 ,publisher    = {Springer}
 ,month        = sep
 ,series       = {Lecture Notes in Computer Science}
 ,volume       = {2461}
 ,year         = {2002}
 ,pages        = {174--186}
 ,abstract     = {We give an exact geometry kernel for conic arcs, algorithms
                  for exact computation with low-degree algebraic
                  numbers, and an algorithm for computing the
                  arrangement of conic arcs that immediately leads to
                  a realization of regularized boolean operations on
                  conic polygons. A conic polygon, or polygon for
                  short, is anything that can be obtained from linear
                  or conic halfspaces (= the set of points where a
                  linear or quadratic function is non-negative) by
                  regularized boolean operations. The algorithm and
                  its implementation are complete (they can handle all
                  cases), exact (they give the mathematically correct
                  result), and efficient (they can handle inputs with
                  several hundred primitives).}
}


@inproceedings{ cgal:bfh-mgedm-95
  ,author       = {Heinzgerd Bendels and Dieter W. Fellner and Sven
                   Havemann}
  ,title        = {Modellierung der Grundlagen: Erweiterbare
                   Datenstrukturen zur Modellierung und Visualisierung
                   polygonaler Welten}
  ,booktitle    = {Modeling -- Virtual Worlds -- Distributed Graphics}
  ,year         = 1995
  ,editor       = {D. W. Fellner}
  ,pages        = {149--157}
  ,address      = {Bad Honnef / Bonn}
  ,month        = {27.--28. November}
  ,annote       = {A reference for the halfedge data structure and
                  Euler operators (preserving the topological type).}
  ,update       = "97.04 kettner"
}

@inproceedings{ cgal:bgh-dsmd-97
  ,author    = {Julien Basch and Leonidas Guibas and John Hershberger}
  ,title     = {Data Structures for Mobile Data}
  ,booktitle = {Proceedings of the 8th Annual {ACM}-{SIAM} Symposium on
                Discrete Algorithms}
  ,year      = "1997"
  ,pages     = "747--756"
}

@inproceedings{cgal:bhksw-eceicpmqic-05,
  author = "Eric Berberich and Michael Hemmer and Lutz Kettner and
            Elmar Sch{\"o}mer and Nicola Wolpert",
  title = "An Exact, Complete and Efficient Implementation for Computing
           Planar Maps of Quadric Intersection Curves",
  booktitle = "Proceedings of 21st Annual Symposium on Computational Geometry (SCG)",
  year = 2005,
  pages = "99--106"
}

@inproceedings{cgal:byb-mgmmi-09
,   booktitle = {Medical Image Computing and Computer-Assisted Intervention}
, nickname = "MICCAI 2009"
,   series    = {Lecture Notes in Computer Science}
,   volume    = 5762
,   year      = 2009
,   author    = {Dobrina Boltcheva and Mariette Yvinec and Jean-Daniel
Boissonnat}
,   title     = {Mesh Generation from 3D Multi-material Images}
,   pages     = {283--290}
, url = "http://hal.inria.fr/inria-00420228/"
, x-international-audience = "yes"
, x-proceedings = "yes"
}

@article{cgal:-byb-fpdmgmmi-09
, author   = "Dobrina Boltcheva and Mariette Yvinec and Jean-Daniel Boissonnat"
, title = "Feature preserving {Delaunay} mesh generation from
            3D multi- material images"
, journal = "Computer Graphics Forum"
, note = "special issue for EUROGRAPHICS Symposium on Geometry Processing"
, pages     = "1455-14645"
, volume    = 28
, year      = 2009
, url = "http://hal.inria.fr/inria-00413248"
, x-international-audience = "yes"
, x-editorial-board = "yes"
}


@TechReport{cgal:bhkt-risak-07,
  author        = {Berberich, Eric and Hemmer, Michael and
                   Karavelas, Menelaos I. and Teillaud, Monique},
  title         = {Revision of the interface specification of algebraic kernel},
  institution   = {INRIA Sophia-Antipolis, Max Planck Institut f{\"u}r
                   Informatik, National University of Athens},
  year          = {2007},
  type          = {Technical Report},
  number        = {ACS-TR-243301-01},
  update        = "09.12 penarand"
}

@book{ cgal:bn-sec++-94
  ,author       = "J. J. Barton and L. R. Nackman"
  ,title        = "Scientific and Engineering {C{\tt ++}}"
  ,publisher    = "Addison-Wesley, Reading, MA"
  ,year         = "1997"
  ,update       = "98.01 schirra"
}

@article{cgal:bo-pgsms-05
, author =  "Jean-Daniel Boissonnat and Steve Oudot"
, title =   "Provably good sampling and meshing of surfaces"
, journal = "Graphical Models"
, volume =  67
, year =    2005
, pages =   "405--451"
}

@misc{ cgal:bpp-vrml-95
  ,author       = {Gavin Bell and Anthony Parisi and Mark Pesce}
  ,title        = {VRML The Virtual Reality Modeling Language:
                     Version 1.0 Specification}
  ,howpublished = {\url{http://www.web3d.org/x3d/specifications/vrml/VRML1.0/index.html}}
  ,url          = "http://www.web3d.org/x3d/specifications/vrml/VRML1.0/index.html"
  ,month        = {May 26}
  ,year         = 1995
  ,update       = "13.04 lrineau"
}

@incollection{ cgal:bv-sbc-96
  ,author       = "G. Booch and M. Vilot"
  ,title        = "Simplifying the Booch Components"
  ,booktitle    = "{\CC\ }Gems"
  ,publisher    = "SIGS publications"
  ,editor       = "Lippman, S."
  ,year         = "1996"
  ,pages        = "59--89"
  ,update       = "98.01 schirra"
}

@inproceedings{cgal::c-mssbo-04,
  author={Chen, L.},
  title={{Mesh Smoothing Schemes based on Optimal Delaunay Triangulations}},
  booktitle={Proceedings of 13th International Meshing Roundtable},
  pages={109--120},
  year = {2004}
}

@phdthesis{ cgal:c-tpsos-10
  ,author       = "Manuel Caroli"
  ,title        = "Triangulating Point Sets in Orbit Spaces"
  ,type         = "Th\`{e}se de doctorat en sciences"
  ,school       = "Universit\'e de {Nice-Sophia Antipolis}"
  ,address      = "France"
  ,year         = 2010
  ,url          = "http://tel.archives-ouvertes.fr/tel-00552215/"
}

@article{cgal:cc-rgbss-78
   ,author = {E.~Catmull and J.~Clark}
   ,title = {Recursively generated {B}-spline surfaces
             on arbitrary topological meshes}
   ,journal = {Computer Aided Design}
   ,year = {1978}
   ,volume = {10}
   ,pages = {350--355}
}

@article{cgal:cdeft-slive-00,
 author = {Cheng, Siu-Wing and Dey, Tamal K. and Edelsbrunner, Herbert and Facello, Michael A. and Teng, Shang-Hua},
 title = {Sliver exudation},
 journal = {J. ACM},
 volume = {47},
 number = {5},
 year = {2000},
 issn = {0004-5411},
 pages = {883--904},
 doi = {http://doi.acm.org/10.1145/355483.355487},
 publisher = {ACM},
 address = {New York, NY, USA},
 }

@inproceedings{cgal:cdl-pdma-07
 , author    = "S.-W. Cheng and T. K. Dey and J. A. Levine"
 , title     = " A practical {Delaunay} meshing algorithm for a large class of domains."
 , booktitle = "Meshing Roundtable"
 , year      = "2007"
 , pages     = "477-494"
}

@inproceedings{cgal:cdr-drpsc-07,
 author = {Siu-Wing Cheng and Tamal K. Dey and Edgar A. Ramos},
 title = {{Delaunay} refinement for piecewise smooth complexes},
 booktitle = {SODA},
 year = {2007},
 pages = {1096--1105},
 address = {Philadelphia, PA, USA},
 }

@inproceedings{ cgal:cl-vmbcm-96
  ,author       = {Brian Curless and Marc Levoy}
  ,title        = {A Volumetric Method for Building Complex
                   Models from Range Images}
  ,booktitle    = "Computer Graphics (Proc. SIGGRAPH '96)"
  ,volume       = 30
  ,year         = 1996
  ,pages        = {303--312}
  ,update       = "97.08 kettner"
}

@article{ cgal:cp-edqpf-05,
  author="F. Cazals and M. Pouget",
  title="Estimating Differential Quantities using Polynomial fitting of Osculating Jets",
  journal="Computer Aided Geometric Design",
  year="2005",
  volume="22",
  number="2",
  pages="",
note="Conference version: Symp. on Geometry Processing 2003"
}

@article{cgal:cp-ssulc-05
, author =      "F. Cazals and M. Pouget"
, title =  "Smooth surfaces, umbilics, lines of curvatures, foliations, ridges and the medial axis: selected topics"
, year = "2005"
, volume = "15"
, number = "5"
, pages = "511--536"
, JOURNAL = "Int. J. of Computational Geometry and Applications"
}


@techreport{cgal:cp-tdare-05,
  author="F. Cazals and M. Pouget",
  title="Topology driven algorithms for ridge extraction on meshes",
  number="RR-5526",
  institution="INRIA",
  year="2005"
}

@inproceedings{ cgal:csm-rdtnc-03,
  author="D. Cohen-Steiner and J.-M. Morvan",
  title="Restricted {Delaunay} triangulations and normal cycle",
  booktitle="ACM Symposium on Computational Geometry",
  address="",
  year="2003",
  pages=""
}

@inproceedings{ cgal:ct-c3pt-09
, title       = "Computing {3D} Periodic Triangulations"
, author      = "Manuel Caroli and Monique Teillaud"
, booktitle   =	"Proceedings 17th European Symposium on Algorithms"
, nickname    =	"ESA'09"
, series      = "Lecture Notes in Computer Science"
, year        = 2009
, volume      = 5757
, pages       = "37--48"
, note         = "Full version available as INRIA Research Report 6823 \url{http://hal.inria.fr/inria-00356871}"
}

@inproceedings{ cgal:cvmtwabw-se-96
  ,author       = {Jonathan Cohen and Amitabh Varshney and Dinesh
                   Manocha and Greg Turk and Hans Weber and Pankaj
                   Agarwal and Frederick Brooks and William Wright}
  ,title        = {Simplification Envelopes}
  ,booktitle    = "Computer Graphics (Proc. SIGGRAPH '96)"
  ,volume       = 30
  ,year         = 1996
  ,pages        = {119--128}
  ,note         = {Examples and code in
                   \url{http://www.cs.unc.edu/~geom/envelope.html}}
  ,update       = "97.08 kettner"
}

@PhdThesis{ cgal:d-ccccg-10,
       author = {Damiand, G.},
       title = {Contributions aux Cartes Combinatoires et Cartes G\'en\'eralis\'ees : Simplification, Mod\`eles, Invariants Topologiques et Applications},
       month = {Septembre},
       year = {2010},
       school = {Universit\'e Lyon 1},
       type = {Habilitation \`a Diriger des Recherches}
}

@article{cgal:d-dh-02
, author =      "Olivier Devillers"
, title =       "The {Delaunay} hierarchy"
, journal =     "Internat. J. Found. Comput. Sci."
, year = 2002
, volume = "13"
, pages = "163--180"
, anote = "special issue on triangulations"
, succeeds = "d-iirdt-98"
}

@mastersthesis{ cgal:d-grct-03
  ,author       = {Wei Ding}
  ,title        = {Geometric Rounding without Changing the Topology}
  ,school       = {Fachbereich Informatik, Universit{\"a}t Saarbr{\"u}cken}
  ,year         = 2003
  ,address      = {Saarbr{\"u}cken, Germany}
  ,update       = "04.04 kettner"
}

@article{ cgal:dds-scs-09
  , author = "C. Dyken and M Daehlen and T. Sevaldrud"
  , title = "Simultaneous Curve Simplification"
  , journal = "Journal of Geographical Systems"
  , volume={11}
  , number={3}
  , pages={273--289}
  , year = 2009
}

@article{cgal:dfg-cvtaa-99t,
  title={{Centroidal Voronoi Tessellations: Applications and Algorithms}},
  author={Du, Q. and Faber, V. and Gunzburger, M.},
  journal={SIAM review},
  volume={41},
  number={4},
  pages={637--676},
  year={1999},
  publisher={Society for Industrial and Applied Mathematics}}

@inproceedings{cgal:dfmt-amafe-00
, author =      "Olivier Devillers and Alexandra Fronville and Bernard Mourrain
and Monique Teillaud"
, title =       "Algebraic methods and arithmetic filtering for exact predicates
 on circle arcs"
, booktitle =   "Proc. 16th Annu. ACM Sympos. Comput. Geom."
, year =        2000
, pages =       "139--147"
}

@article{cgal:dfmt-amafe-02
, author  =  "Olivier Devillers and Alexandra Fronville and Bernard
Mourrain and Monique Teillaud"
, title  =  " Algebraic methods and arithmetic filtering
                 for exact predicates on circle arcs"
, journal =     "Comput. Geom. Theory Appl."
, volume =      22
, year =        2002
, pages =       "119--142"
, succeeds = "dfmt-amafe-00"
}

@article{cgal:dh-pifch-96,
  author = "J. H. Dul\'a and R. V. Helgason",
  title = "A new procedure for identifying the frame of the convex hull of a finite collection of points in multidimensional space",
  journal = "European Journal of Operational Research",
  volume = "92",
  number = "2",
  pages = "352 - 367",
  year = "1996",
  issn = "0377-2217",
  doi = "DOI: 10.1016/0377-2217(94)00366-1",
  url = "http://www.sciencedirect.com/science/article/B6VCT-3VW8NPR-11/2/3cf4525c68d79c055676541418264043",
  keywords = "Convex hull problem, Frame, Linear programming, Data envelopment analysis, Redundancy"
}

@unpublished{cgal:dl-cosfa-08,
  author = "J.H. Dul\'a and F.J. L\'opez",
  title = "Competing Output-Sensitive Frame Algorithms",
  year = "2008",
  note = "Draft (2008), available at
\url{http://idisk.mac.com/jdula-Public/WORKINGPAPERS/PolyFrOttmann.pdf}",
  keywords = "Extreme points, Convex hull, Linear programming, Computational Geometry, Redundancy identification"
}

@article{ cgal:dma-ipsm-02,
   author  = "Mathieu Desbrun and Mark Meyer and Pierre Alliez",
   title   = "Intrinsic Parameterizations of Surface Meshes",
   journal = "Com{\-}pu{\-}ter Graphics Forum",
   volume  = "21",
   number  = "3",
   pages   = "209--218",
   month   = sep,
   year    = "2002"}

@article{cgal:dmsl-ssmrp-11,
  author = {Digne, Julie and Morel, Jean-Michel and Souzani, Charyar-Mehdi and
	Lartigue, Claire},
  title = {Scale Space Meshing of Raw Data Point Sets},
  journal = {Computer Graphics Forum},
  year = {2011},
  volume = {30},
  pages = {1630--1642},
  number = {6},
  issn = {1467-8659},
  publisher = {Blackwell Publishing Ltd}
}

@inproceedings{ cgal:dp-eegpd-03
  , author =	"Olivier Devillers and Sylvain Pion"
  , title =	"Efficient Exact Geometric Predicates for {Delaunay} Triangulations"
  , booktitle =	"Proc. 5th Workshop Algorithm Eng. Exper."
  , nickname =	"ALENEX '03"
  , year =	2003
  , pages =	"37--44"
  , url   =     "http://hal.inria.fr/inria-00344517/"
}

@article{ cgal:dpt-wt-02
  , author =      "Olivier Devillers and Sylvain Pion and Monique
Teillaud"
  , title =       "Walking in a triangulation"
  , journal =     "Internat. J. Found. Comput. Sci."
  , year = 2002
  , volume = "13"
  , pages = "181--199"
  , anote = "special issue on triangulations"
  , succeeds = "dpt-wt-01"
}

@inproceedings{ cgal:dt-pvr3d-03
  , author =      "Olivier Devillers and Monique Teillaud"
  , title =  "Perturbations and Vertex Removal in a {3D Delaunay} Triangulation"
  , booktitle =   "Proc. 14th ACM-SIAM Sympos. Discrete Algorithms (SODA)"
  , year =    2003
  , pages = "313-319"
}

@TechReport{ cgal:dt-pvrdr-06,
author      = {Devillers, Olivier  and  Teillaud, Monique},
title       = {Perturbations and Vertex Removal in {Delaunay} and Regular {3D} Triangulations},
year        =  {2006},
institution = {INRIA},
number      = {5968},
type        = {Research Report},
note         = {\url{ttp://hal.inria.fr/inria-00090522}}
}

@article{cgal:dw-tmgob-02,
  title={{Tetrahedral mesh generation and optimization based on centroidal Voronoi tessellations}},
  author={Du, Q. and Wang, D.},
  journal={International Journal for Numerical Methods in Engineering},
  volume={56},
  pages={1355--1373},
  year={2002}}

@article{ cgal:e-dssd-99
  , author = "H. Edelsbrunner"
  , title = "Deformable smooth surface design"
  , journal = "Discrete Comput. Geom."
  , volume = 21
  , pages = "87--115"
  , year = 1999
}

@inproceedings{ cgal:eddhls-maam-95
  ,author       = {Matthias Eck and Tony DeRose and Tom Duchamp and
                  Hugues Hoppe and Michael Lounsbery and Werner Stuetzle}
  ,title        = {Multiresolution Analysis of Arbitrary Meshes}
  ,booktitle    = "Computer Graphics (Proc. SIGGRAPH '95)"
  ,volume       = 29
  ,year         = 1995
  ,pages        = {173--182}
  ,note         = {Examples in
                   \url{tp://ftp.cs.washington.edu/pub/graphics}}
  ,update       = "97.08 kettner"
}

@proceedings{cgal:ek-sicad-99
, title =  "Computer Aided Design"
, note =        "Special Issue  on Offsets, Sweeps and Minkowski Sums"
,volume       = 31
, editor      = "G. Elber and M.-S. Kim"
, year        = 1999
}



@inproceedings{cgal:ekptt-tock-04
, author =      "Ioannis Z. Emiris and Athanasios Kakargias and Sylvain Pion and
 Monique Teillaud and Elias P. Tsigaridas"
, title =       "Towards an Open Curved Kernel"
, booktitle =   "Proc. 20th Annu. ACM Sympos. Comput. Geom."
, year =        2004
, pages =       "438--446"
}

@phdthesis{ cgal:f-csapc-03
  ,author       = "Julia Fl{\"o}totto"
  ,title        = "A coordinate system associated to a point cloud issued from
                   a manifold: definition, properties and applications"
  ,type         = "Th\`{e}se de doctorat en sciences"
  ,school       = "Universit\'e de {Nice-Sophia Antipolis}"
  ,address      = "France"
  ,year         = 2003
  ,url          = "http://www-sop.inria.fr/prisme/personnel/flototto/"
}



@book{ cgal:f-sec-85
  ,author       = {Richard Fairley}
  ,title        = {Software Engineering Concepts}
  ,publisher    = {McGraw-Hill}
  ,year         = 1985
  ,series       = {McGraw-Hill Series in Software Engineering and Technology}
  ,annote       = {recommended software engineering reading.
                   Topics from pre-object-oriented software engineering.}
  ,update       = "98.01 kettner"
}

@inproceedings{ cgal:fh-oscps-95
  ,author       = "Ulrich Finke and Klaus Hinrichs"
  ,title        = "Overlaying simply connected planar subdivisions in linear
                   time"
  ,booktitle    = "Proc. 11th Annu. ACM Sympos. Comput. Geom."
  ,year         = 1995
  ,pages        = "119--126"
  ,keywords     = "red-blue segment intersection"
  ,update       = "95.09 mitchell"
}

@InCollection{ cgal:fh-survey-05,
   author    = {M. S. Floater and K. Hormann},
   title     = {Surface Parameterization: a Tutorial and Survey},
   booktitle = {Advances in Multiresolution for Geometric Modelling},
   pages     = {157-186},
   publisher = {Springer},
   year      = 2005,
   editor    = {N. A. Dodgson and M. S. Floater and M. A. Sabin},
   series    = {Mathematics and Visualization},
   address   = {Berlin, Heidelberg}}

@article{ cgal:f-mvc-03,
   author  = "Michael Floater",
   title   = "Mean Value Coordinates",
   journal = "Computer Aided Design",
   volume  = "20",
   number  = "1",
   pages   = "19--27",
   year    = "2003"}

@inproceedings{ cgal:g-frseb-99
  ,author       = "B. G{\"a}rtner"
  ,title        = "Fast and robust smallest enclosing balls"
  ,booktitle    = "Proc. 7th annu. European Symposium on Algorithms (ESA)"
  ,year         = "1999"
  ,series       = "Lecture Notes in Computer Science"
  ,volume       = "1643"
  ,publisher    = "Springer-Verlag"
  ,pages        = "325--338"
}

@manual{ cgal:g-gmpal-96
  ,author       = "T. Granlund"
  ,title        = "{GNU MP}, The {GNU} Multiple Precision Arithmetic Library,
                   version 2.0.2"
  ,month        = jun
  ,year         = 1996
}

@article{ cgal:g-ieva-85
  ,author       = {Ronald N. Goldman}
  ,title        = {Illicit Expressions in Vector Algebra}
  ,journal      = {ACM Transaction on Graphics}
  ,year         = 1985
  ,volume       = 4
  ,number       = 3
  ,month        = jul
  ,pages        = {223--243}
  ,update       = "98.01 kettner"
}

@inproceedings{ cgal:ghhkm-bosnc-03
 ,author       = {Granados, Miguel and Hachenberger, Peter and Hert, Susan
                  and Ketter, Lutz and Mehlhorn, Kurt and Seel, Michael}
 ,editor       = {Di Battista, Giuseppe and Zwick, Uri}
 ,title        = {Boolean Operations on 3D Selective Nef Complexes
                  Data Structure, Algorithms, and Implementation}
 ,booktitle    = {Algorithms - ESA 2003: 11th Annual European Symposium}
 ,address      = {Budapest, Hugary}
 ,publisher    = {Springer}
 ,month        = sep
 ,series       = {Lecture Notes in Computer Science}
 ,volume       = {2832}
 ,year         = {2003}
 ,pages        = {174--186}
 ,abstract     = {We describe a data structure for three-dimensional Nef
                  complexes, algorithms for boolean operations on them,
                  and our implementation of data structure and algorithms.
                  Nef polyhedra were introduced by W. Nef in his seminal
                  1978 book on polyhedra. They are the closure of half-spaces
                  under boolean operations and can represent non-manifold
                  situations, open and closed boundaries, and mixed
                  dimensional complexes. Our focus lies on the generality of
                  the data structure, the completeness of the algorithms,
                  and the exactness and efficiency of the implementation.
                  In particular, all degeneracies are handled.}
}

@book{ cgal:ghjv-dpero-95
  ,author       = {E. Gamma and R. Helm and R. Johnson and J. Vlissides}
  ,title        = {Design Patterns -- Elements of Reusable
                     Object-Oriented Software}
  ,publisher    = {Addison-Wesley}
  ,year         = 1995
  ,annote       = {recommended OO reading.}
  ,update       = "97.04 kettner"
}

@inproceedings{ cgal:gkr-cfhm-04
  ,author    = {Leonidas Guibas and Menelaos Karaveles and Daniel Russel}
  ,title     = {A Computational Framework for Handling Motion}
  ,booktitle = {Proceedings of the Sixth Workshop on Algorithm Engineering and
                Experiments}
  ,year      = {2004}
  ,pages     = {129--141}
}

@techreport{ cgal:gs-seeeg-98
  ,author       = {Bernd G{\"a}rtner and Sven Sch{\"o}nherr}
  ,title        = {Smallest Enclosing Ellipses -- An Exact and
                   Generic Implementation in {C++}}
  ,institution  = {Freie Universit{\"a}t Berlin, Germany}
  ,type         = {Serie B -- Informatik}
  ,number       = {B 98-05}
  ,year         = 1998
  ,month        = apr
  ,url          = {http://www.inf.fu-berlin.de/inst/pubs/tr-b-98-05.abstract.html}
  ,update       = "98.06 schoenherr"
}

@techreport{ cgal:gs-seceg-98
  ,author       = {Bernd G{\"a}rtner and Sven Sch{\"o}nherr}
  ,title        = {Smallest Enclosing Circles -- An Exact and
                   Generic Implementation in {C++}}
  ,institution  = {Freie Universit{\"a}t Berlin, Germany}
  ,type         = {Serie B -- Informatik}
  ,number       = {B 98-04}
  ,year         = 1998
  ,month        = apr
  ,url          = {http://www.inf.fu-berlin.de/inst/pubs/tr-b-98-04.abstract.html}
  ,update       = "98.06 schoenherr"
}

@techreport{ cgal:gs-seefe-97a
  ,author       = {Bernd G{\"a}rtner and Sven Sch{\"o}nherr}
  ,title        = {Smallest Enclosing Ellipses -- Fast and Exact}
  ,institution  = {Freie Universit{\"a}t Berlin, Germany}
  ,type         = {Serie B -- Informatik}
  ,number       = {B 97-03}
  ,year         = 1997
  ,month        = jun
  ,url          = {http://www.inf.fu-berlin.de/inst/pubs/tr-b-97-03.abstract.html}
  ,update       = "97.06 schoenherr, 98.02 schoenherr, 98.06 schoenherr"
}

@article{ cgal:gt-dpasr-93
  ,author       = {J. Gregor and M. G. Thomason}
  ,title        = {Dynamic Programming Alignment of Sequences representing cyclic patterns}
  ,journal      = {IEEE Trans. Pattern Anal. Machine Intell.}
  ,year         = 1993
  ,volume       = 15
  ,number       = 2
  ,pages        = {129--135}
}

@manual{ cgal:gvw-gsc-98
  ,author       = {Geert-Jan Giezeman and Remco Veltkamp and
                   Wieger Wesselink}
  ,title        = {Getting Started with {CGAL}}
  ,year         = 1998
  ,note         = {{CGAL} {R}1.0. \url{http://www.cs.ruu.nl/CGAL}.}
  ,update       = "98.01 schoenherr"
}

@incollection{ cgal:h-a-04
  , author = "Dan Halperin"
  , title = "Arrangements"
  , chapter = 24
  , editor = "Jacob E. Goodman and Joseph O'Rourke"
  , booktitle = "Handbook of Discrete and Computational Geometry"
  , publisher = "Chapman \& Hall/CRC"
  , edition = "2nd"
  , year = 2004
  , pages = "529--562"
}

@manual{ cgal:h-cln-99
  ,title        = {{CLN}, The Class Library for Numbers}
  ,author       = {Haible, B.}
  ,edition      = {1.0.1}
  ,month        = {June}
  ,year         = {1999}
  ,url          = {http://clisp.cons.org/~haible/packages-cln.html}
  ,update       = "99.06 pion"
}

@misc{cgal:hh-eplca-05,
  author = "Idit Haran and Dan Halperin",
  title = "Efficient Point Location in CGAL Arrangements using Landmarks",
  year = "2005"
}

@book{ cgal:h-gsmi-89
  ,author       = {Christoph M. Hoffmann}
  ,title        = {Geometric and Solid Modeling - An Introduction}
  ,publisher    = {Morgan Kaufmann}
  ,year         = 1989
}

@book{cgal:hgygm-ttdpf-99,
  author="P. W. Hallinan and G. Gordon and A.L. Yuille and P. Giblin and D. Mumford",
  title="Two-and Three-Dimensional Patterns of the Face",
  publisher="A.K.Peters",
  year="1999"
}


@inproceedings{ cgal:h-pm-96
  ,author       = {Hugues Hoppe}
  ,title        = {Progressive Meshes}
  ,booktitle    = "Computer Graphics (Proc. SIGGRAPH '96)"
  ,volume       = 30
  ,year         = 1996
  ,pages        = {99--108}
  ,update       = "97.08 kettner"
}

@mastersthesis{ cgal:h-epmhd-10
  ,author       = {Christian Helbling}
  ,title        = {Extreme Points in Medium and High Dimensions}
  ,school       = {ETH Zurich}
  ,year         = 2010
  ,address      = {Zurich, Switzerland}
}

@inproceedings{ cgal:h-slacr-99
  ,author       = "M. Hoffmann"
  ,title        = "A Simple Linear Algorithm for Computing Rectangular
                   Three-Centers"
  ,booktitle    = "Proc. 11th Canad. Conf. Comput. Geom."
  ,year         = 1999
  ,pages        = "72--75"
}

@phdthesis{ cgal:h-srup-94
  ,author       = {Hugues Hoppe}
  ,title        = {Surface reconstruction from unorganized points}
  ,school       = {University of Washington}
  ,year         = 1994
  ,update       = "97.08 kettner"
}

@inproceedings{ cgal:hddhjmss-pssr-94
  ,author       = {Hugues Hoppe and Tony DeRose and Tom Duchamp and
                  Mark Halstaed and Hubert Jin and John McDonald and
                  Jean Schweitzer and Werner Stuetzle}
  ,title        = {Piecewise Smooth Surface Reconstruction}
  ,booktitle    = "Computer Graphics (Proc. SIGGRAPH '94)"
  ,volume       = 28
  ,year         = 1994
  ,pages        = {295--302}
  ,note         = {Examples and code in
                   \url{ftp://ftp.cs.washington.edu/pub/graphics}}
  ,update       = "97.08 kettner"
}

@inproceedings{ cgal:hddms-mo-93
  ,author       = {Hugues Hoppe and Tony DeRose and Tom Duchamp and
                  John McDonald and Werner Stuetzle}
  ,title        = {Mesh Optimization}
  ,booktitle    = "Computer Graphics (Proc. SIGGRAPH '93)"
  ,volume       = 27
  ,year         = 1993
  ,pages        = {19--26}
  ,note         = {Examples and code in
                   \url{ftp://ftp.cs.washington.edu/pub/graphics}}
  ,update       = "97.08 kettner"
}

@inproceedings{ cgal:hddms-srup-92
  ,author       = {Hugues Hoppe and Tony DeRose and Tom Duchamp and
                  John McDonald and Werner Stuetzle}
  ,title        = {Surface Reconstruction from Unorganized Points}
  ,booktitle    = "Computer Graphics (Proc. SIGGRAPH '90)"
  ,volume       = 26
  ,year         = 1992
  ,pages        = {71--77}
  ,update       = "97.08 kettner"
}

@inproceedings{ cgal:hnp-gstds-95
  ,author       = "J. M. Hellerstein and J. F. Naughton and A. Pfeffer"
  ,title        = "Generalized Search Trees for Database Systems"
  ,editor       = "Umeshwar Dayal and Peter M. D. Gray and Shojiro Nishio"
  ,booktitle    = "{VLDB} '95: proceedings of the 21st International
                   Conference on Very Large Data Bases, Zurich,
                   Switzerland, Sept. 11--15, 1995"
  ,publisher    = "Morgan Kaufmann Publishers"
  ,address      = "Los Altos, CA 94022, USA"
  ,year         = 1995
  ,pages        = "562--573"
}

@article{ cgal:hp-isr-02
  , author      = "D. Halperin and E. Packer"
  , title       = "Iterated Snap Rounding"
  , journal     = "Computational Geometry: Theory and Applications"
  , volume      = 23
  , number      = 2
  , year        = 2002
  , pages       = "209--225"
}

@book{ cgal:hw-vrml2h-96
  ,author       = {Jed Hartman and Josie Wernecke}
  ,title        = {The {VRML} 2.0 Handbook: Building Moving Worlds on the
                  Web}
  ,publisher    = {Addison-Wesley}
  ,year         = 1996
  ,annote       = {The VRML 2.0 Introduction and Reference by
                   Silicon Graphics.}
  ,update       = "98.02 kettner"
}

@incollection{ cgal:ii-pacfa
  ,author       = {H. Imai and M. Iri}
  ,title        = {Polygonal Approximation of a Curve -- Formulation and Algorithms}
  ,booktitle    = {Computational Morphology}
  ,editor       = {G.T. Toussaint}
  ,year         = "1988"
  ,pages        = {71--86}
}

@book{ cgal:j-csl-99
  ,author       = "Nicolai M. Josuttis"
  ,title        = "The {C}++ Standard Library, A Tutorial and Reference"
  ,publisher    = "Addison-Wesley"
  ,year         = 1999
  ,update       = "01.06 hoffmann"
}

@incollection{ cgal:k-dat-96
  ,author       = "Keffer, T."
  ,title        = "The Design and Architecture of {T}ools.h{\tt ++}"
  ,booktitle    = "{C{\tt ++}}~Gems"
  ,publisher    = "SIGS publications"
  ,editor       = "Lippman, S."
  ,year         = "1996"
  ,pages        = "43--57"
  ,update       = "98.01 schirra"
}


@InProceedings{ cgal:k-reisv-04,
  author = 	 {Menelaos I. Karavelas},
  title = 	 {A robust and efficient implementation for the segment
                  {V}oronoi diagram},
  booktitle = {Proc. Internat. Symp. on Voronoi diagrams in Science
                  and Engineering (VD2004)},
  pages = 	 {51--62},
  year = 	 {2004}
}

@article{ cgal:k-rprnm-96
   ,author       = "Khachiyan, L."
   ,title        = "Rounding of polytopes in the real number model of
                    computation"
   ,journal      = "Mathematics of Operations Research"
   ,volume       = 21
   ,number       = 2
   ,year         = 1996
   ,pages        = "307--320"
}

@inproceedings { cgal:l-nmdgp-05,
  AUTHOR = {Bruno Levy},
  TITLE  = {Numerical Methods for Digital Geometry Processing},
  BOOKTITLE = {Israel Korea Bi-National Conference - Invited talk, extended abstract
               (full paper will be available shortly)},
  YEAR   = {2005},
  MONTH  = {November},
  URL    = {http://www.loria.fr/~levy/php/article.php?pub=../publications/papers/2005/Numerics}
}

@Article{ cgal:l-tmbrc-91,
  author =   {Lienhardt, P.},
  title =    {Topological models for boundary representation: a
              comparison with N-dimensional generalized maps},
  journal =  {Computer-Aided Design},
  year =     1991,
  volume =   23,
  number =   1,
  pages  =   {59--82},
  annote =   {map,generalized map},
}

@inproceedings{ cgal:lt-fmeps-98,
    author = "Peter Lindstrom and Greg Turk",
    title = "Fast and memory efficient polygonal simplification",
    booktitle = "{IEEE} Visualization",
    pages = "279-286",
    year = "1998",
    url = "citeseer.ist.psu.edu/lindstrom98fast.html"
}

@article{ cgal:lt-ems-99,
    author = "P. Lindstrom and G. Turk",
    title = "Evaluation of Memoryless Simplification",
    journal = "IEEE Transactions on Visualization and Computer Graphics",
    volume = "5",
    number = "2",
    month = "\slash",
    pages = "98--115",
    year = "1999",
    url = "citeseer.ist.psu.edu/lindstrom99evaluation.html"
}

@article{ cgal:k-lp-84
  ,author       = {Donald E. Knuth}
  ,title        = {Literate Programming}
  ,journal      = {The Computer Journal}
  ,year         = 1984
  ,volume       = 27
  ,number       = 2
  ,pages        = {97--111}
  ,update       = "98.01 kettner"
}

@inproceedings{ cgal:k-s-00
  ,author       = {Leif Kobbelt}
  ,title        = {$\sqrt{3}$-Subdivision}
  ,booktitle    = "Computer Graphics (Proc. SIGGRAPH '00)"
  ,volume       = 34
  ,year         = 2000
  ,pages        = {103--112}
  ,update       = "03.04 kettner"
}

@techreport{ cgal:ke-ppawv-02
  ,author       = {Menelaos I. Karavelas and Ioannis Z. Emiris}
  ,title        = {Predicates for the Planar Additively Weighted
                   {V}oronoi Diagram}
  ,institution  = {INRIA Sophia-Antipolis}
  ,year         = 2002
  ,type         = {Technical Report}
  ,number       = {ECG-TR-122201-01}
  ,address      = {Sophia-Antipolis}
  ,month        = may
  ,url          = {ftp://ftp-sop.inria.fr/prisme/ECG/Reports/Month12/ECG-TR-122201-01.ps.gz}
}

@inproceedings{ cgal:ke-rctac-03
, author  =  "Menelaos I. Karavelas and Ioannis Z. Emiris"
, title =  "Root comparison techniques applied to computing the additively
weighted {V}oronoi diagram"
, booktitle =   "Proc. 14th ACM-SIAM Sympos. Discrete Algorithms (SODA)"
, year =    2003
, pages = "320--329"
}

@manual{ cgal:kl-cssd-94
  ,title        = {The {CWEB} System of Structured Documentation}
  ,author       = {Donald E. Knuth and Silvio Levy}
  ,edition      = {Version 3.0}
  ,year         = 1994
  ,update       = "98.01 kettner"
}

@article{ cgal:kl-isc++l-96
  ,author       = "K. Kreft and A. Langer"
  ,title        = "Iterators in the Standard {\CC\ }Library"
  ,journal      = "{C{\tt ++}}~Report"
  ,volume       = "8"
  ,number       = "10"
  ,month        = "Nov.-Dec."
  ,year         = "1996"
  ,pages        = "27--32"
  ,update       = "98.01 schirra"
}

@book{ cgal:km-st-76
  ,author       = {Kuratowski, K. and Mostowski, A.}
  ,title        = {Set Theory}
  ,publisher    = {North-Holland Publishing Co.}
  ,year         = {1976}
}

@InProceedings{ cgal:kv-mssct-05,
  author =       {N.G.H. Kruithof and G. Vegter},
  title =        {Meshing Skin Surfaces with Certified Topology},
  booktitle =    {Proceedings of the nineth International CAD\/Graphics conference},
  pages =        {to appear.},
  year =         2005
}


@incollection{ cgal:kw-ceapp-97
  ,author       = {Lutz Kettner and Emo Welzl}
  ,title        = {Contour Edge Analysis for Polyhedron Projections}
  ,booktitle    = {Geometric Modeling: Theory and Practice}
  ,year         = 1997
  ,pages        = {379--394}
  ,publisher    = {Springer Verlag}
  ,editor       = {Wolfgang Strasser and Reinhard Klein and Rene Rau}
  ,update       = "97.04 kettner, 97.08 kettner"
}

@techreport{ cgal:kw-dat-96
  ,author       = {Dietmar K{\"u}hl and Karsten Weihe}
  ,title        = {Data Access Templates}
  ,institution  = {Universit\"at Konstanz, Germany}
  ,year         = 1996
  ,type         = {Konstanzer Schriften in Mathematik und Informatik}
  ,number       = {Nr. 9}
  ,month        = may
  ,url          = {http://www.informatik.uni-konstanz.de/Schriften}
  ,annote       = {recommended C++ reading.}
  ,update       = "97.04 kettner"
}

@article{ cgal:kw-dat-97
  ,author       = {Dietmar K{\"u}hl and Karsten Weihe}
  ,title        = {Data Access Templates}
  ,journal      = {C++ Report}
  ,year         = 1997
  ,month        = jun
  ,annote       = {recommended C++ reading.}
  ,update       = "97.06 schoenherr"
}

@incollection{ cgal:kw-osepg-98
  ,author       = {Lutz Kettner and Emo Welzl}
  ,title        = {One Sided Error Predicates in Geometric Computing}
  ,booktitle    = {Proc. 15th IFIP World Computer Congress,
                  Fundamentals - Foundations of Computer Science}
  ,year         = 1998
  ,pages        = {13--26}
  ,editor       = {Kurt Mehlhorn}
  ,update       = "98.08 kettner"
}

@inproceedings{ cgal:ky-dawvd-02
,  author =    "Menelaos Karavelas and Mariette Yvinec"
, title =  "Dynamic Additively Weighted Voronoi Diagrams in 2D"
, year = 2002
, booktitle =   "Proc.  10th European Symposium on Algorithms"
,  pages =       " 586-598"
,  keywords =    "Voronoi diagram, Appollonius diagram, additively weighted
Voronoi diagram"
}


@book{ cgal:l-icom-96
  ,author       = {Stanley B. Lippman}
  ,title        = {Inside the {C{\tt ++}} Object Model}
  ,publisher    = {Addison-Wesley}
  ,year         = 1996
  ,annote       = {Insides into C++ compiler implementations.
                    Performance issues of various C++ features. }
  ,update       = "97.04 kettner"
}

@book{ cgal:ll-cp-98
  ,author       = "Stanley B. Lippman and Josee Lajoie"
  ,title        = "C++ Primer"
  ,edition      = "3rd"
  ,publisher    = "Addison-Wesley"
  ,year         = 1998
  ,update       = "04.08 kettner"
}

@book{ cgal:l-lscsd-96
  ,author       = {John Lakos}
  ,title        = {Large Scale {C{\tt ++}} Software Design}
  ,publisher    = {Addison-Wesley}
  ,year         = 1996
  ,annote       = {recommended OO reading.}
  ,update       = "97.04 kettner"
}

@InProceedings{ cgal:lprm-lscm-02,
   author    = {Bruno L{\'e}vy and Sylvain Petitjean and Nicolas Ray
                and J{\'e}rome Maillot},
   title     = {Least Squares Conformal Maps for Automatic Texture
                Atlas Generation},
   pages     = {362--371},
   ISSN      = {0730-0301},
   booktitle = {Proceedings of the 29th Conference on Computer
                Graphics and Interactive Techniques SIGGRAPH},
   series    = {ACM Transactions on Graphics},
   volume    = {21(3)},
   year      = {2002}
}

@inproceedings{ cgal:l-vgasa-96
  ,author       = "D. T. Lee"
  ,title        = "Visualizing Geometric Algorithms -- State of the Art"
  ,editor       = "M. C. Lin and D. Manocha"
  ,booktitle    = "Applied Computational Geometry (Proc. WACG~'96)"
  ,series       = "Lecture Notes Comput. Sci."
  ,volume       = 1148
  ,publisher    = "Springer-Verlag"
  ,year         = 1996
  ,pages        = "45--50"
  ,update       = "98.01 schirra"
}

@INPROCEEDINGS{cgal:lazard04b,
AUTHOR = {Lazard, Sylvain and  Pe{\~n}aranda, Luis and Petitjean, Sylvain},
TITLE = {Intersecting Quadrics\,: An Efficient and Exact Implementation},
BOOKTITLE = {{ACM Symposium on Computational Geometry - SoCG'2004, Brooklyn, NY}},
YEAR ={ 2004},
MONTH ={ Jun},
URL = {http://www.loria.fr/publications/2004/A04-R-021/A04-R-021.ps},
ABSTRACT = {We present the first complete, exact and efficient C++ implementation of a method for parameterizing the intersection of two implicit quadrics with integer coefficients of arbitrary size. It is based on the near-optimal algorithm recently introduced by Dupont et al.~\cite{dupont03a}. Unlike existing implementations, it correctly identifies and parameterizes all the connected components of the intersection in all the possible cases, returning parameterizations with rational functions whenever such parameterizations exist. In addition, the coefficient field of the parameterizations is either minimal or involves one possibly unneeded square root.},
}

@InProceedings{ cgal:lpt-wea-09,
  author        = {Lazard, Sylvain and Pe{\~n}aranda, Luis and
                   Tsigaridas, Elias},
  title         = {Univariate Algebraic Kernel and Application to
                   Arrangements},
  booktitle     = {SEA},
  year          = {2009},
  pages         = {209-220},
  ee            = {http://dx.doi.org/10.1007/978-3-642-02011-7_20},
  crossref      = {cgal:v-ea-09},
  bibsource     = {DBLP, http://dblp.uni-trier.de},
  update        = "09.11 penarand"
}

@book{ cgal:m-cst-93
  ,author       = {Robert B. Murray}
  ,title        = "{C{\tt ++}} Strategies and Tactics"
  ,publisher    = {Addison-Wesley}
  ,year         = 1993
  ,annote       = {recommended C++ reading}
  ,update       = "98.01 schirra"
}

@book{ cgal:m-ec-92
  ,author       = {Scott Meyers}
  ,title        = "Effective {C{\tt ++}}"
  ,publisher    = {Addison-Wesley}
  ,year         = 1992
  ,annote       = {recommended C++ reading. 50 Specific Ways to
                   Improve Your Programs and Designs}
  ,update       = "97.04 schoenherr"
}

@book{ cgal:m-ec-97
, author       = "Scott Meyers"
, title        = "Effective C++: 50 Specific Ways to Improve Your Programs and
                  Designs"
, edition      = "2nd"
, publisher    = "Addison-Wesley"
, year         = "1997"
}

@book{ cgal:m-mec-96
  ,author       = {Scott Meyers}
  ,title        = "More Effective {C{\tt ++}}"
  ,publisher    = {Addison-Wesley}
  ,year         = 1996
  ,annote       = {recommended C++ reading. 35 New Ways to
                   Improve Your Programs and Designs}
  ,update       = "97.04 schoenherr"
}

@inproceedings{ cgal:m-pppd-96
  ,author       = "Kurt Mehlhorn"
  ,title        = "Position Paper for Panel Discussion"
  ,editor       = "M. C. Lin and D. Manocha"
  ,booktitle    = "Applied Computational Geometry (Proc. WACG~'96)"
  ,series       = "Lecture Notes Comput. Sci."
  ,volume       = 1148
  ,publisher    = "Springer-Verlag"
  ,year         = 1996
  ,pages        = "51--52"
  ,update       = "98.01 schirra"
}

@article{ cgal:m-tnutt-95
  ,author       = {Nathan C. Myers}
  ,title        = {Traits: a New and Useful Template Technique}
  ,journal      = "{C{\tt ++}}~Report"
  ,year         = 1995
  ,month        = jun
  ,annote       = {recommended C++ reading. stream traits, iterator
                   traits, typedef's.}
  ,update       = "97.04 kettner"
}

@book{ cgal:m-wsc-93
  ,author       = {Steve Maguire}
  ,title        = {Writing Solid Code}
  ,publisher    = {Microsoft Press}
  ,year         = 1993
  ,annote       = {Microsoft's techniques for developing bug-free C programs}
  ,update       = "98.01 schirra"
}

@inproceedings{ cgal:mad-fpsep-05
, author =      "Abdelkrim Mebarki and Pierre Alliez and Olivier Devillers"
, title =  "Farthest Point Seeding for Efficient Placement of Streamlines"
, year = 2005
, booktitle = "Proceeding of IEEE Visualization"
}

@inproceedings{ cgal:mdsb-ddgot-02,
 author="M. Meyer and M. Desbrun and P. Schr{\"o}der and A. H. Barr",
 title="Discrete Differential-Geometry Operators for Triangulated 2-Manifolds",
 booktitle="VisMath",
 address="",
 year="2002",
 pages=""
}

@book{ cgal:mg-uulp-06
,author = "J. Matou\v{s}ek and B. G{\"a}rtner"
,title = "Understanding and Using Linear Programming"
,publisher ="Springer-Verlag"
,year = 2006
}

@manual{ cgal:mnsu-lum
  ,author       = {Mehlhorn, K. and N\"aher, S. and Seel, M. and Uhrig, C.}
  ,title        = {The {LEDA} {U}ser {M}anual}
  ,organization = {Max-Planck-Insitut f\"ur Informatik}
  ,address      = {66123 Saarbr\"ucken, Germany}
  ,url         =  {http://www.mpi-sb.mpg.de/LEDA/leda.html}
  ,update       = "99.05 schirra, 00.09 hert"
}

@inproceedings{cgal:mp-fcafg-05
, author =      "Guillaume Melquiond and Sylvain Pion"
, title =       "Formal certification of arithmetic filters for geometric predicates"
, booktitle =   "Proc. 17th IMACS World Congress on Scientific, Applied Mathematics and Simulation"
, year =        2005
, pages =       ""
}

@article{ cgal:ms-aogl-94
  ,author       = {David R.~Musser and Alexander A.~Stepanov}
  ,title        = {Algorithm-oriented Generic Libraries}
  ,journal      = {Software -- Practice and Experience}
  ,year         = 1994
  ,volume       = 24
  ,number       = 7
  ,pages        = {623--642}
  ,month        = jul
}

@inproceedings{ cgal:ms-gp-89
  ,author       = {David R.~Musser and Alexander A.~Stepanov}
  ,title        = {Generic Programming}
  ,booktitle    = {1st Intl.\ Joint Conf.\ of ISSAC-88 and AAEC-6}
  ,year         = 1989
  ,pages        = {13--25}
  ,publisher    = {Springer LNCS 358}
}

@book{ cgal:ms-strg-96
  ,author       = {David R. Musser and Atul Saini}
  ,title        = "{STL} Tutorial and Reference Guide:
                  {C{\tt ++}}~Programming with the Standard Template
                   Library"
  ,publisher    = {Addison-Wesley}
  ,year         = 1996
  ,annote       = {recommended C++ reading.}
  ,update       = "97.04 kettner"
}

@Misc{ cgal:mt-mpfr,
  key           = {MPFR},
  title         = {{MPFR} - The Multiple Precision Floating-Point Reliable
                   Library},
  howpublished  = {The {MPFR} Team},
  url           = {http://mpfr.org},
  update        = "09.11 penarand"
}

@book{ cgal:ndw-opgog-93
  ,author       = {Jackie Neider and Tom Davis and Mason Woo}
  ,title        = {OpenGL Programming Guide: The Official Guide to
                     Learning OpenGL, Release 1}
  ,publisher    = {Addison-Wesley}
  ,year         = 1993
  ,update       = "97.04 kettner"
}

@inproceedings{ cgal:o-dcgal-96
  ,author       = {Mark H. Overmars}
  ,title        = {Designing the Computational Geometry Algorithms
                     Library {CGAL}}
  ,booktitle    = {ACM Workshop on Applied Computational Geometry}
  ,editor       = {M. C. Lin and D. Manocha}
  ,address      = {Philadelphia, Pennsylvenia}
  ,month        = {May, 27--28}
  ,year         = 1996
  ,note         = {Lecture Notes in Computer Science 1148}
  ,update       = "97.04 kettner"
}

@inproceedings{cgal:ory-mvbss-05
, author  =  "Steve Oudot and Laurent Rineau  and Mariette Yvinec"
, title   =  "Meshing Volumes Bounded by Smooth Surfaces"
, booktitle =   "Proc.  14th International Meshing Roundtable"
, year = 2005
, nickname = "IMRT05"
, pages =       "203-219"
}

@book{cgal:p-gd-01,
  author="I. Porteous",
  title="Geometric Differentiation (2nd Edition)",
  publisher="Cambridge University Press",
  year="2001"
}

@manual{ cgal:p-gmgv16-96
  ,author       = {Mark Phillips}
  ,title        = {Geomview Manual, Version 1.6.1 for Unix Workstations}
  ,organization = {The Geometry Center}
  ,address      = {University of Minnesota}
  ,year         = 1996
  ,url         =  {http://www.geom.umn.edu/software/download/geomview.html}
  ,annote       = {Reference for object file format (OFF).}
  ,update       = "03.04 kettner"
}

@article{ cgal:p-plcbd-93
  ,author       = "B. Piper"
  ,title        = "Properties of Local Coordinates based on Dirichlet
                   tesselations"
  ,journal      = "Computing Suppl."
  ,year         = "1993"
  ,volume       = "8"
  ,pages        = "227-239"
}

@article{ cgal:p-smrqt-01,
  author="S. Petitjean",
  title="A Survey of Methods for Recovering Quadrics in Triangle Meshes",
  journal="ACM Computing Surveys",
  year="2001",
  volume="34",
  number="2",
  pages=""
}

@TechReport{ cgal:pabl-cco-07,
	author 	    = {Poudret, M. and Arnould, A. and Bertrand, Y. and Lienhardt, P.},
	title 	    = {Cartes Combinatoires Ouvertes.},
	institution = {Laboratoire SIC E.A. 4103},
	number 	    = {2007-1},
	month 	    = {October},
	year 	    = {2007},
	address     = {F-86962 Futuroscope Cedex, France},
	type 	    = {Research Notes},
	keywords    = {cartes combinatoires, demi-ar{\^e}te, ar{\^e}te radiale},
}

@article{ cgal:pc-rdp-86
  ,author       = {David L. Parnas and Paul C. Clements}
  ,title        = {A Rational Design Process: How and Why to Fake It}
  ,journal      = {IEEE Transactions on Software Engineering}
  ,year         = 1986
  ,volume       = 12
  ,number       = 2
  ,pages        = {251-257}
  ,update       = "98.01 kettner"
}


@article{ cgal:pp-cdmsc-93,
   author  = "U. Pinkall and K. Polthier",
   title   = "Computing discrete minimal surfaces and their conjugates",
   journal = "Experimental Mathematics",
   volume  = "2",
   number  = "1",
   pages   = "15-36",
   year    = "1993"
}

@book{ cgal:ptvf-nrcpp-02
  , author = "W. Press and S. Teukolsky and W. Vetterling and B. Flannery"
  , title = "Numerical Recipes in {C}{\tt ++}"
  , edition = "2nd"
  , publisher = "Cambridge University Press"
  , year = 2002
}

@article{ cgal:pv-opadc-94
  ,author       = {J.C. Perez and E. Vidal}
  ,title        = {Optimum polygonal approximation of digitized curves}
  ,journal      = {Pattern Recognition Letters}
  ,year         = 1994
  ,number       = 15
  ,pages        = {743--750}
}

@article{ cgal:r-lomom-94
  ,author       = {James Rumbaugh}
  ,title        = {The Life of an Object Model: How the Object-Model
                     Changes During Development}
  ,journal      = {Journal of Object-Oriented Programming}
  ,year         = 1994
  ,volume       = 7
  ,number       = 1
  ,pages        = {24--32}
  ,month        = {March/April}
  ,annote       = {Object and class diagram notation as used in the
                     book of design patterns ghjv-dpero-95.}
  ,update       = "97.04 kettner"
}

@Misc{ cgal:r-mpfi,
  key           = {MPFI},
  title         = {{MPFI} - The Multiple Precision Floating-Point Interval
                   Library},
  howpublished  = {{R}evol, {N}athalie and {R}ouillier, {F}abrice},
  url           = {http://perso.ens-lyon.fr/nathalie.revol/software.html},
  update        = "09.11 penarand"
}

@article{ cgal:r-rrstm-80
  ,author = {Requicha, Aristides G.}
  ,title = {Representations for Rigid Solids: Theory, Methods,
            and Systems}
  ,journal = {ACM Computing Surveys}
  ,volume = {12}
  ,number = {4}
  ,year = {1980}
  ,issn = {0360-0300}
  ,pages = {437--464}
  ,publisher = {ACM Press}
}

@Misc{ cgal:r-rs,
  key           = {RS},
  title         = {{RS - A} Software for real solving of algebraic systems},
  howpublished  = {{R}ouillier, {F}abrice},
  url           = {http://www.loria.fr/equipes/vegas/rs/},
  update        = "09.11 penarand"
}

@book{ cgal:rbpel-oomd-91
  ,author       = {James Rumbaugh and Michael Blaha and William
                     Premerlani and Frederick Eddy and William Lorenson}
  ,title        = {Object-Oriented Modeling and Design}
  ,publisher    = {Prentice Hall}
  ,address      = {Englewood Cliffs, NJ}
  ,year         = 1991
  ,annote       = {Object and class diagram notation as used in the
                     book of design patterns ghjv-dpero-95.}
  ,update       = "97.04 kettner"
}

@article{ cgal:ry-gsddrm-06
  ,author       = {Laurent Rineau and Mariette Yvinec}
  ,title        = {A Generic Software Design for {D}elaunay Refinement Meshing}
  ,year         = 2007
  ,journal = "Comput. Geom. Theory Appl."
 , volume = 38
 , pages = "100--110"
 , url = "http://dx.doi.org/10.1016/j.comgeo.2006.11.008"
 , publisher = "Elsevier Science Publishers B. V."
  ,update       = "09.02 lrineau"
}

@Article{ cgal:rz-jcam-04,
  author        = {{R}ouillier, {F}abrice and {Z}immermann, {P}aul},
  title         = {{E}fficient isolation of polynomial's real roots},
  journal       = {Journal of Computational and Applied Mathematics},
  volume        = 162,
  number        = 1,
  pages         = {33-50},
  year          = 2004,
  update        = "09.11 penarand"
}

@inproceedings{ cgal:s-cgehd-98
  ,author       = "Jonathan R. Shewchuk"
  ,title        = "A Condition Guaranteeing the Existence of Higher-Dimensional
                   Constrained {Delaunay} Triangulations"
  ,booktitle    = "Proc. 14th Annu. ACM Sympos. Comput. Geom."
  ,year         = 1998
  ,pages        = "76--85"
}

@book{ cgal:s-cpl-91
  ,author       = {Bjarne Stroustrup}
  ,title        = "The {C{\tt ++}}~Programming Language"
  ,publisher    = {Addison-Wesley}
  ,year         = 1991
  ,edition      = {2nd}
  ,annote       = {recommended C++ reading.}
  ,update       = "97.04 kettner"
}

@book{ cgal:s-cpl-97
  ,author       = {Bjarne Stroustrup}
  ,title        = "The {C{\tt ++}}~Programming Language"
  ,publisher    = {Addison-Wesley}
  ,year         = 1997
  ,edition      = {3rd}
  ,annote       = {recommended C++ reading.}
  ,update       = "97.12 kettner"
}

@misc{ cgal:s-dcgal-96
  ,author       = "S. Schirra"
  ,title        = "Designing a Computational Geometry Algorithms Library"
  ,howpublished = "Lecture Notes for Advanced School on Algorithmic
                   Foundations of Geographic Information Systems, CISM,
                   Udine"
  ,month        = "September 16-20"
  ,year         = "1996"
  ,update       = "98.01 schirra"
}

@incollection{ cgal:s-ixgpe-91a
  ,author       = "Peter Schorn"
  ,title        = "Implementing the {XYZ} {GeoBench}: A programming
                   environment for geometric algorithms"
  ,booktitle    = "Computational Geometry --- Methods, Algorithms and
                   Applications: Proc. Internat. Workshop Comput.
                   Geom. CG '91"
  ,series       = "Lecture Notes Comput. Sci."
  ,volume       = 553
  ,publisher    = "Springer-Verlag"
  ,year         = 1991
  ,pages        = "187--202"
  ,url          = {http://wwwjn.inf.ethz.ch/geobench/XYZGeoBench.html}
  ,update       = "94.01 rote, 98.01 kettner"
}

@techreport{ cgal:s-picpc-98
  ,author       = {Schirra, Stefan}
  ,title        = {Parameterized Implementations of Classical Planar
                   Convex Hull Algorithms and Extreme Point Computations}
  ,type         = {Research Report}
  ,institution  = {Max-Planck-Institut f{\"u}r Informatik}
  ,address      = {Im Stadtwald, D-66123 Saarbr{\"u}cken, Germany}
  ,number       = {MPI-I-98-1-003}
  ,month        = {January}
  ,year         = {1998}
  ,issn         = {0946-011X}
  ,update       = "98.01 schirra"
}

@incollection{ cgal:s-prgc-97
  ,author       = {S. Schirra}
  ,title        = {Precision and Robustness in Geometric Computations}
  ,booktitle    = {Algorithmic foundations of geographic information systems}
  ,editor       = {van Kreveld, Marc and Nievergelt, J{\"u}rg and Roos, Thomas and Widmayer, Peter}
  ,publisher    = {Springer-Verlag}
  ,address      = {Berlin}
  ,year         = {1997}
  ,series       = {Lecture Notes in Computer Science}
  ,volume       = {1340}
  ,pages        = {255--287}
  ,update       = "98.4 schirra"
}

@mastersthesis{ cgal:s-zkm-96
  ,author       = {Michael Schutte}
  ,title        = {Zuf{\"a}llige Konvexe Mengen}
  ,school       = {Freie Universit{\"a}t Berlin}
  ,year         = 1996
  ,address      = {Germany}
}

@misc{ cgal:sgcsi-stlpg-97
  ,author       = {{Silicon Graphics Computer Systems{,} Inc.}}
  ,title        = {Standard Template Library Programmer's Guide}
  ,url          = {http://www.sgi.com/Technology/STL/}
  ,year         = 1997
  ,annote       = {Web reference to the STL from SGI.
                   recommended C++ and STL reference material.}
  ,update       = "97.12 kettner"
}

@misc{ cgal:sl-stl-95
  ,author       = {Alexander Stepanov and Meng Lee}
  ,title        = {The Standard Template Library}
  ,month        = oct
  ,year         = 1995
  ,annote       = {recommended C++ reading. Short introduction to the
                   STL. Precise requirements for the iterators and
                   containers. Explanation of iterator tags (outdated).}
  ,update       = "97.04 kettner"
}
% Previously there was:
%  ,howpublished = {\path|http://www.cs.rpi.edu/~musser/doc.ps|}
% but this URL fails now.


@techreport{ cgal:sm-iftml-00
  ,author       = {M. Seel and K. Mehlhorn}
  ,title        = {Infimaximal Frames: A Technique for Making Lines Look
                   Like Segments}
  ,type         = {Research Report}
  ,institution  = {MPI f{\"u}r Informatik}
  ,address      = {Saarbr{\"u}cken, Germany}
  ,number       = {MPI-I-2000-1-005}
  ,month        = dec
  ,year         = {2000}
  ,issn         = {0946-011X}
  ,url          = {http://www.mpi-sb.mpg.de/~mehlhorn/ftp/InfiFrames.ps}
}

@InProceedings{cgal:sp-mrbee-05
   ,title = {Mesh Refinement based on Euler Encoding}
   ,author = {Le-Jeng Shiue and J{\"o}rg Peters}
   ,pages = {343--348}
   ,year = {2005}
   ,booktitle = {Proceedings of the International Conference on
                 Shape Modeling and Applications 2005}
}

@InProceedings{cgal:sp-mrlbg-05
   ,title = {A Mesh Refinement Library based on Generic Design}
   ,author = {Le-Jeng Shiue and J{\"o}rg Peters}
   ,pages = {1-104--1-108}
   ,year = {2005}
   ,booktitle = {Proceedings of the 43rd ACM Southeast Conference}
}


@book{ cgal:sll-bgl-02
  ,author       = {Jeremy G. Siek and Lie-Quan Lee and Andrew Lumsdaine}
  ,title        = {Boost Graph Library}
  ,publisher    = {Addison-Wesley}
  ,year         = 2002
}


@inproceedings{cgal:sry-mvbss-05
, author  =  "Steve Oudot and Laurent Rineau  and Mariette Yvinec"
, title   =  "Meshing Volumes Bounded by Smooth Surfaces"
, booktitle =   "Proc.  14th International Meshing Roundtable"
, year = 2005
, nickname = "IMRT05"
, pages =       "203-219"
}
@article{ cgal:ss-ablp-91
  ,author       = {Lisa M. C. Smith and Mansur H. Samadzadeh}
  ,title        = {An Annotated Bibliography of Literate Programming}
  ,journal      = {ACM SIGPLAN Notices}
  ,year         = 1991
  ,volume       = 26
  ,number       = 1
  ,pages        = {14--20}
  ,month        = jan
  ,update       = "98.01 kettner"
}

@phdthesis{cgal:t-om-09
, author =  "Jane Tournois"
, title =   "Optimisation de maillages"
, type =    "Th{\`e}se de doctorat en sciences"
, school = "Uni\-ver\-sit{\'e} Nice Sophia-Antipolis"
, address = "Nice, France"
, year =    2009
, flag = "_these"
}


@article{ cgal:tpg-rmtiise-99
  ,author = "G.M. Treece and R.W. Prager and A.H. Gee"
  ,title = "Regularised marching tetrahedra: improved iso-surface extraction"
  ,journal = "Computers and Graphics"
  ,volume = "23"
  ,number = "4"
  ,pages = "583--598"
  ,year = "1999"
  ,url = "http://citeseer.ist.psu.edu/treece98regularised.html"
}

@inproceedings{cgal:tsa-ps3dd-09,
author      = {Jane Tournois and Rahul Srinivasan and Pierre Alliez},
title       = {{Perturbing slivers in 3D Delaunay meshes}},
year        = {2009},
month       = {october},
booktitle   = {Proceedings of the 18th International Meshing Roundtable},
location    = {Salt Lake City, Utah, USA}
}

@article{cgal:twad-iropitmg-09
, author =      "Jane Tournois and Camille Wormser and Pierre Alliez
                      and Mathieu Desbrun"
, title     = "Interleaving {Delaunay} Refinement and Optimization for
                      Practical Isotropic Tetrahedron Mesh Generation"
, year      = 2009
, journal =  "ACM Transactions on Graphics"
, pages     = "75:1-75:9"
, note = "SIGGRAPH '2009 Conference Proceedings"
, volume = "28(3)"
, url = "http://hal.inria.fr/inria-00359288"
, geombib = "not yet"
, x-editorial-board = {yes}
, x-proceedings = {yes}
, x-international-audience = {yes}
}


@proceedings{     cgal:v-ea-09,
  editor        = {Jan Vahrenhold},
  title         = {Experimental Algorithms, 8th International Symposium, SEA
                   2009, Dortmund, Germany, June 4-6, 2009. Proceedings},
  booktitle     = {SEA},
  publisher     = {Springer},
  series        = {Lecture Notes in Computer Science},
  volume        = {5526},
  year          = {2009},
  isbn          = {978-3-642-02010-0},
  ee            = {http://dx.doi.org/10.1007/978-3-642-02011-7},
  bibsource     = {DBLP, http://dblp.uni-trier.de},
  update        = "09.11 penarand"
}

@article{ cgal:v-et-95
  ,author       = {Todd Veldhuizen}
  ,title        = {Expressions Templates}
  ,journal      = "{C{\tt ++}}~Report"
  ,year         = 1995
  ,month        = jun
  ,pages        = {26--31}
  ,annote       = {Inlining vector expressions and parameter passing
		     of expressions at compile time. Template Metaprograms.}
  ,update       = "98.01 kettner"
}

@inproceedings{ cgal:v-gpc-97
  ,author       = "R. C. Veltkamp"
  ,title        = "Generic Programming in {CGAL}, the Computational
                   Geometry Algorithms Library"
  ,booktitle    = "Proceedings of the 6th Eurographics Workshop on
                  Programming Paradigms in Graphics"
  ,year         = "1997"
  ,update       = "98.01 schirra"
}

@article{ cgal:v-tm-95
  ,author       = {Todd Veldhuizen}
  ,title        = {Template Metaprograms}
  ,journal      = "{C{\tt ++}}~Report"
  ,year         = 1995
  ,month        = may
  ,pages        = {36--43}
  ,annote       = {Prime numbers at compiler time, C++ programs at
		     compile time, control structures, local variables.}
  ,update       = "98.01 kettner"
}

@book{ cgal:vj-ctcg-03
  ,author       = "David Vandevoorde and Nicolai M. Josuttis"
  ,title        = "{C}++ Templates: The Complete Guide"
  ,publisher    = "Addison-Wesley"
  ,year         = 2003
  ,update       = "04.04 kettner"
}

@article{ cgal:vp-lactm-96
  ,author       = {Todd Veldhuizen and Kumaraswamy Ponnambalam}
  ,title        = {Linear Algebra with {C{\tt ++}} Template Metaprograms}
  ,journal      = {Dr. Dobb's Journal}
  ,year         = 1996
  ,month        = aug
  ,annote       = {Vector operations without temporary variables.}
  ,update       = "04.01, 98.01 kettner"
}

@misc{ cgal:vrmls-97
  ,key          = {VRML2}
  ,title        = {The Virtual Reality Modeling Language Specification:
                  Version 2.0, {ISO}/{IEC} {CD} 14772}
  ,url          = {http://www.web3d.org/x3d/specifications/vrml/ISO-IEC-14772-VRML97/}
  ,month        = {December}
  ,year         = 1997
  ,update       = "13.04 lrineau"
}

@manual{ cgal:w-fum-92
  ,title        = {{FunnelWeb} User's Manual}
  ,author       = {Ross N. Williams}
  ,edition      = {{V1.0} for {FunnelWeb} {V3.0}}
  ,year         = 1992
  ,month        = may
  ,update       = "98.01 kettner"
}

@incollection{ cgal:w-fvt-90
  ,author       = {Bob Wallis}
  ,title        = {Forms, Vectors, and Transforms}
  ,booktitle    = {Graphics Gems}
  ,publisher    = {Academic Press}
  ,year         = 1990
  ,editor       = {Andrew S. Glassner}
  ,pages        = {533--538}
  ,annote       = {Normal vectors under affine transformations,
                  tensor algebra and differential geometry, triangular
                  interpolants, subdeviding a parametric polynomial
                  curve}
  ,update       = "98.01 kettner"
}

@book{ cgal:w-impoo-94
  ,author       = {Josie Wernicke}
  ,title        = {The Inventor Mentor: Programming Object-Oriented
		     3D Graphics with Open Inventor, Release 2}
  ,publisher    = {Addison-Wesley}
  ,year         = 1994
  ,update       = "97.04 kettner"
}

@book{cgal:ww-smgd-02
   ,author = "Joe Warren and Henrik Weimer"
   ,title = "Subdivision Methods for Geometric Design"
   ,address = "New York"
   ,publisher = "Morgan Kaufmann Publishers"
   ,year = "2002"
}

@inproceedings{cgal:ybs-frdcl-05,
 author = {Shin Yoshizawa and Alexander Belyaev and Hans-Peter Seidel},
 title = {Fast and robust detection of crest lines on meshes},
 booktitle = {SPM '05: Proceedings of the 2005 ACM symposium on Solid and physical modeling},
 year = {2005},
 isbn = {1-59593-015-9},
 pages = {227--232},
 location = {Cambridge, Massachusetts},
 doi = {http://doi.acm.org/10.1145/1060244.1060270},
 publisher = {ACM Press},
 address = {New York, NY, USA},
 }

 @article{cgal:ybs-rvlmi-04,
 author = {Yutaka Ohtake and Alexander Belyaev and Hans-Peter Seidel},
 title = {Ridge-valley lines on meshes via implicit surface fitting},
 journal = {ACM Trans. Graph.},
 volume = {23},
 number = {3},
 year = {2004},
 issn = {0730-0301},
 pages = {609--612},
 doi = {http://doi.acm.org/10.1145/1015706.1015768},
 publisher = {ACM Press},
 address = {New York, NY, USA},
 }

@article{ cgal:ze-fsbi-02
  ,author       = "Afra Zomorodian and Herbert Edelsbrunner"
  ,title        = "Fast Software for Box Intersection"
  ,journal      = "Int. J. Comput. Geom. Appl."
  ,year         = 2002
  ,volume       = 12
  ,pages        = "143--172"
}

@incollection{cgal:h-sm-04,
    author = "Christoph M. Hoffmann",
    title = "Solid Modeling",
    chapter = 56,
    editor = "Jacob E. Goodman and Joseph O'Rourke",
    booktitle = "Handbook of Discrete and Computational Geometry",
    publisher = "Chapman \& Hall/CRC",
    edition = "2nd",
    year = 2004,
    pages = "1257--1278"
}

@inproceedings{ cgal:fo-ss-98,
  author = "Petr Felkel and St{\v{e}}p{\'{a}}n Obdr\v{z}{\'{a}}lek",
  title = "Straight Skeleton Implementation",
  booktitle = "14th Spring Conference on Computer Graphics
              (SCCG'98)",
  editor = "L{\'{a}}szl{\'{o}} Szirmay Kalos",
  pages = "210--218",
  year = "1998",
  url = "citeseer.ist.psu.edu/article/felkel98straight.html"
}

@inproceedings{ cgal:ee-rrccpp-98,
  author = "David Eppstein and Jeff Erickson",
  title = "Raising Roofs, Crashing Cycles, and Playing Pool: Applications of a Data Structure for Finding Pairwise Interactions",
  booktitle = "Symposium on Computational Geometry",
  pages = "58--67",
  year = "1998",
  url = "citeseer.ist.psu.edu/eppstein98raising.html"
}

@inproceedings{ cgal:ld-agrm-03,
author = {R. G. Laycock and A. M. Day},
title = {Automatically Generating Roof Models from Building
                Footprints},
booktitle = {The 11-th International Conference in Central Europe
                on Computer Graphics, Visualization and Computer
                Vision'2003. Journal of WSCG - FULL Papers },
year = 2003,
volume = 11,
issn = {ISSN 1213-6972},
url = "http://wscg.zcu.cz/wscg2003/Papers_2003/G67.pdf"
}



@InProceedings{cgal:k-vdc-06,
  author = 	 {Menelaos I. Karavelas},
  title = 	 {Voronoi diagrams in {\sc Cgal}},
  booktitle = {22nd European Symposium on Computational Geometry},
  pages = 	 {229--232},
  year = 	 {2006},
  address = 	 {Delphi, Greece},
}

@techreport{cgal:f-ecsca-04,
  author      = "E. Fogel et al.",
  title       = "An empirical comparison of software for constructing arrangements of curved arcs",
  type        = "Technical {Report}",
  number      = "ECG-TR-361200-01",
  institution = "Tel Aviv University",
  year        = 2004
}

@mastersthesis{cgal:m-rgece-06,
  author     = {Michal Meyerovitch},
  title      = {Robust, Generic, and Efficient Constructions of Envelopes of Surfaces in Three-Dimensional Space},
  school     = {Tel-Aviv University},
  year       = 2006,
  address    = {Israel}
}

@inproceedings{cgal:a-esgc-98,
author    = {David Abrahams},
title     = {Exception-Safety in Generic Components},
booktitle = {Generic Programming},
year      = {1998},
pages     = {69-79},
ee        = {http://link.springer.de/link/service/series/0558/bibs/1766/17660069.htm},
crossref  = {cgal:jlm-isgp-98},
bibsource = {DBLP, http://dblp.uni-trier.de},
url = "http://www.boost.org/community/exception_safety.html"
}

@article{cgal:as-solri-92
, author =	"F. Aurenhammer and O. Schwarzkopf"
, title =	"A simple on-line randomized incremental algorithm for computing higher order {Voronoi} diagrams"
, journal =	"Internat. J. Comput. Geom. Appl."
, volume =	2
, year =	1992
, pages =	"363--381"
, keywords =	"Voronoi diagrams, geometric transforms, dynamization"
, succeeds =	"as-solri-91"
, update =	"93.09 aurenhammer, 93.05 schwarzkopf"
}

@inproceedings{cgal:fy-okvd-01
, author =	"Julia Fl{\"o}totto and Mariette Yvinec"
, title =	"Order-$k$ {Voronoi} Diagrams"
, booktitle =	"Abstracts 17th European Workshop Comput. Geom."
, nickname =	"CG 2001"
, site =	"Berlin"
, publisher =	"Freie Universit{\"a}t Berlin"
, year =	2001
, pages =	"109--112"
, update =	"01.04 icking"
}

@proceedings{cgal:jlm-isgp-98,
  editor    = {Mehdi Jazayeri and
               R{\"u}diger Loos and
               David R. Musser},
  title     = {Generic Programming, International Seminar on Generic Programming,
               Dagstuhl Castle, Germany, April 27 - May 1, 1998, Selected Papers},
  booktitle = {Generic Programming},
  publisher = {Springer},
  series    = {Lecture Notes in Computer Science},
  volume    = {1766},
  year      = {2000},
  isbn      = {3-540-41090-2},
  bibsource = {DBLP, http://dblp.uni-trier.de}
}

@inproceedings{Kazhdan06,
 author = {Michael Kazhdan and M. Bolitho and Hugues Hoppe},
 title = "{Poisson Surface Reconstruction}",
 booktitle = {Symp. on Geometry Processing},
 year = {2006},
 pages = "61--70",
}

@Article{BC02,
  author =  "Boissonnat and Cazals",
  title =   "Smooth Surface Reconstruction via Natural Neighbour
         Interpolation of Distance Functions",
  journal = "CGTA: Computational Geometry: Theory and
         Applications",
  volume =  "22",
  year =    "2002"}

@inproceedings{LC87,
 author = {William E. Lorensen and Harvey E. Cline},
 title = {Marching cubes: A high resolution 3D surface construction algorithm},
 booktitle = {SIGGRAPH '87: Proceedings of the 14th annual conference on Computer graphics and interactive techniques},
 year = {1987},
 isbn = {0-89791-227-6},
 pages = {163--169},
 doi = {http://doi.acm.org/10.1145/37401.37422},
 publisher = {ACM Press},
 address = {New York, NY, USA},
 }

@inproceedings{CBC01,
 author = {J. C. Carr and R. K. Beatson and J. B. Cherrie and T. J. Mitchell and W. R. Fright and B. C. McCallum and T. R. Evans},
 title = {Reconstruction and representation of 3D objects with radial basis functions},
 booktitle = {SIGGRAPH '01: Proceedings of the 28th annual conference on Computer graphics and interactive techniques},
 year = {2001},
 isbn = {1-58113-374-X},
 pages = {67--76},
 doi = {http://doi.acm.org/10.1145/383259.383266},
 publisher = {ACM Press},
 address = {New York, NY, USA},
}

@inproceedings{ABK98,
 author = {Nina Amenta and Marshall Bern and Manolis Kamvysselis},
 title = {A new Voronoi-based surface reconstruction algorithm},
 booktitle = {SIGGRAPH '98: Proceedings of the 25th annual conference on Computer graphics and interactive techniques},
 year = {1998},
 isbn = {0-89791-999-8},
 pages = {415--421},
 doi = {http://doi.acm.org/10.1145/280814.280947},
 publisher = {ACM Press},
 address = {New York, NY, USA},
 }

@inproceedings{Guennebaud07,
 author = {Ga\"{e}l Guennebaud and Markus Gross},
 title = {Algebraic point set surfaces},
 booktitle = {SIGGRAPH '07: ACM SIGGRAPH 2007 papers},
 year = {2007},
 pages = {23},
 location = {San Diego, California},
 doi = {http://doi.acm.org/10.1145/1275808.1276406},
 publisher = {ACM},
 address = {New York, NY, USA},
 }

@article{cclt-dc3sk-08,
title = "Design of the {CGAL} 3{D} {Spherical Kernel} and application to arrangements of circles on a sphere",
journal = "Computational Geometry : Theory and Applications",
volume = "42",
number = "6-7",
pages = "536 - 550",
year = "2009",
note = "",
issn = "0925-7721",
doi = "DOI: 10.1016/j.comgeo.2008.10.003",
author = "Pedro M.M. de Castro and Frederic Cazals and Sebastien Loriot and Monique Teillaud"
}

@conference{schwarzkopf1995ede,
  title={{The extensible drawing editor Ipe}},
  author={Schwarzkopf, O.},
  booktitle={Proceedings of the eleventh annual symposium on Computational geometry},
  pages={410--411},
  year={1995},
  organization={ACM New York, NY, USA}
}

@MANUAL{ipe:man-09,
   TITLE        = {{IPE} manual and library documentation},
   AUTHOR       = {Otfried Cheong},
   EDITION      = {6.0pre32},
   YEAR         = {2009},
   URL          = {http://tclab.kaist.ac.kr/ipe/}
}

@misc{cgal:t-ocdl-05,
  key = "opcode",
  author = {P. Terdiman},
  title = "{{OPCODE 3D} Collision Detection library}",
  note = "http://www.codercorner.com/Opcode.htm",
  year = {2005}
}

@incollection{msri52:liu-snoeyink-05,
 author = {Yuanxin Liu and Jack Snoeyink},
 title = {A Comparison of Five Implementations of 3{D} {Delaunay} Tessellation},
 booktitle = {Combinatorial and Computational Geometry},
 editor = "Jacob E. Goodman, J\'anos Pach and Emo Welzl",
 year = {2005},
 pages = {439-458},
 URL = {http://www.msri.org/communications/books/Book52/files/23liu.pdf},
 publisher = {MSRI Publications}
}

@article{cgta-kmpsy-08
, author =      "Lutz Kettner and Kurt Mehlhorn and Sylvain Pion and Stefan Schirra and Chee Yap"
, title =       "Classroom Examples of Robustness Problems in Geometric Computations"
, journal =     "Computational Geometry: Theory and Applications"
, publisher =   "Elsevier"
, year        = "2008"
, volume      = "40"
, number      = "1"
, pages       = "61-78"
, url =         "http://hal.inria.fr/inria-00344310/"
, doi = "10.1016/j.comgeo.2007.06.003"
, x-international-audience = "yes"
, x-editorial-board = "yes"
}

@inproceedings{e-dpssdt-02
  , author =      "Jeff Erickson"
  , title =  "Dense point sets have sparse {Delaunay} triangulations"
  , booktitle =   "Proc. 13th ACM-SIAM Sympos. Discrete Algorithms (SODA)"
  , year =    2002
  , pages = "125-134"
}

@inproceedings{geometrica-5986i
, thanks = "barbados"
, author =      "Nina Amenta and Dominique Attali and Olivier Devillers"
, title =  "Complexity of {Delaunay} triangulation for points on lower-dimensional polyhedra"
, booktitle =   "Proc. 18th ACM-SIAM Sympos. Discrete Algorithms"
, nickname = "SODA"
, url = "http://hal.inria.fr/inria-00182835/"
, year =    2007
, pages = "1106--1113"
}

@article{prisme-4453a
, author    = "Dominique Attali and Jean-Daniel Boissonnat"
, title     = "Complexity of the {Delaunay} triangulation of points on polyhedral surfaces"
, journal = "Discrete and Computational Geometry"
, volume = 30
, number = 3
, pages = "437--452"
, year      = 2003
}

@inproceedings{prisme-abl-03
, geombib = "not yet"
, author =  "Dominique Attali and Jean-Daniel Boissonnat and Andr{\'e} Lieutier"
, title =   "Complexity of the {Delaunay} Triangulation of Points on Surfaces: The Smooth Case"
, booktitle =   "Proc. 19th Annual Symposium on Computational Geometry"
, year =    2003
, pages =   "237--246"
}


@PHDTHESIS{eigenwillig-phd-08,
AUTHOR = "Eigenwillig, Arno",
TITLE = "Real Root Isolation for Exactand Approximate Polynomials Using Descartes ' Rule of Signs" ,
SCHOOL = "Universit{\"a}t des Saarlandes",
YEAR = "2008",
ADDRESS = "Saarbr{\"u}cken, Germany"
}

@misc{abbott-qir-06,
  author =       "J. Abbott",
  title =        "Quadratic Interval Refinement for Real Roots",
  URL =          "http://www.dima.unige.it/~abbott/",
  note =         "Poster presented at the 2006 Int.\ Symp.\ on Symb.\
                 and Alg.\ Comp.\ (ISSAC 2006)"}

@InProceedings{ek-exact-08,
  author =       {Arno Eigenwillig and Michael Kerber},
  title =        {Exact and Efficient 2D-Arrangements of Arbitrary Algebraic Curves},
  booktitle =    {Proceedings of the Nineteenth Annual ACM-SIAM Symposium on Discrete Algorithms (SODA08)},
  year =         2008,
  note =         {122--131}
}

@InProceedings{ekw-fast-07,
  author =       {Arno Eigenwillig and Michael Kerber and Nicola Wolpert},
  title =        {Fast and Exact Geometric Analysis of Real Algebraic Plane Curves},
  booktitle =    {Proocedings of the 2007 International Symposium on Symbolic and Algebraic Computation (ISSAC 2007)},
  year =         2007,
  editor =       {Christopher W. Brown},
  pages =         {151--158}
}


@PHDTHESIS{kerber-phd-09,
AUTHOR = "Kerber, Michael",
TITLE = "Geometric Algorithms for Algebraic Curves and Surfaces" ,
SCHOOL = "Universit{\"a}t des Saarlandes",
YEAR = 2009,
ADDRESS = "Saarbr{\"u}cken, Germany"
}

@InCollection{grlr-sturm-habicht-98,
  author = 	 {L.~Gonzalez-Vega and T.~Recio and H.~Lombardi and M.-F.~Roy},
  title = 	 {Sturm-Habicht Sequences, Determinants and Real Roots of Univariate Polynomials},
  booktitle = 	 {Quantifier Elimination and Cylindrical Algebraic Decomposition},
  pages =	 {300--316},
  publisher =	 {Springer},
  year =	 1998,
  editor =	 {B.F.~Caviness and J.R.~Johnson},
  series =	 {Texts and Monographs in Symbolic Computation}
}

<<<<<<< HEAD
@inproceedings{Sorkine2007AsRigidAs,
  title={As-rigid-as-possible surface modeling},
  author={Sorkine, Olga and Alexa, Marc},
  booktitle={ACM International Conference Proceeding Series},
  volume={257},
  pages={109--116},
  year={2007},
  organization={Citeseer}
}

@article{Pinkall1993Cotangent,
  title={Computing discrete minimal surfaces and their conjugates},
  author={Pinkall, Ulrich and Polthier, Konrad},
  journal={Experimental mathematics},
  volume={2},
  number={1},
  pages={15--36},
  year={1993},
  publisher={Taylor \& Francis}
}

@article{Botsch2008OnLinearVariational,
  title={On linear variational surface deformation methods},
  author={Botsch, Mario and Sorkine, Olga},
  journal={Visualization and Computer Graphics, IEEE Transactions on},
  volume={14},
  number={1},
  pages={213--230},
  year={2008},
  publisher={IEEE}
}

@inproceedings{Chao2010SimpleGeomModel,
 author = {Chao, Isaac and Pinkall, Ulrich and Sanan, Patrick and Schr\"{o}der, Peter},
 title = {A simple geometric model for elastic deformations},
 booktitle = {ACM SIGGRAPH 2010 papers},
 series = {SIGGRAPH '10},
 year = {2010},
 pages = {38:1--38:6},
 publisher = {ACM}
}

@misc{Sorkine2009LeastSquaresRigid,
 title={Least-Squares Rigid Motion Using {SVD}},
 journal={Technical notes},
 author={Sorkine, Olga},
 year={2009},
 pages={1-6},
 howpublished = {http://igl.ethz.ch/projects/ARAP/}

@book{cgal:bc:m-dbc-27,
  Address   = {Leipzig},
  Author    = {A. F. M{\"o}bius},
  Publisher = {Johann Ambrosius Barth},
  Title     = {Der Barycentrische Calcul},
  Year      = {1827}
}

@book{cgal:bc:w-rfeb-75,
  Address   = {New York},
  Author    = {E. L. Wachspress},
  Publisher = {Academic Press},
  Title     = {A Rational Finite Element Basis},
  Year      = {1975}
}

@article{cgal:bc:mlbd-gbcip-02,
  Author  = {M. Meyer and H. Lee and A. H. Berr and M. Desbrun},
  Journal = {Journal of Graphics Tools},
  Number  = {1},
  Pages   = {13--22},
  Title   = {Generalized Barycentric Coordinates on Irregular Polygons},
  Volume  = {7},
  Year    = {2002}
}

@article{cgal:bc:fhk-gcbcocp-06,
  Author  = {M. S. Floater and K. Hormann and G. K{\`o}s},
  Journal = {Advances in Computational Mathematics},
  Number  = {1-4},
  Pages   = {311--331},
  Title   = {A General Construction of Barycentric Coordinates Over Convex Polygons},
  Volume  = {24},
  Year    = {2006}
}

@inproceedings{cgal:bc:eddhls-maam-95,
  Author    = {M. Eck and T. DeRose and T. Duchamp and H. Hoppe and M. Lounsbery and W. Stuetzle},
  Booktitle = {Proceedings of SIGGRAPH '95},
  Pages     = {173--182},
  Title     = {Multiresolution Analysis of Arbitrary Meshes},
  Year      = {1995}
}

@article{cgal:bc:hf-mvcapp-06,
  Author  = {K. Hormann and M. S. Floater},
  Journal = {ACM Transactions on Graphics},
  Number  = {4},
  Pages   = {1424--1441},
  Title   = {Mean Value Coordinates for Arbitrary Planar Polygons},
  Volume  = {25},
  Year    = {2006}
}

@InProceedings{cgal:bc:f-wmvc-14,
  author    = {M. S. Floater},
  title     = {Wachspress and mean value coordinates},
  booktitle = {Proceedings of the 14th International Conference on Approximation Theory, G. Fasshauer and L. L. Schumaker (eds.)},
  year      = {2014}
}

@article{wlop-2009,
  title = {Consolidation of unorganized point clouds for surface reconstruction},
  author = {H. Huang and D. Li and H. Zhang and U. Ascher and D. Cohen-Or},
  journal = {ACM Transactions on Graphics},
  volume = {28},
  issue = {5},
  pages = {176:1--176:78},
  year = {2009}
}

@article{ear-2013,
  title = {Edge-Aware Point Set Resampling},
  author = {H. Huang and S. Wu and M. Gong and D. Cohen-Or and U. Ascher and H. Zhang},
  journal = {ACM Transactions on Graphics},
  volume = {32},
  issue = {1},
  pages = {9:1-9:12},
  year = {2013}
}

@conference {cgal:bl-frmsurc-11
  ,address = {San Francisco, CA}
  ,author = {Evan Behar and Jyh-Ming Lien}
  ,booktitle = {Proc. {IEEE} Int. Conf. Intel. Rob. Syst. ({IROS})}
  ,month = {Sep.}
  ,title = {Fast and Robust 2D Minkowski Sum Using Reduced Convolution}
  ,year = {2011}
}
=======

@article{degoes:hal-00758019,
    title = {{An Optimal Transport Approach to Robust Reconstruction and Simplification of 2D Shapes}},
    author = {De Goes, Fernando and Cohen-Steiner, David and Alliez, Pierre and Desbrun, Mathieu},
    booktitle = {{Eurographics Symposium on Geometry Processing 2011}},
    publisher = {Wiley},
    pages = {1593-1602},
    journal = {Computer Graphics Forum},
    volume = {30},
    number = {5 },
    year = {2011},
}

>>>>>>> b83f07f3

% ----------------------------------------------------------------------------
% END OF BIBFILE
% ----------------------------------------------------------------------------<|MERGE_RESOLUTION|>--- conflicted
+++ resolved
@@ -2350,7 +2350,6 @@
   series =	 {Texts and Monographs in Symbolic Computation}
 }
 
-<<<<<<< HEAD
 @inproceedings{Sorkine2007AsRigidAs,
   title={As-rigid-as-possible surface modeling},
   author={Sorkine, Olga and Alexa, Marc},
@@ -2490,7 +2489,7 @@
   ,title = {Fast and Robust 2D Minkowski Sum Using Reduced Convolution}
   ,year = {2011}
 }
-=======
+
 
 @article{degoes:hal-00758019,
     title = {{An Optimal Transport Approach to Robust Reconstruction and Simplification of 2D Shapes}},
@@ -2504,7 +2503,6 @@
     year = {2011},
 }
 
->>>>>>> b83f07f3
 
 % ----------------------------------------------------------------------------
 % END OF BIBFILE

#include <iostream>

#include "test_configuration.h"

<<<<<<< HEAD
#include <CGAL/basic.h>
=======
typedef CGAL::Arr_naive_point_location<Arrangement_2>     
  Naive_point_location;
typedef CGAL::Arr_simple_point_location<Arrangement_2>     
  Simple_point_location;
typedef CGAL::Arr_walk_along_line_point_location<Arrangement_2> 
  Walk_point_location;
typedef CGAL::Arr_landmarks_point_location<Arrangement_2> 
  Lm_point_location;
typedef CGAL::Arr_random_landmarks_generator<Arrangement_2>
  Random_lm_generator;
typedef CGAL::Arr_landmarks_point_location<Arrangement_2, Random_lm_generator> 
  Lm_random_point_location;
typedef CGAL::Arr_grid_landmarks_generator<Arrangement_2>
  Grid_lm_generator;
typedef CGAL::Arr_landmarks_point_location<Arrangement_2, Grid_lm_generator> 
  Lm_grid_point_location;
typedef CGAL::Arr_halton_landmarks_generator<Arrangement_2>
  Halton_lm_generator;
typedef CGAL::Arr_landmarks_point_location<Arrangement_2, Halton_lm_generator> 
  Lm_halton_point_location;
typedef CGAL::Arr_middle_edges_landmarks_generator<Arrangement_2>
  Middle_edges_generator;
typedef CGAL::Arr_landmarks_point_location<Arrangement_2,
                                           Middle_edges_generator> 
  Lm_middle_edges_point_location;

typedef CGAL::Arr_landmarks_specified_points_generator<Arrangement_2>
  Specified_points_generator;
typedef CGAL::Arr_landmarks_point_location<Arrangement_2,
                                           Specified_points_generator> 
  Lm_specified_points_point_location;

// typedef CGAL::Arr_triangulation_point_location<Arrangement_2> 
//   Lm_triangulation_point_location;

// ===> Add new point location type here <===

typedef std::list<Point_2>                                Points_list;
typedef Points_list::iterator                             Point_iterator;
typedef std::list<Curve_2>                                Curve_list;
typedef std::vector<CGAL::Object>                         Objects_vector;
typedef Objects_vector::iterator                          Object_iterator;
>>>>>>> d1c531a1

#if ((TEST_TRAITS == CORE_CONIC_TRAITS) ||	\
     (TEST_TRAITS == BEZIER_TRAITS) ||					\
     (TEST_TRAITS == RATIONAL_ARC_TRAITS)) && !defined(CGAL_USE_CORE)

<<<<<<< HEAD
int main()
{
//  bool   UNTESTED_TRAITS_AS_CORE_IS_NOT_INSTALLED;
  std::cout << std::endl
            << "NOTE: Core is not installed, "
            << "skipping the test ..."
            << std::endl;
  return 0;
}
#elif (TEST_TRAITS == ALGEBRAIC_TRAITS) && \
  (TEST_NT == LEDA_INT_NT || TEST_NT == LEDA_RAT_NT) && \
  (! CGAL_USE_LEDA)

int main()
{
//  bool   UNTESTED_TRAITS_AS_LEDA_IS_NOT_INSTALLED;
  std::cout << std::endl
	    << "NOTE: LEDA is not installed, "
            << "skipping the test ..."
            << std::endl;
  return 0;
}

#elif (TEST_TRAITS == ALGEBRAIC_TRAITS) && \
  (TEST_NT == CGAL_GMPZ_NT || TEST_NT == CGAL_GMPQ_NT) && \
  ! (CGAL_USE_GMP && CGAL_USE_MPFI)

int main()
{

//  bool   UNTESTED_TRAITS_AS_GMP_OR_MPFI_IS_NOT_INSTALLED;
  std::cout << std::endl
	    << "NOTE: GMP and/or MPFI are not installed, "
            << "skipping the test ..."
            << std::endl;
  return 0;
}

#elif (TEST_TRAITS == ALGEBRAIC_TRAITS) && \
  (TEST_NT == CORE_INT_NT) && \
  !CGAL_USE_CORE

int main()
{
//  bool   UNTESTED_TRAITS_AS_CORE_IS_NOT_INSTALLED;
  std::cout << std::endl
	    << "NOTE: CORE is not installed, "
            << "skipping the test ..."
            << std::endl;
  return 0;
}


#else
=======
/*! */
template <typename InputIterator>
int check_point_location(Arrangement_2& arr,
                         InputIterator begin, InputIterator end)
{
  typedef InputIterator                                 Input_iterator;
  //init - all point locations
  CGAL::Timer timer;

  Naive_point_location  naive_pl(arr);                                    // 0

  Simple_point_location simple_pl(arr);                                   // 1
  Walk_point_location   walk_pl(arr);                                     // 2

  timer.reset(); timer.start();
  Lm_point_location lm_pl(arr);                                           // 3
  timer.stop(); 
  std::cout << "Lm (vert) construction took " << timer.time() << std::endl;

  timer.reset(); timer.start();
  Random_lm_generator      random_g(arr);    
  Lm_random_point_location random_lm_pl(arr, &random_g);                  // 4
  timer.stop(); 
  std::cout << "Random lm construction took " << timer.time() << std::endl;

  timer.reset(); timer.start();
  Grid_lm_generator      grid_g(arr);      
  Lm_grid_point_location grid_lm_pl(arr, &grid_g);                        // 5
  timer.stop(); 
  std::cout << "Grid lm construction took " << timer.time() << std::endl;

  timer.reset(); timer.start();
  Halton_lm_generator      halton_g(arr);
  Lm_halton_point_location halton_lm_pl(arr, &halton_g);                  // 6
  timer.stop(); 
  std::cout << "Halton lm construction took " << timer.time() << std::endl;

  timer.reset(); timer.start();
  Middle_edges_generator         middle_edges_g(arr);
  Lm_middle_edges_point_location middle_edges_lm_pl(arr, &middle_edges_g); // 7
  timer.stop(); 
  std::cout << "Middle edges lm construction took " << timer.time()
            << std::endl;

  Specified_points_generator::Points_set points;
  // points.push_back(Point_2(1,1));
  // points.push_back(Point_2(2,2));
  timer.reset(); timer.start();
  // Specified_points_generator                specified_points_g(arr,points);
  Specified_points_generator         specified_points_g(arr);
  Lm_specified_points_point_location
    specified_points_lm_pl(arr, &specified_points_g);  // 8
  timer.stop(); 
  std::cout << "Specified_points lm construction took " << timer.time()
            << std::endl;

  // timer.reset(); timer.start();
  // Lm_triangulation_point_location triangulation_lm_pl(arr);  // 9
  // timer.stop(); 
  // std::cout << "Triangulation lm construction took " << timer.time()
  //           << std::endl;
  std::cout << std::endl;
>>>>>>> d1c531a1

#include "test_traits.h"
#include "Point_location_test.h"

<<<<<<< HEAD
bool test1(const char* points_filename, const char* xcurves_filename,
           const char* curves_filename, const char* queries_filename)
{
  Point_location_test<Traits> pl_test;
  pl_test.set_filenames(points_filename, xcurves_filename,
                        curves_filename, queries_filename);
  
  if (!pl_test.allocate_arrangement()) return false;
  if (!pl_test.construct_pl_strategies()) return false;
  if (!pl_test.init()) return false;

  if (!pl_test.construct_arrangement()) return false;
  if (!pl_test.perform()) return false;

  pl_test.clear();
  pl_test.deallocate_arrangement();
  pl_test.deallocate_pl_strategies();
  
  return true;
}

bool test2(Point_location_test<Traits>& pl_test)
{
  if (!pl_test.init()) return false;

  if (!pl_test.construct_arrangement()) return false;
  if (!pl_test.perform()) return false;

  pl_test.clear();
  pl_test.clear_arrangement();
  
  return true;
}

bool test3(const char* points_filename, const char* xcurves_filename,
           const char* curves_filename, const char* queries_filename)
{
  Point_location_test<Traits> pl_test;
  pl_test.set_filenames(points_filename, xcurves_filename,
                        curves_filename, queries_filename);
  
  if (!pl_test.allocate_pl_strategies()) return false;
  if (!pl_test.init()) return false;
=======
  Objects_vector  objs[NUM_OF_POINT_LOCATION_STRATEGIES];
  Object_iterator ob_iter[NUM_OF_POINT_LOCATION_STRATEGIES];
  Arrangement_2::Halfedge_const_handle  hh_curr;
  
  Input_iterator piter;

  // LOCATE the points in the list using all PL strategies

  // std::cout << "Time in seconds" << std::endl; ;
  std::cout << std::endl;
  timer.reset(); 
  timer.start(); //START
  for (piter = begin; piter != end; ++piter) {
    const Point_2& q = *piter;
    CGAL::Object obj = naive_pl.locate(q);
    objs[0].push_back(obj);
  }
  timer.stop(); ///END
  std::cout << "Naive location took " << timer.time() << std::endl;

  timer.reset(); 
  timer.start(); //START
  for (piter = begin; piter != end; ++piter) {
    const Point_2& q = *piter;
    CGAL::Object obj = simple_pl.locate(q);
    objs[1].push_back(obj);
  }
  timer.stop(); ///END
  std::cout << "Simple location took " << timer.time() << std::endl;

  timer.reset(); 
  timer.start(); //START
  for (piter = begin; piter != end; ++piter) {
    const Point_2& q = *piter;
    CGAL::Object obj = walk_pl.locate(q);
    objs[2].push_back(obj);
  }
  timer.stop(); ///END
  std::cout << "Walk location took " << timer.time() << std::endl;

  timer.reset(); 
  timer.start(); //START
  for (piter = begin; piter != end; ++piter) {
    const Point_2& q = *piter;
    CGAL::Object obj = lm_pl.locate(q);
    objs[3].push_back(obj);
  }
  timer.stop(); ///END
  std::cout << "Landmarks (vertices) location took " 
            << timer.time() << std::endl;

  timer.reset(); 
  timer.start(); //START
  for (piter = begin; piter != end; ++piter) {
    const Point_2& q = *piter;
    CGAL::Object obj = random_lm_pl.locate(q);
    objs[4].push_back(obj);
  }
  timer.stop(); ///END
  std::cout << "Random LM location took " << timer.time() << std::endl;

  timer.reset(); 
  timer.start(); //START
  for (piter = begin; piter != end; ++piter) {
    const Point_2& q = *piter;
    CGAL::Object obj = grid_lm_pl.locate(q);
    objs[5].push_back(obj);
  }
  timer.stop(); ///END
  std::cout << "Grid LM location took " << timer.time() << std::endl;


  timer.reset(); 
  timer.start(); //START
  for (piter = begin; piter != end; ++piter) {
    const Point_2& q = *piter;
    CGAL::Object obj = halton_lm_pl.locate(q);
    objs[6].push_back(obj);
  }
  timer.stop(); ///END
  std::cout << "Halton LM location took " << timer.time() << std::endl;

  timer.reset(); 
  timer.start(); //START
  for (piter = begin; piter != end; ++piter) {
    const Point_2& q = *piter;
    CGAL::Object obj = middle_edges_lm_pl.locate(q);
    objs[7].push_back(obj);
  }
  timer.stop(); ///END
  std::cout << "Middle edges LM location took " << timer.time() << std::endl;

  timer.reset(); 
  timer.start(); //START
  for (piter = begin; piter != end; ++piter) {
    const Point_2& q = *piter;
    CGAL::Object obj = specified_points_lm_pl.locate(q);
    objs[8].push_back(obj);
  }
  timer.stop(); ///END
  std::cout << "Specified points LM location took " << timer.time()
            << std::endl;

  // timer.reset(); 
  // timer.start(); //START
  // for (piter = begin; piter != end; ++piter )
  // {
  //   const Point_2& q = *piter;
  //   obj = triangulation_lm_pl.locate(q);
  //   objs[8].push_back(obj);
  // }
  // timer.stop(); ///END
  // std::cout << "Triangulation LM location took " << timer.time()
  //           << std::endl;
  std::cout << std::endl;

  // ===> Add a call to operate the the new point location. <===

  // END LOCATION 
  int pls_num = NUM_OF_POINT_LOCATION_STRATEGIES;
  int pl_index;
  int result = 0;

  //init all obejct iterators
  for (pl_index = 0; pl_index < pls_num; ++pl_index)
    ob_iter[pl_index] = objs[pl_index].begin();

  //get size of objects
  unsigned int size = objs[0].size();
  //std::cout <<"size is "<< size << std::endl;

  for (pl_index = 0; pl_index < pls_num; ++pl_index) {
    if (size != objs[pl_index].size()) {
      std::cout << "Error: size of pl number " << pl_index << " is "
                << objs[pl_index].size() << std::endl;
      result = -1;
    }
  }

  //assign and check results
  unsigned int qi; //qi is the query point index
  for (qi = 0; qi < size; ++qi) {
    // Assign object to a face
    Arrangement_2::Vertex_const_handle vh_ref;
    Arrangement_2::Halfedge_const_handle hh_ref;
    Arrangement_2::Face_const_handle fh_ref;
    if (CGAL::assign(fh_ref, ob_iter[0][qi])) {
      for (int pl_index = 1; pl_index < pls_num; ++pl_index) {
        Arrangement_2::Face_const_handle fh_curr;
        if (! CGAL::assign(fh_curr, ob_iter[pl_index][qi])) {
          std::cout << "Error in point location number " << pl_index;
          if (CGAL::assign(fh_curr, ob_iter[pl_index][qi]))
            std::cout << ", an halfedge returned instead of a face"
                      << std::endl;
          else if (CGAL::assign(hh_curr, ob_iter[pl_index][qi]))
            std::cout << ", a vertex returned instead of a face" << std::endl;
          else
            std::cout << ", an unknowen object returned instead of a face"
                      << std::endl;
          result = -1;
        }
        else if (fh_curr != fh_ref) {
          std::cout << "Error: point location number " 
                    << pl_index << " return a different face" << std::endl;
          result = -1;
        }
      }  
      //if (fh_ref->is_unbounded())
      //  std::cout << "Unbounded face." << std::endl;
      //else
      //  std::cout << "Face." << std::endl;
    }

    // Assign object to a halfedge
    else if (CGAL::assign(hh_ref, ob_iter[0][qi])) {
      std::cout << "Halfedge: " << hh_ref->curve() << std::endl;
      for (int pl_index = 1; pl_index < pls_num; ++pl_index) {
        if (! CGAL::assign(hh_curr, ob_iter[pl_index][qi])) {
          std::cout << "Error in point location number " << pl_index;
          Arrangement_2::Face_const_handle fh_curr;
          if (CGAL::assign(fh_curr, ob_iter[pl_index][qi]))
            std::cout << ", a face returned instead of an halfedge"
                      << std::endl;
          else if (CGAL::assign(hh_curr, ob_iter[pl_index][qi]))
            std::cout << ", a vertex returned instead of an halfedge"
                      << std::endl;
          else
            std::cout << ", an unknowen object returned instead of an halfedge"
                      << std::endl;
          result = -1;
        }
        else if ((hh_curr != hh_ref) && (hh_curr->twin() != hh_ref)) {
          std::cout << "Error: point location number " 
                    << pl_index << " return a different halfedge" << std::endl;
          std::cout << "Halfedge (curr): "<< hh_curr->curve() << std::endl;
          result = -1;
        }
      }
    }

    // Assign object to a vertex
    else if (CGAL::assign(vh_ref, ob_iter[0][qi])) {
      for (int pl_index = 1; pl_index < pls_num; ++pl_index) {
        Arrangement_2::Vertex_const_handle vh_curr;
        if (! CGAL::assign(vh_curr, ob_iter[pl_index][qi])) {
          std::cout << "Error in point location number " << pl_index;
          Arrangement_2::Face_const_handle fh_curr;
          if (CGAL::assign(fh_curr, ob_iter[pl_index][qi]))
            std::cout << ", a face returned instead of a vertex"<< std::endl;
          else if (CGAL::assign(hh_curr, ob_iter[pl_index][qi]))
            std::cout << ", an halfedge returned instead of a vertex"
                      << std::endl;
          else
            std::cout << ", an unknown object returned instead of a vertex"
                      << std::endl;
          result = -1;
        }
        else if (vh_curr != vh_ref) {
          std::cout << "Error: point location number " 
            << pl_index << " return a different vertex"<< std::endl;
          result = -1;
        }
      }
      std::cout << "Vertex: "<< vh_ref->point() << std::endl;
    }
    else {
      std::cout << "Illegal point-location result." << std::endl;    
      result = -1;
    }
  }
  return (result);
}

/*! */
int read_points(const char* points_filename, Points_list& plist)
{
  //read points from file into list
  std::ifstream inp_pnt_file(points_filename);
  if (!inp_pnt_file.is_open()) {
    std::cerr << "Cannot open file " << points_filename << "!" << std::endl;
    return (-1);
  }

  int points_count = 0;
  inp_pnt_file >> points_count;
>>>>>>> d1c531a1

  if (!pl_test.allocate_arrangement()) return false;
  if (!pl_test.construct_arrangement()) return false;
  if (!pl_test.attach_pl_strategies()) return false;
  if (!pl_test.perform()) return false;

  pl_test.clear();
  pl_test.deallocate_arrangement();
  pl_test.deallocate_pl_strategies();
  
  return true;
}

int main(int argc, char* argv[])
{
#if TEST_TRAITS == ALGEBRAIC_TRAITS
  CGAL::set_pretty_mode(std::cout);
  CGAL::set_pretty_mode(std::cerr);
#endif

  if (argc < 4) {
    std::cout << "Usage: " << argv[0]
              << " point-file xcurve-file curve-file query-file" << std::endl;
    std::cout << "point-file  - the input point file" << std::endl;
    std::cout << "xcurve-file - the input x-monotone curves file" << std::endl;
    std::cout << "curve-file  - the input curve file" << std::endl;
    return -1;
  }

<<<<<<< HEAD
  int success = 0;

  // Test 1
  for (int i = 1; i < argc; i += 4) {
    const char* points_filename = argv[i];
    const char* xcurves_filename = argv[i+1];
    const char* curves_filename = argv[i+2];
    const char* queries_filename = argv[i+3];

    if (!test1(points_filename, xcurves_filename,
               curves_filename, queries_filename))
    {
      std::cout << "ERROR : " << argv[0] << " " << points_filename << " "
                << xcurves_filename << " " << curves_filename
                << " " << queries_filename << std::endl;
      success = -1;
    }
  }

#if TEST_TRAITS == SEGMENT_TRAITS  
  // Test 2
  Point_location_test<Traits> pl_test;
  if (!pl_test.allocate_arrangement()) {
    std::cout << "ERROR : allocating arrangement!" << std::endl;
    return -1;
  }
  if (!pl_test.construct_pl_strategies()) {
    std::cout << "ERROR : allocating point location strategies!" << std::endl;
    return -1;
  }
  for (int i = 1; i < argc; i += 4) {
    const char* points_filename = argv[i];
    const char* xcurves_filename = argv[i+1];
    const char* curves_filename = argv[i+2];
    const char* queries_filename = argv[i+3];

    pl_test.set_filenames(points_filename, xcurves_filename,
                          curves_filename, queries_filename);
  
    if (!test2(pl_test)) {
      std::cout << "ERROR : " << argv[0] << " " << points_filename << " "
                << xcurves_filename << " " << curves_filename
                << " " << queries_filename << std::endl;
      success = -1;
    }
  }
  pl_test.deallocate_arrangement();
  pl_test.deallocate_pl_strategies();
#endif
  
#if TEST_TRAITS == SEGMENT_TRAITS  
  // Test 3
  for (int i = 1; i < argc; i += 4) {
    const char* points_filename = argv[i];
    const char* xcurves_filename = argv[i+1];
    const char* curves_filename = argv[i+2];
    const char* queries_filename = argv[i+3];

    if (!test3(points_filename, xcurves_filename,
               curves_filename, queries_filename))
    {
      std::cout << "ERROR : " << argv[0] << " " << points_filename << " "
                << xcurves_filename << " " << curves_filename
                << " " << queries_filename << std::endl;
=======
  //insert all curves into the arrangement
  CGAL::Timer timer;
  timer.reset(); 
  timer.start(); //START
  Arrangement_2  arr;
  insert(arr, curve_list.begin(), curve_list.end());
  timer.stop(); ///END
  std::cout << "Arrangement aggregate construction took " 
            << timer.time() << std::endl;  
  // Print the size of the arrangement.
  std::cout << "V = " << arr.number_of_vertices()
            << ",  E = " << arr.number_of_edges() 
            << ",  F = " << arr.number_of_faces() << std::endl;

  //read point and insert them into a list of points
  Points_list plist;

  //read points from file into list
  if (read_points(points_filename, plist)) {
    std::cout << "ERROR in read_points." << std::endl<< std::endl;
    return false;
  }

  //check point location of points
  if (check_point_location(arr, plist.begin(), plist.end())) {
    std::cout << "ERROR in check_point_location." << std::endl<< std::endl;
    return false;
  }
  std::cout << std::endl;
  return true;
}

int main(int argc, char* argv[])
{
   //get arguments
  if (argc < 3) {
    std::cout << "Usage: " << argv[0] <<" curve_file pnt_file" << std::endl;
    std::cout << "curve_file  - the input curves file" << std::endl;
    std::cout << "pnt_file    - the input query points" << std::endl;
    std::exit(-1);
  }
  int success = 0;
  for (int i = 1; i < argc; i+=2) {
    const char* curves_filename = argv[i];
    const char* points_filename = argv[i+1];

    if (!test(curves_filename, points_filename)) {
      std::cout << "ERROR : " << argv[0] << " " << argv[i] << " "
                << argv[i+1] << std::endl;
>>>>>>> d1c531a1
      success = -1;
    }
  }
#endif
  
  return success;
}

<<<<<<< HEAD
#endif
=======
  return success;
}
>>>>>>> d1c531a1
<|MERGE_RESOLUTION|>--- conflicted
+++ resolved
@@ -2,58 +2,12 @@
 
 #include "test_configuration.h"
 
-<<<<<<< HEAD
 #include <CGAL/basic.h>
-=======
-typedef CGAL::Arr_naive_point_location<Arrangement_2>     
-  Naive_point_location;
-typedef CGAL::Arr_simple_point_location<Arrangement_2>     
-  Simple_point_location;
-typedef CGAL::Arr_walk_along_line_point_location<Arrangement_2> 
-  Walk_point_location;
-typedef CGAL::Arr_landmarks_point_location<Arrangement_2> 
-  Lm_point_location;
-typedef CGAL::Arr_random_landmarks_generator<Arrangement_2>
-  Random_lm_generator;
-typedef CGAL::Arr_landmarks_point_location<Arrangement_2, Random_lm_generator> 
-  Lm_random_point_location;
-typedef CGAL::Arr_grid_landmarks_generator<Arrangement_2>
-  Grid_lm_generator;
-typedef CGAL::Arr_landmarks_point_location<Arrangement_2, Grid_lm_generator> 
-  Lm_grid_point_location;
-typedef CGAL::Arr_halton_landmarks_generator<Arrangement_2>
-  Halton_lm_generator;
-typedef CGAL::Arr_landmarks_point_location<Arrangement_2, Halton_lm_generator> 
-  Lm_halton_point_location;
-typedef CGAL::Arr_middle_edges_landmarks_generator<Arrangement_2>
-  Middle_edges_generator;
-typedef CGAL::Arr_landmarks_point_location<Arrangement_2,
-                                           Middle_edges_generator> 
-  Lm_middle_edges_point_location;
-
-typedef CGAL::Arr_landmarks_specified_points_generator<Arrangement_2>
-  Specified_points_generator;
-typedef CGAL::Arr_landmarks_point_location<Arrangement_2,
-                                           Specified_points_generator> 
-  Lm_specified_points_point_location;
-
-// typedef CGAL::Arr_triangulation_point_location<Arrangement_2> 
-//   Lm_triangulation_point_location;
-
-// ===> Add new point location type here <===
-
-typedef std::list<Point_2>                                Points_list;
-typedef Points_list::iterator                             Point_iterator;
-typedef std::list<Curve_2>                                Curve_list;
-typedef std::vector<CGAL::Object>                         Objects_vector;
-typedef Objects_vector::iterator                          Object_iterator;
->>>>>>> d1c531a1
 
 #if ((TEST_TRAITS == CORE_CONIC_TRAITS) ||	\
      (TEST_TRAITS == BEZIER_TRAITS) ||					\
      (TEST_TRAITS == RATIONAL_ARC_TRAITS)) && !defined(CGAL_USE_CORE)
 
-<<<<<<< HEAD
 int main()
 {
 //  bool   UNTESTED_TRAITS_AS_CORE_IS_NOT_INSTALLED;
@@ -108,75 +62,10 @@
 
 
 #else
-=======
-/*! */
-template <typename InputIterator>
-int check_point_location(Arrangement_2& arr,
-                         InputIterator begin, InputIterator end)
-{
-  typedef InputIterator                                 Input_iterator;
-  //init - all point locations
-  CGAL::Timer timer;
-
-  Naive_point_location  naive_pl(arr);                                    // 0
-
-  Simple_point_location simple_pl(arr);                                   // 1
-  Walk_point_location   walk_pl(arr);                                     // 2
-
-  timer.reset(); timer.start();
-  Lm_point_location lm_pl(arr);                                           // 3
-  timer.stop(); 
-  std::cout << "Lm (vert) construction took " << timer.time() << std::endl;
-
-  timer.reset(); timer.start();
-  Random_lm_generator      random_g(arr);    
-  Lm_random_point_location random_lm_pl(arr, &random_g);                  // 4
-  timer.stop(); 
-  std::cout << "Random lm construction took " << timer.time() << std::endl;
-
-  timer.reset(); timer.start();
-  Grid_lm_generator      grid_g(arr);      
-  Lm_grid_point_location grid_lm_pl(arr, &grid_g);                        // 5
-  timer.stop(); 
-  std::cout << "Grid lm construction took " << timer.time() << std::endl;
-
-  timer.reset(); timer.start();
-  Halton_lm_generator      halton_g(arr);
-  Lm_halton_point_location halton_lm_pl(arr, &halton_g);                  // 6
-  timer.stop(); 
-  std::cout << "Halton lm construction took " << timer.time() << std::endl;
-
-  timer.reset(); timer.start();
-  Middle_edges_generator         middle_edges_g(arr);
-  Lm_middle_edges_point_location middle_edges_lm_pl(arr, &middle_edges_g); // 7
-  timer.stop(); 
-  std::cout << "Middle edges lm construction took " << timer.time()
-            << std::endl;
-
-  Specified_points_generator::Points_set points;
-  // points.push_back(Point_2(1,1));
-  // points.push_back(Point_2(2,2));
-  timer.reset(); timer.start();
-  // Specified_points_generator                specified_points_g(arr,points);
-  Specified_points_generator         specified_points_g(arr);
-  Lm_specified_points_point_location
-    specified_points_lm_pl(arr, &specified_points_g);  // 8
-  timer.stop(); 
-  std::cout << "Specified_points lm construction took " << timer.time()
-            << std::endl;
-
-  // timer.reset(); timer.start();
-  // Lm_triangulation_point_location triangulation_lm_pl(arr);  // 9
-  // timer.stop(); 
-  // std::cout << "Triangulation lm construction took " << timer.time()
-  //           << std::endl;
-  std::cout << std::endl;
->>>>>>> d1c531a1
 
 #include "test_traits.h"
 #include "Point_location_test.h"
 
-<<<<<<< HEAD
 bool test1(const char* points_filename, const char* xcurves_filename,
            const char* curves_filename, const char* queries_filename)
 {
@@ -217,256 +106,10 @@
   Point_location_test<Traits> pl_test;
   pl_test.set_filenames(points_filename, xcurves_filename,
                         curves_filename, queries_filename);
+
   
   if (!pl_test.allocate_pl_strategies()) return false;
   if (!pl_test.init()) return false;
-=======
-  Objects_vector  objs[NUM_OF_POINT_LOCATION_STRATEGIES];
-  Object_iterator ob_iter[NUM_OF_POINT_LOCATION_STRATEGIES];
-  Arrangement_2::Halfedge_const_handle  hh_curr;
-  
-  Input_iterator piter;
-
-  // LOCATE the points in the list using all PL strategies
-
-  // std::cout << "Time in seconds" << std::endl; ;
-  std::cout << std::endl;
-  timer.reset(); 
-  timer.start(); //START
-  for (piter = begin; piter != end; ++piter) {
-    const Point_2& q = *piter;
-    CGAL::Object obj = naive_pl.locate(q);
-    objs[0].push_back(obj);
-  }
-  timer.stop(); ///END
-  std::cout << "Naive location took " << timer.time() << std::endl;
-
-  timer.reset(); 
-  timer.start(); //START
-  for (piter = begin; piter != end; ++piter) {
-    const Point_2& q = *piter;
-    CGAL::Object obj = simple_pl.locate(q);
-    objs[1].push_back(obj);
-  }
-  timer.stop(); ///END
-  std::cout << "Simple location took " << timer.time() << std::endl;
-
-  timer.reset(); 
-  timer.start(); //START
-  for (piter = begin; piter != end; ++piter) {
-    const Point_2& q = *piter;
-    CGAL::Object obj = walk_pl.locate(q);
-    objs[2].push_back(obj);
-  }
-  timer.stop(); ///END
-  std::cout << "Walk location took " << timer.time() << std::endl;
-
-  timer.reset(); 
-  timer.start(); //START
-  for (piter = begin; piter != end; ++piter) {
-    const Point_2& q = *piter;
-    CGAL::Object obj = lm_pl.locate(q);
-    objs[3].push_back(obj);
-  }
-  timer.stop(); ///END
-  std::cout << "Landmarks (vertices) location took " 
-            << timer.time() << std::endl;
-
-  timer.reset(); 
-  timer.start(); //START
-  for (piter = begin; piter != end; ++piter) {
-    const Point_2& q = *piter;
-    CGAL::Object obj = random_lm_pl.locate(q);
-    objs[4].push_back(obj);
-  }
-  timer.stop(); ///END
-  std::cout << "Random LM location took " << timer.time() << std::endl;
-
-  timer.reset(); 
-  timer.start(); //START
-  for (piter = begin; piter != end; ++piter) {
-    const Point_2& q = *piter;
-    CGAL::Object obj = grid_lm_pl.locate(q);
-    objs[5].push_back(obj);
-  }
-  timer.stop(); ///END
-  std::cout << "Grid LM location took " << timer.time() << std::endl;
-
-
-  timer.reset(); 
-  timer.start(); //START
-  for (piter = begin; piter != end; ++piter) {
-    const Point_2& q = *piter;
-    CGAL::Object obj = halton_lm_pl.locate(q);
-    objs[6].push_back(obj);
-  }
-  timer.stop(); ///END
-  std::cout << "Halton LM location took " << timer.time() << std::endl;
-
-  timer.reset(); 
-  timer.start(); //START
-  for (piter = begin; piter != end; ++piter) {
-    const Point_2& q = *piter;
-    CGAL::Object obj = middle_edges_lm_pl.locate(q);
-    objs[7].push_back(obj);
-  }
-  timer.stop(); ///END
-  std::cout << "Middle edges LM location took " << timer.time() << std::endl;
-
-  timer.reset(); 
-  timer.start(); //START
-  for (piter = begin; piter != end; ++piter) {
-    const Point_2& q = *piter;
-    CGAL::Object obj = specified_points_lm_pl.locate(q);
-    objs[8].push_back(obj);
-  }
-  timer.stop(); ///END
-  std::cout << "Specified points LM location took " << timer.time()
-            << std::endl;
-
-  // timer.reset(); 
-  // timer.start(); //START
-  // for (piter = begin; piter != end; ++piter )
-  // {
-  //   const Point_2& q = *piter;
-  //   obj = triangulation_lm_pl.locate(q);
-  //   objs[8].push_back(obj);
-  // }
-  // timer.stop(); ///END
-  // std::cout << "Triangulation LM location took " << timer.time()
-  //           << std::endl;
-  std::cout << std::endl;
-
-  // ===> Add a call to operate the the new point location. <===
-
-  // END LOCATION 
-  int pls_num = NUM_OF_POINT_LOCATION_STRATEGIES;
-  int pl_index;
-  int result = 0;
-
-  //init all obejct iterators
-  for (pl_index = 0; pl_index < pls_num; ++pl_index)
-    ob_iter[pl_index] = objs[pl_index].begin();
-
-  //get size of objects
-  unsigned int size = objs[0].size();
-  //std::cout <<"size is "<< size << std::endl;
-
-  for (pl_index = 0; pl_index < pls_num; ++pl_index) {
-    if (size != objs[pl_index].size()) {
-      std::cout << "Error: size of pl number " << pl_index << " is "
-                << objs[pl_index].size() << std::endl;
-      result = -1;
-    }
-  }
-
-  //assign and check results
-  unsigned int qi; //qi is the query point index
-  for (qi = 0; qi < size; ++qi) {
-    // Assign object to a face
-    Arrangement_2::Vertex_const_handle vh_ref;
-    Arrangement_2::Halfedge_const_handle hh_ref;
-    Arrangement_2::Face_const_handle fh_ref;
-    if (CGAL::assign(fh_ref, ob_iter[0][qi])) {
-      for (int pl_index = 1; pl_index < pls_num; ++pl_index) {
-        Arrangement_2::Face_const_handle fh_curr;
-        if (! CGAL::assign(fh_curr, ob_iter[pl_index][qi])) {
-          std::cout << "Error in point location number " << pl_index;
-          if (CGAL::assign(fh_curr, ob_iter[pl_index][qi]))
-            std::cout << ", an halfedge returned instead of a face"
-                      << std::endl;
-          else if (CGAL::assign(hh_curr, ob_iter[pl_index][qi]))
-            std::cout << ", a vertex returned instead of a face" << std::endl;
-          else
-            std::cout << ", an unknowen object returned instead of a face"
-                      << std::endl;
-          result = -1;
-        }
-        else if (fh_curr != fh_ref) {
-          std::cout << "Error: point location number " 
-                    << pl_index << " return a different face" << std::endl;
-          result = -1;
-        }
-      }  
-      //if (fh_ref->is_unbounded())
-      //  std::cout << "Unbounded face." << std::endl;
-      //else
-      //  std::cout << "Face." << std::endl;
-    }
-
-    // Assign object to a halfedge
-    else if (CGAL::assign(hh_ref, ob_iter[0][qi])) {
-      std::cout << "Halfedge: " << hh_ref->curve() << std::endl;
-      for (int pl_index = 1; pl_index < pls_num; ++pl_index) {
-        if (! CGAL::assign(hh_curr, ob_iter[pl_index][qi])) {
-          std::cout << "Error in point location number " << pl_index;
-          Arrangement_2::Face_const_handle fh_curr;
-          if (CGAL::assign(fh_curr, ob_iter[pl_index][qi]))
-            std::cout << ", a face returned instead of an halfedge"
-                      << std::endl;
-          else if (CGAL::assign(hh_curr, ob_iter[pl_index][qi]))
-            std::cout << ", a vertex returned instead of an halfedge"
-                      << std::endl;
-          else
-            std::cout << ", an unknowen object returned instead of an halfedge"
-                      << std::endl;
-          result = -1;
-        }
-        else if ((hh_curr != hh_ref) && (hh_curr->twin() != hh_ref)) {
-          std::cout << "Error: point location number " 
-                    << pl_index << " return a different halfedge" << std::endl;
-          std::cout << "Halfedge (curr): "<< hh_curr->curve() << std::endl;
-          result = -1;
-        }
-      }
-    }
-
-    // Assign object to a vertex
-    else if (CGAL::assign(vh_ref, ob_iter[0][qi])) {
-      for (int pl_index = 1; pl_index < pls_num; ++pl_index) {
-        Arrangement_2::Vertex_const_handle vh_curr;
-        if (! CGAL::assign(vh_curr, ob_iter[pl_index][qi])) {
-          std::cout << "Error in point location number " << pl_index;
-          Arrangement_2::Face_const_handle fh_curr;
-          if (CGAL::assign(fh_curr, ob_iter[pl_index][qi]))
-            std::cout << ", a face returned instead of a vertex"<< std::endl;
-          else if (CGAL::assign(hh_curr, ob_iter[pl_index][qi]))
-            std::cout << ", an halfedge returned instead of a vertex"
-                      << std::endl;
-          else
-            std::cout << ", an unknown object returned instead of a vertex"
-                      << std::endl;
-          result = -1;
-        }
-        else if (vh_curr != vh_ref) {
-          std::cout << "Error: point location number " 
-            << pl_index << " return a different vertex"<< std::endl;
-          result = -1;
-        }
-      }
-      std::cout << "Vertex: "<< vh_ref->point() << std::endl;
-    }
-    else {
-      std::cout << "Illegal point-location result." << std::endl;    
-      result = -1;
-    }
-  }
-  return (result);
-}
-
-/*! */
-int read_points(const char* points_filename, Points_list& plist)
-{
-  //read points from file into list
-  std::ifstream inp_pnt_file(points_filename);
-  if (!inp_pnt_file.is_open()) {
-    std::cerr << "Cannot open file " << points_filename << "!" << std::endl;
-    return (-1);
-  }
-
-  int points_count = 0;
-  inp_pnt_file >> points_count;
->>>>>>> d1c531a1
 
   if (!pl_test.allocate_arrangement()) return false;
   if (!pl_test.construct_arrangement()) return false;
@@ -496,7 +139,6 @@
     return -1;
   }
 
-<<<<<<< HEAD
   int success = 0;
 
   // Test 1
@@ -561,57 +203,6 @@
       std::cout << "ERROR : " << argv[0] << " " << points_filename << " "
                 << xcurves_filename << " " << curves_filename
                 << " " << queries_filename << std::endl;
-=======
-  //insert all curves into the arrangement
-  CGAL::Timer timer;
-  timer.reset(); 
-  timer.start(); //START
-  Arrangement_2  arr;
-  insert(arr, curve_list.begin(), curve_list.end());
-  timer.stop(); ///END
-  std::cout << "Arrangement aggregate construction took " 
-            << timer.time() << std::endl;  
-  // Print the size of the arrangement.
-  std::cout << "V = " << arr.number_of_vertices()
-            << ",  E = " << arr.number_of_edges() 
-            << ",  F = " << arr.number_of_faces() << std::endl;
-
-  //read point and insert them into a list of points
-  Points_list plist;
-
-  //read points from file into list
-  if (read_points(points_filename, plist)) {
-    std::cout << "ERROR in read_points." << std::endl<< std::endl;
-    return false;
-  }
-
-  //check point location of points
-  if (check_point_location(arr, plist.begin(), plist.end())) {
-    std::cout << "ERROR in check_point_location." << std::endl<< std::endl;
-    return false;
-  }
-  std::cout << std::endl;
-  return true;
-}
-
-int main(int argc, char* argv[])
-{
-   //get arguments
-  if (argc < 3) {
-    std::cout << "Usage: " << argv[0] <<" curve_file pnt_file" << std::endl;
-    std::cout << "curve_file  - the input curves file" << std::endl;
-    std::cout << "pnt_file    - the input query points" << std::endl;
-    std::exit(-1);
-  }
-  int success = 0;
-  for (int i = 1; i < argc; i+=2) {
-    const char* curves_filename = argv[i];
-    const char* points_filename = argv[i+1];
-
-    if (!test(curves_filename, points_filename)) {
-      std::cout << "ERROR : " << argv[0] << " " << argv[i] << " "
-                << argv[i+1] << std::endl;
->>>>>>> d1c531a1
       success = -1;
     }
   }
@@ -620,9 +211,4 @@
   return success;
 }
 
-<<<<<<< HEAD
-#endif
-=======
-  return success;
-}
->>>>>>> d1c531a1
+#endif
\section{Issuing Queries on an Arrangement\label{arr_sec:queries}}
% ==============================================================================
One of the most important query types defined on arrangements is
the \emph{point-location} query: Given a point, find the arrangement
cell that contains it. Typically, the result of a point-location
query is one of the arrangement faces, but in degenerate situations
the query point can be located on an edge or it may coincide with a
vertex.

Point-location queries are common in many applications, and also
play an important role in the incremental construction of arrangements
(and more specifically in the free insertion-functions described in
Section~\ref{arr_sec:gl_funcs}). Therefore, it is crucial to have the
ability to answer such queries effectively.

\subsection{Point-Location Queries\label{arr_ssec:pl}}
% ------------------------------------------------------------------------------
The \ccc{Arrangement_2} class template does not support point-location
queries directly, as the arrangement representation is decoupled from
the geometric algorithms that operate on it. The \emph{2D Arrangements}
package includes a set of classe templates that are capable of
answering such queries; all are models of the concept
\ccc{ArrangementPointLocation_2}. Each model employs a different
algorithm or \emph{strategy} for answering queries. A model of this
concept must define the \ccc{locate()} member function, which accepts
an input query-point and returns an object that represents the
arrangement cell that contains this point. This object is is type
\ccc{Arr_point_location_result<Arrangement_2>::Type}---a discriminated
union container of the bounded types \ccc{Vertex_const_handle},
\ccc{Halfedge_const_handle}, or \ccc{Face_const_handle}. Depending on
whether the query point is located inside a face, on an edge, or on a
vertex, the appropriate handle can be obtained With \emph{value retrieval}
by \ccc{boost::get} as demonstrated in the example below.

Note that the handles returned by the \ccc{locate()} functionss are
non-mutable (\ccc{const}). If necessary, such handles may
be cast to mutable handles using the \ccc{non_const_handle()} methods
\ccc{Arrangement_2::non_const_handle()} provided by the
\ccc{Arrangement_2} class.

An object \ccc{pl} of any point-location class must be attached to an
\ccc{Arrangement_2} object \ccc{arr} before it is used to answer
point-location queries on \ccc{arr}. This attachment can be performed
when \ccc{pl} is constructed or at a later time using the
\ccc{pl.init(arr)} call.

The function template listed below accepts a point-location object,
the type of which is a model of the \ccc{ArrangementPointLocation_2}
concept, and a query point. The function template issues a
point-location query for the given point, and prints out the result.
It is defined in the header file \ccc{point_location_utils.h}.

\label{lst:pl}
\begin{alltt}
template <typename PointLocation>
void locate_point(const PointLocation& pl,
                  const typename PointLocation::Arrangement_2::Point_2& q)
\{
  typedef PointLocation                                 Point_location;
  typedef typename Point_location::Arrangement_2        Arrangement_2;
  typename CGAL::Arr_point_location_result<Arrangement_2>::Type obj =
    pl.locate(q);

  // Print the result.
  print_point_location<Arrangement_2>(q, obj);
\}
\end{alltt}

The function template \ccc{locate_point()} calls an instance of the
function template \ccc{print_point_location()}, which inserts the
result of the query into the standard output-stream. It is listed
below, and defined in the header file \ccc{point_location_utils.h}.
Observe how the function \ccc{boost::get()} is used to cast the
resulting object into a handle to an arrangement feature. The
point-location object \ccc{pl} is assumed to be already attached
to an arrangement.

\begin{alltt}
template <typename Arrangement_>
void
print_point_location
(const typename PointLocation::Arrangement_2::Point_2& q
 typename CGAL::Arr_point_location_result<Arrangement_>::Type obj)
\{
  typedef Arrangement_                                  Arrangement_2;
  
  typedef typename Arrangement_2::Vertex_const_handle   Vertex_const_handle;
  typedef typename Arrangement_2::Halfedge_const_handle Halfedge_const_handle;
  typedef typename Arrangement_2::Face_const_handle     Face_const_handle;

  const Vertex_const_handle*   v;
  const Halfedge_const_handle* e;
  const Face_const_handle*     f;

  std::cout << "The point (" << q << ") is located ";
  if (f = boost::get<Face_const_handle>(&obj))         // located inside a face
    std::cout << "inside "
              << (((*f)->is_unbounded()) ? "the unbounded" : "a bounded")
              << " face." << std::endl;
  else if (e = boost::get<Halfedge_const_handle>(&obj)) // located on an edge
    std::cout << "on an edge: " << (*e)->curve() << std::endl;
  else if (v = boost::get<Vertex_const_handle>(&obj))   // located on a vertex
    std::cout << "on " << (((*v)->is_isolated()) ? "an isolated" : "a")
              << " vertex: " << (*v)->point() << std::endl;
  else CGAL_error_msg("Invalid object.");
\}
\end{alltt}

\subsubsection{Choosing a Point-Location Strategy\label{arr_sssec:pl_strat}}
% ------------------------------------------------------------------------------
Each of the various point-location class templates employs a different
algorithm or \emph{strategy}\footnote{The term \emph{strategy}
is borrowed from the design-pattern
taxonomy~\cite[Chapter~5]{ghjv-dp-95}.} for answering queries:
\begin{itemize}
\item \ccc{Arr_naive_point_location<Arrangement>} employes the
  \emph{naive} strategy. It locates the query point naively,
  exhaustively scanning all arrangement cells.
  %
\item \ccc{Arr_walk_along_a_line_point_location<Arrangement>} employs
  the \emph{walk-along-a-line} (or \emph{walk} for short) strategy.
  It simulates a traversal, in reverse order, along an imaginary
  vertical ray emanating from the query point. It starts from the
  unbounded face of the arrangement and moves downward toward the
  query point until locating the arrangement cell containing it.
  %
\item \ccc{Arr_landmarks_point_location<Arrangement,Generator>}
  uses a set of ``landmark'' points the location of which in the
  arrangement is known. It employs the
  \emph{landmark} strategy. Given a query point, it uses a
  nearest-neighbor search-structure (a \kdtree{} is used by default)
  to find the nearest landmark and then traverses the straight-line
  segment connecting this landmark to the query point.

  There are various ways to select the landmark set in the
  arrangement. The selection is governed by the \ccc{Generator}
  template parameter. The default generator class, namely
  \ccc{Arr_landmarks_vertices_generator}, selects all the vertices of
  the attached arrangement as landmarks. Additional generators that
  select the set in other ways, such as by sampling random
  points or choosing points on a grid, are also available; see the
  Reference Manual for more details.

  The landmark strategy requires that the type of the attached
  arrangement be an instance of the \ccc{Arrangement_2<Traits,Dcel>}
  class template, where the \ccc{Traits} parameter is substituted with
  a geometry-traits class that models the
  \ccc{ArrangementLandmarkTraits_2} concept, which refines the basic
  \ccc{ArrangementBasicTraits_2} concept; see
  Section~\ref{arr_sssec:tr_lanmarks_concept} for details. Most traits
  classes included in the \emph{2D Arrangement} package are models of
  this refined concept.
  %
\item \ccc{Arr_trapezoid_ric_point_location<Arrangement>} implements
<<<<<<< HEAD
a point location algorithm presented by Seidel~\cite{s-sfira-91}, which uses the 
randomized incremental construction described by Mulmuley~\cite{m-fppa-90} (see
also~\cite[Chapter~6]{bkos-cgaa-00}). The
arrangement faces are decomposed into simpler cells of constant
complexity known as {\em pseudo-trapezoids} and a search-structure
(a directed acyclic graph) is constructed on top of these cells,
allowing to locate the pseudo-trapezoid (hence the arrangement
cell) containing a query point in logarithmic time.
=======
  Mulmuley's point-location algorithm~\cite{m-fppa-90}; see
  also~\cite[Chapter~6]{bkos-cgaa-00}). The arrangement faces are
  decomposed into simpler cells each of constant complexity, known as
  \emph{pseudo-trapezoids}, and a search structure (a directed acyclic
  graph) is constructed on top of these cells, facilitating the search
  of the pseudo trapezoid (hence the arrangement cell) containing a
  query point in expected logarithmic time. The trapezoidal map and
  the search structure are built by a algorithm (RIC).
>>>>>>> d1c531a1
\end{itemize}

The first two strategies do not require any extra data. The class
templates that implement them store a pointer to an arrangement object
and operate directly on it. Attaching such point-location objects to
an existing arrangement has virtually no running-time cost at all, but
the query time is linear in the size of the arrangement (the
performance of the walk strategy is much better in practice, but
its worst-case performance is linear). Using these strategies is
therefore recommended only when a relatively small number of
point-location queries are issued by the application, or when the
arrangement is constantly changing (That is, changes in the arrangement
structure are more frequent than point-location queries).

On the other hand, the landmarks and the trapezoid RIC strategies
require auxiliary data structures on top of the arrangement, which
they need to construct once they are attached to an arrangement
object and need to keep up-to-date as this arrangement changes.
<<<<<<< HEAD
The data structure needed by the landmarks strategy can be constructed
in $O(N \log N)$ time (where $N$ is the overall number of edges in
the arrangement), whereas the construction of the data structure needed 
by the trapezoid RIC strategy takes expected $O(N \log N)$, but 
may require several rebuilds. As shown in~\cite{hkh-iiplgtds-12}, one can 
expect only a small number of rebuilds.
In practice, the construction needed by the landmark algorithm is
significantly faster. 
In addition, although both
resulting data structures are asymptotically linear in size, the
\kdtree\ that the landmark algorithm stores needs significantly
less memory. 

We note that the trapezoid RIC algorithm guarantees a
logarithmic query time for any scenario
making it advantageous comparing to other strategies.
The query time of the landmarks strategy, on the other hand,
 is only logarithmic on average --- and we may have
scenarios where the query time can be linear. 
In practice, in many scenarios
the query times of both strategies are competitive. For a detailed
experimental comparison, see \cite{hh-esplp-08}.

Another advantageous feature of the trapezoid RIC strategy
when compared with other methods
is the unbounded curves support. 
Currently, this is the most efficient strategy 
suitable for general unbounded subdivisions.


The main drawback in the current implementation of the landmark
strategy, compared to the trapezoidal RIC strategy, is that while
the updating the auxiliary data structures
related to the trapezoidal decomposition is done very efficiently,
the \kdtree\ maintained by the landmark algorithm needs to be
frequently rebuilt as the arrangement changes. In addition, using
the landmark point-location class adds some extra requirement
from the traits class (that is, the traits class should be a model
of a refined concept \ccc{ArrangementLandmarkTraits_2}; see
Section~\ref{arr_sec:traits} for the details). However, most
built-in traits classes that come with the \cgal\ public release
support these extra operations.

It is therefore recommended to use the
\ccc{Arr_landmarks_point_location} class when the application
frequently issues point-location queries on a bounded
arrangement that only seldom changes. If the arrangement 
consists of unbounded curves or is more
dynamic and is frequently going through changes, the
\ccc{Arr_trapezoid_ric_point_location} class should be the
selected point-location strategy.
=======
The data structures needed by both strategies can be constructed
in $O(N \log N)$ time, where $N$ is the overall number of edges in
the arrangement, but the constant hidden in the $O()$ notation for the
trapezoidal map RIC strategy is much larger. Thus, construction needed
by the landmark algorithm is in practice significantly faster than the
construction needed by the trapezoidal map RIC strategy. In addition,
although both resulting data structures are asymptotically linear in
size, using a \kdtree{} as the nearest-neighbor search-structure that
the landmark algorithm stores significantly reduces memory consumption.
The trapezoidal map RIC algorithm has expected logarithmic query time,
while the query time for the landmark strategy may be as large as
linear. In practice however, the query times of both strategies are
competitive. For a detailed experimental comparison
see~\cite{cgal:hh-eplca-05}

Updating the auxiliary data structures of the trapezoidal map RIC
algorithm is done very efficiently. On the other hand, updating the
nearest-neighbor search-structure of the landmark algorithm may consume
more time when the arrangement changes frequently, especially when
a \kdtree{} is used, as it must be rebuilt each time the arrangement
changes. It is therefore recommended that the
\ccc{Arr_landmarks_point_location} class template be used when the
application frequently issues point-location queries on an arrangement
that only seldom changes. If the arrangement is more dynamic and is
frequently going through changes, the \ccc{Arr_trapezoid_ric_point_location}
class template should be the selected point-location strategy.
>>>>>>> d1c531a1


\subsubsection{An Example\label{arr_sssec:pl_ex}}
% ------------------------------------------------------------------------------
\begin{figure}[t]
\begin{ccTexOnly}
  \begin{center}
  \includegraphics{Arrangement_on_surface_2/fig/ex_5}
  \end{center}
\end{ccTexOnly}
\begin{ccHtmlOnly}
  <p><center>
  <img src="./fig/ex_5.gif" border=0 alt="Example 5">
  </center>
\end{ccHtmlOnly}
\caption{The arrangement of line segments, as constructed in
\ccc{point_location.cpp}, \ccc{vertical_ray_shooting.cpp}, and
\ccc{batched_point_location.cpp}. The
arrangement vertices are drawn as small discs, while the query
points $q_1, \ldots, q_6$ are marked with crosses.\label{arr_fig:ex_5}}
\end{figure}

The program listed below constructs a simple arrangement of five line
segments that form a pentagonal face, with a single isolated
vertex in its interior, as depicted in Figure~\ref{arr_fig:ex_5}.
Notice that we use the same arrangement structure in the next
three example programs. The arrangement construction is performed by
the function \ccc{construct_segment_arr()} defined in the heade file
\ccc{point_location_utils.h}. (Its listing is omitted here.) The
program employs the naive and the landmark strategies to issue
several point-location queries on this arrangement.

\ccIncludeExampleCode{Arrangement_on_surface_2/point_location_example.cpp}

Note that the program uses the \ccc{locate_point()} function template
to locate a point and nicely print the result of each query; see
Page~\pageref{lst:pl}.

\subsection{Vertical Ray Shooting\label{arr_ssec:ray_shoot}}
% ------------------------------------------------------------------------------
Another query frequently issued on arrangements is the vertical
ray-shooting query: Given a query point, which arrangement feature
do we encounter by a vertical ray shot upward (or downward) from this
point? In the general case the ray hits an edge, but it is possible
that it hits a vertex, or that the arrangement does not have any
vertex or edge lying directly above (or below) the query point.

All point-location classes listed in the previous section are also
models of the \ccc{ArrangementVerticalRayShoot_2} concept. That is,
they all have member functions called \ccc{ray_shoot_up(q)} and
\ccc{ray_shoot_down(q)} that accept a query point $q$. These functions
output an object of type type
\ccc{Arr_point_location_result<Arrangement_2>::Type}---a discriminated
union container of the bounded types \ccc{Vertex_const_handle},
\ccc{Halfedge_const_handle}, or \ccc{Face_const_handle}. The latter type
is used for the unbounded face of the arrangement, in case there is no
edge or vertex lying directly above (or below) $q$.

The function template \ccc{vertical_ray_shooting_query()} listed
below accepts a vertical ray-shooting object, the type of which
models the \ccc{ArrangementVerticalRayShoot_2} concept. It exports
the result of the upward vertical ray-shooting operation from a
given query point to the standard output-stream. The ray-shooting
object \ccc{vrs} is assumed to be already attached to an arrangement.
The function template is defined in the header file
\ccc{point_location_utils.h}.

\begin{alltt}
template <typename RayShoot>
void shoot_vertical_ray(const RayShoot& vrs,
                       const typename RayShoot::Arrangement_2::Point_2& q)
\{
  typedef RayShoot                                      Vertical_ray_shooting;

  // Perform the point-location query.
  typename Vertical_ray_shooting::result_type obj = vrs.ray_shoot_up(q);

  // Print the result.
<<<<<<< HEAD
  typedef typename VerticalRayShoot::Arrangement_on_surface_2  Arrangement_on_surface_2;

  typename Arrangement_on_surface_2::Vertex_const_handle    v;
  typename Arrangement_on_surface_2::Halfedge_const_handle  e;
  typename Arrangement_on_surface_2::Face_const_handle      f;

  std::cout << "Shooting up from " << q << " : ";
  if (CGAL::assign (e, obj)) \{
    // We hit an edge:
    std::cout << "hit an edge: " << e->curve() << std::endl;
  \}
  else if (CGAL::assign (v, obj)) \{
    // We hit a vertex:
    if (v->is_isolated())
      std::cout << "hit an isolated vertex: " << v->point() << std::endl;
    else
      std::cout << "hit a vertex: " << v->point() << std::endl;
  \}
  else if (CGAL::assign (f, obj)) \{
    // We did not hit anything:
    CGAL_assertion (f->is_unbounded());

    std::cout << "hit nothing." << std::endl;
=======
  typedef typename Vertical_ray_shooting::Arrangement_2 Arrangement_2;
  typedef typename Arrangement_2::Vertex_const_handle   Vertex_const_handle;
  typedef typename Arrangement_2::Halfedge_const_handle Halfedge_const_handle;
  typedef typename Arrangement_2::Face_const_handle     Face_const_handle;

  const Vertex_const_handle*   v;
  const Halfedge_const_handle* e;
  const Face_const_handle*     f;
  
  std::cout << "Shooting up from (" << q << ") : ";
  if (v = boost::get<Vertex_const_handle>(&obj))            // we hit a vertex
    std::cout << "hit " << (((*v)->is_isolated()) ? "an isolated" : "a")
              << " vertex: " << (*v)->point() << std::endl;
  else if (e = boost::get<Halfedge_const_handle>(&obj))     // we hit an edge
    std::cout << "hit an edge: " << (*e)->curve() << std::endl;
  else if (f = boost::get<Face_const_handle>(&obj)) \{      // we hit nothing
    CGAL_assertion((*f)->is_unbounded());
    std::cout << "hit nothing." << std::endl; 
>>>>>>> d1c531a1
  \}
  else CGAL_error();
\}
\end{alltt}

<<<<<<< HEAD
The following program uses the auxiliary function listed above to
perform vertical ray-shooting queries on an arrangement.
The arrangement and the query points are exactly the same as in
\ccc{point_location_example.cpp} (see Figure~\ref{arr_fig:ex_5}):
=======
The program below uses the function template listed above to
perform vertical ray-shooting queries on an arrangement. The
arrangement and the query points are exactly the same as in
\ccc{point_location.cpp}; see Figure~\ref{arr_fig:ex_5}.:
>>>>>>> d1c531a1

\ccIncludeExampleCode{Arrangement_on_surface_2/vertical_ray_shooting.cpp}

The number type we use in this example is \cgal's built-in
\ccc{MP_Float} type, which is a floating-point number with an
unbounded mantissa and a 32-bit exponent. It supports construction
from an integer or from a machine \ccc{float} or \ccc{double} and
performs additions, subtractions and multiplications in an exact
number.

\subsection{Batched Point-Location\label{arr_ssec:batched_pl}}
% ------------------------------------------------------------------------------
Suppose that at a given moment our application has to issue a
relatively large number $m$ of point-location queries on a
specific arrangement object. Naturally, It is possible to define
a point-location object and use it to issue separate queries on
the arrangement. However, as explained in Section~\ref{arr_ssec:pl},
choosing a simple point-location strategy (either the naive or
the walk strategy) means inefficient queries, while the more
sophisticated strategies need to construct auxiliary structures
that incur considerable overhead in running time.

Alternatively, the \emph{2D Arrangement} package includes a free
\ccc{locate()} function that accepts an arrangement and a range of
query points as its input and sweeps through the arrangement to
locate all query points in one pass. The function outputs the query
results as pairs, where each pair consists of a query point
and a discriminated union container, which represents the
cell containing the point; see Section~\ref{arr_ssec:pl}. The output
pairs are sorted in increasing $xy$-lexicographical order of the
query point.

The batched point-location operation is carried out by sweeping the
arrangement. Thus, it takes $O((m+N)\log{(m+N)})$  time, where $N$
is the number of edges in the arrangement. Issuing separate queries
exploiting a point-location strategy with logarithmic query time
per query, such as the trapezoidal map RIC strategy (see
Section~\ref{sssec:free:pl:strategy}), is asymptotically more
efficient. However, experiments show that when the number $m$ of
point-location queries is of the same order of magnitude as $N$,
the batched point-location operation is more efficient in practice. 
One of the reasons for the inferior performance of the alternative
(asymptotically faster) procedures is the necessity to construct
and maintain complex additional data structures.

The program below issues a batched point-location query, which
is essentially equivalent to the six separate queries performed in
<<<<<<< HEAD
\ccc{point_location_example.cpp} (see Section~\ref{arr_ssec:pl}):
=======
\ccc{point_location.cpp};see Section~\ref{arr_ssec:pl}.
>>>>>>> d1c531a1

\ccIncludeExampleCode{Arrangement_on_surface_2/batched_point_location.cpp}<|MERGE_RESOLUTION|>--- conflicted
+++ resolved
@@ -63,7 +63,7 @@
 
   // Print the result.
   print_point_location<Arrangement_2>(q, obj);
-\}
+  \}
 \end{alltt}
 
 The function template \ccc{locate_point()} calls an instance of the
@@ -116,30 +116,30 @@
 \item \ccc{Arr_naive_point_location<Arrangement>} employes the
   \emph{naive} strategy. It locates the query point naively,
   exhaustively scanning all arrangement cells.
-  %
+%
 \item \ccc{Arr_walk_along_a_line_point_location<Arrangement>} employs
   the \emph{walk-along-a-line} (or \emph{walk} for short) strategy.
   It simulates a traversal, in reverse order, along an imaginary
   vertical ray emanating from the query point. It starts from the
   unbounded face of the arrangement and moves downward toward the
   query point until locating the arrangement cell containing it.
-  %
+%
 \item \ccc{Arr_landmarks_point_location<Arrangement,Generator>}
   uses a set of ``landmark'' points the location of which in the
   arrangement is known. It employs the
   \emph{landmark} strategy. Given a query point, it uses a
   nearest-neighbor search-structure (a \kdtree{} is used by default)
   to find the nearest landmark and then traverses the straight-line
-  segment connecting this landmark to the query point.
-
-  There are various ways to select the landmark set in the
+segment connecting this landmark to the query point.
+
+There are various ways to select the landmark set in the
   arrangement. The selection is governed by the \ccc{Generator}
   template parameter. The default generator class, namely
   \ccc{Arr_landmarks_vertices_generator}, selects all the vertices of
   the attached arrangement as landmarks. Additional generators that
   select the set in other ways, such as by sampling random
   points or choosing points on a grid, are also available; see the
-  Reference Manual for more details.
+Reference Manual for more details.
 
   The landmark strategy requires that the type of the attached
   arrangement be an instance of the \ccc{Arrangement_2<Traits,Dcel>}
@@ -150,9 +150,8 @@
   Section~\ref{arr_sssec:tr_lanmarks_concept} for details. Most traits
   classes included in the \emph{2D Arrangement} package are models of
   this refined concept.
-  %
+%
 \item \ccc{Arr_trapezoid_ric_point_location<Arrangement>} implements
-<<<<<<< HEAD
 a point location algorithm presented by Seidel~\cite{s-sfira-91}, which uses the 
 randomized incremental construction described by Mulmuley~\cite{m-fppa-90} (see
 also~\cite[Chapter~6]{bkos-cgaa-00}). The
@@ -161,16 +160,6 @@
 (a directed acyclic graph) is constructed on top of these cells,
 allowing to locate the pseudo-trapezoid (hence the arrangement
 cell) containing a query point in logarithmic time.
-=======
-  Mulmuley's point-location algorithm~\cite{m-fppa-90}; see
-  also~\cite[Chapter~6]{bkos-cgaa-00}). The arrangement faces are
-  decomposed into simpler cells each of constant complexity, known as
-  \emph{pseudo-trapezoids}, and a search structure (a directed acyclic
-  graph) is constructed on top of these cells, facilitating the search
-  of the pseudo trapezoid (hence the arrangement cell) containing a
-  query point in expected logarithmic time. The trapezoidal map and
-  the search structure are built by a algorithm (RIC).
->>>>>>> d1c531a1
 \end{itemize}
 
 The first two strategies do not require any extra data. The class
@@ -189,7 +178,7 @@
 require auxiliary data structures on top of the arrangement, which
 they need to construct once they are attached to an arrangement
 object and need to keep up-to-date as this arrangement changes.
-<<<<<<< HEAD
+
 The data structure needed by the landmarks strategy can be constructed
 in $O(N \log N)$ time (where $N$ is the overall number of edges in
 the arrangement), whereas the construction of the data structure needed 
@@ -241,35 +230,6 @@
 dynamic and is frequently going through changes, the
 \ccc{Arr_trapezoid_ric_point_location} class should be the
 selected point-location strategy.
-=======
-The data structures needed by both strategies can be constructed
-in $O(N \log N)$ time, where $N$ is the overall number of edges in
-the arrangement, but the constant hidden in the $O()$ notation for the
-trapezoidal map RIC strategy is much larger. Thus, construction needed
-by the landmark algorithm is in practice significantly faster than the
-construction needed by the trapezoidal map RIC strategy. In addition,
-although both resulting data structures are asymptotically linear in
-size, using a \kdtree{} as the nearest-neighbor search-structure that
-the landmark algorithm stores significantly reduces memory consumption.
-The trapezoidal map RIC algorithm has expected logarithmic query time,
-while the query time for the landmark strategy may be as large as
-linear. In practice however, the query times of both strategies are
-competitive. For a detailed experimental comparison
-see~\cite{cgal:hh-eplca-05}
-
-Updating the auxiliary data structures of the trapezoidal map RIC
-algorithm is done very efficiently. On the other hand, updating the
-nearest-neighbor search-structure of the landmark algorithm may consume
-more time when the arrangement changes frequently, especially when
-a \kdtree{} is used, as it must be rebuilt each time the arrangement
-changes. It is therefore recommended that the
-\ccc{Arr_landmarks_point_location} class template be used when the
-application frequently issues point-location queries on an arrangement
-that only seldom changes. If the arrangement is more dynamic and is
-frequently going through changes, the \ccc{Arr_trapezoid_ric_point_location}
-class template should be the selected point-location strategy.
->>>>>>> d1c531a1
-
 
 \subsubsection{An Example\label{arr_sssec:pl_ex}}
 % ------------------------------------------------------------------------------
@@ -347,31 +307,6 @@
   typename Vertical_ray_shooting::result_type obj = vrs.ray_shoot_up(q);
 
   // Print the result.
-<<<<<<< HEAD
-  typedef typename VerticalRayShoot::Arrangement_on_surface_2  Arrangement_on_surface_2;
-
-  typename Arrangement_on_surface_2::Vertex_const_handle    v;
-  typename Arrangement_on_surface_2::Halfedge_const_handle  e;
-  typename Arrangement_on_surface_2::Face_const_handle      f;
-
-  std::cout << "Shooting up from " << q << " : ";
-  if (CGAL::assign (e, obj)) \{
-    // We hit an edge:
-    std::cout << "hit an edge: " << e->curve() << std::endl;
-  \}
-  else if (CGAL::assign (v, obj)) \{
-    // We hit a vertex:
-    if (v->is_isolated())
-      std::cout << "hit an isolated vertex: " << v->point() << std::endl;
-    else
-      std::cout << "hit a vertex: " << v->point() << std::endl;
-  \}
-  else if (CGAL::assign (f, obj)) \{
-    // We did not hit anything:
-    CGAL_assertion (f->is_unbounded());
-
-    std::cout << "hit nothing." << std::endl;
-=======
   typedef typename Vertical_ray_shooting::Arrangement_2 Arrangement_2;
   typedef typename Arrangement_2::Vertex_const_handle   Vertex_const_handle;
   typedef typename Arrangement_2::Halfedge_const_handle Halfedge_const_handle;
@@ -389,24 +324,16 @@
     std::cout << "hit an edge: " << (*e)->curve() << std::endl;
   else if (f = boost::get<Face_const_handle>(&obj)) \{      // we hit nothing
     CGAL_assertion((*f)->is_unbounded());
-    std::cout << "hit nothing." << std::endl; 
->>>>>>> d1c531a1
+    std::cout << "hit nothing." << std::endl;
   \}
   else CGAL_error();
 \}
 \end{alltt}
 
-<<<<<<< HEAD
 The following program uses the auxiliary function listed above to
 perform vertical ray-shooting queries on an arrangement.
 The arrangement and the query points are exactly the same as in
 \ccc{point_location_example.cpp} (see Figure~\ref{arr_fig:ex_5}):
-=======
-The program below uses the function template listed above to
-perform vertical ray-shooting queries on an arrangement. The
-arrangement and the query points are exactly the same as in
-\ccc{point_location.cpp}; see Figure~\ref{arr_fig:ex_5}.:
->>>>>>> d1c531a1
 
 \ccIncludeExampleCode{Arrangement_on_surface_2/vertical_ray_shooting.cpp}
 
@@ -454,10 +381,7 @@
 
 The program below issues a batched point-location query, which
 is essentially equivalent to the six separate queries performed in
-<<<<<<< HEAD
+
 \ccc{point_location_example.cpp} (see Section~\ref{arr_ssec:pl}):
-=======
-\ccc{point_location.cpp};see Section~\ref{arr_ssec:pl}.
->>>>>>> d1c531a1
 
 \ccIncludeExampleCode{Arrangement_on_surface_2/batched_point_location.cpp}
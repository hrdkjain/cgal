--- conflicted
+++ resolved
@@ -53,31 +53,17 @@
 /// \name Types
 /// @{
 
-<<<<<<< HEAD
-/*! 
-A bidirectional iterator that allows 
-traversing the points that comprise a polyline curve. 
-*/ 
-typedef unspecified_type const_iterator; 
-
-/*! 
-A bidirectional iterator that 
-allows traversing the points that comprise a polyline curve. 
-*/ 
-typedef unspecified_type const_reverse_iterator; 
-=======
 /*!
 A bidirectional iterator that allows
 traversing the points that comprise a polyline curve.
 */
-typedef Hidden_type const_iterator;
+typedef unspecified_type const_iterator;
 
 /*!
 A bidirectional iterator that
 allows traversing the points that comprise a polyline curve.
 */
-typedef Hidden_type const_reverse_iterator;
->>>>>>> 7e72eb9f
+typedef unspecified_type const_reverse_iterator;
 
 /// @}
 

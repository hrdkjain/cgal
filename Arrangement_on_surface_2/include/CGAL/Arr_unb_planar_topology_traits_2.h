--- conflicted
+++ resolved
@@ -12,7 +12,6 @@
 // This file is provided AS IS with NO WARRANTY OF ANY KIND, INCLUDING THE
 // WARRANTY OF DESIGN, MERCHANTABILITY AND FITNESS FOR A PARTICULAR PURPOSE.
 //
-<<<<<<< HEAD
 // $URL$
 // $Id$
 // SPDX-License-Identifier: GPL-3.0+
@@ -20,10 +19,6 @@
 //
 // Author(s)     : Ron Wein   <wein@post.tau.ac.il>
 //                 Efi Fogel  <efif@post.tau.ac.il>
-=======
-// Author(s)     : Ron Wein <wein@post.tau.ac.il>
-//                 Efi Fogel <efif@post.tau.ac.il>
->>>>>>> 42750df0
 
 #ifndef CGAL_ARR_UNB_PLANAR_TOPOLOGY_TRAITS_2_H
 #define CGAL_ARR_UNB_PLANAR_TOPOLOGY_TRAITS_2_H

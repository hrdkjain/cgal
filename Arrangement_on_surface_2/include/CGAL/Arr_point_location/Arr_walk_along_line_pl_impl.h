// Copyright (c) 2006,2007,2009,2010,2011 Tel-Aviv University (Israel).
// All rights reserved.
//
// This file is part of CGAL (www.cgal.org).
// You can redistribute it and/or modify it under the terms of the GNU
// General Public License as published by the Free Software Foundation,
// either version 3 of the License, or (at your option) any later version.
//
// Licensees holding a valid commercial license may use this file in
// accordance with the commercial license agreement provided with the software.
//
// This file is provided AS IS with NO WARRANTY OF ANY KIND, INCLUDING THE
// WARRANTY OF DESIGN, MERCHANTABILITY AND FITNESS FOR A PARTICULAR PURPOSE.
//
// $URL$
// $Id$
// 
//
// Author(s)     : Ron Wein   <wein@post.tau.ac.il>
//                 (based on old version by Oren Nechushtan
//                                      and Iddo Hanniel)

#ifndef CGAL_ARR_WALK_ALONG_LINE_POINT_LOCATION_IMPL_H
#define CGAL_ARR_WALK_ALONG_LINE_POINT_LOCATION_IMPL_H

/*! \file
 * Member-function definitions for the
 * Arr_walk_along_line_point_location<Arrangement> class.
 */

namespace CGAL {

//-----------------------------------------------------------------------------
// Locate the arrangement feature containing the given point.
//
template <class Arrangement>
typename Arr_walk_along_line_point_location<Arrangement>::result_type
Arr_walk_along_line_point_location<Arrangement>::locate(const Point_2& p) const
{
  // Start from the initial face (as determined by the topology-traits class),
  // and an invalid halfedge representing the closest edge to p from above it
  // so far.
  typename Traits_adaptor_2::Equal_2  equal = geom_traits->equal_2_object();
  Inner_ccb_const_iterator            ic_it;
  Face_const_handle                   face;
  Halfedge_const_handle               closest_he;
  bool                                is_in_face;
  bool                                is_on_edge;
  bool                                closest_to_target;
  bool                                found_containing_hole;

  face = Face_const_handle(top_traits->initial_face());
  do {
    // Go over the holes in the current face.
    found_containing_hole = false;
    for (ic_it = face->inner_ccbs_begin();
         !found_containing_hole && ic_it != face->inner_ccbs_end();
         ++ic_it)
    {
      // Check if the point is inside the current hole.
      is_in_face = _is_in_connected_component(p, *ic_it,
                                              true,        // Shoot up.
                                              true,        // Including p.
                                              closest_he,
                                              is_on_edge,
                                              closest_to_target);

      // Check if the query point is located on the returned edge.
      if (is_on_edge) {
        // Check if the point is located on one of the edge endpoints.
        if (! closest_he->source()->is_at_open_boundary() &&
            equal(p, closest_he->source()->point()))
        {
          // The query point is located on the source vertex:
          Vertex_const_handle  vh = closest_he->source();
          return result_return(vh);
        }
        else if (! closest_he->target()->is_at_open_boundary() &&
                 equal(p, closest_he->target()->point()))
        {
          // The query point is located on the target vertex:
          Vertex_const_handle  vh = closest_he->target();
          return result_return(vh);
        }

        // The query point is located in the edge interior:
        return result_return(closest_he);
      }

      // Check if the point is contained in the interior of the current hole.
      if (is_in_face) {
        if (closest_to_target) {
          // Deal with the following scenario, where the definition of the
          // closest halfedge is not unique (all halfedges around x are
          // closest to p):
          //
          //          +--+--+
          //           \ | /
          //            \|/
          //     +-------x------+
          //     |              |
          //     |      (.)p    |
          //     |              |
          //     +--------------+
          //
          // In this case, we find the first halfegde whose target is x
          // in a clockwise direction from "6 o'clock" around x and take
          // its incident face.

          // Shoot up.
          closest_he = _first_around_vertex(closest_he->target(), true);
        }
        
        // Move inside the faces that constitute the hole, the first one
        // being incident face of the twin of closest halfedge found so far.
        CGAL_assertion(face != closest_he->twin()->face());

        face = closest_he->twin()->face();

        // Perform a vertical walk along the faces of the hole until locating
        // a face that contains the qeury point.
        do {
          CGAL_assertion_code
            (Halfedge_const_handle  old_closest_he = closest_he);

          is_in_face = _is_in_connected_component(p, face->outer_ccb(),
                                                  true,    // Shoot up.
                                                  true,    // Including p.
                                                  closest_he,
                                                  is_on_edge,
                                                  closest_to_target);

          // Check if the query point was located on an edge.
          if (is_on_edge) {
            // Check if the point is located on one of the edge endpoints.
            if (! closest_he->source()->is_at_open_boundary() &&
                equal(p, closest_he->source()->point()))
            {
              // The query point is located on the source vertex:
              Vertex_const_handle  vh = closest_he->source();
              return result_return(vh);
            }
            else if (! closest_he->target()->is_at_open_boundary() &&
                     equal(p, closest_he->target()->point()))
            {
              // The query point is located on the target vertex:
              Vertex_const_handle  vh = closest_he->target();
              return result_return(vh);
            }

            // The query point is located in the edge iterior:
            return result_return(closest_he);
          }

          // If the point is not contained in the face, move to the neighboring
          // face from below, using the closest halfedge located so far.
          if (! is_in_face) {
            if (closest_to_target) {
              // The query point lies below the target vertex of the closest
              // halfedge: In this case we have to locate the first halfedge
              // we encounter when going around this target vertex from
              // "6 o'clock" (see above).

              // Shoot up.
              closest_he = _first_around_vertex(closest_he->target(), true);
            }

            CGAL_assertion(old_closest_he != closest_he);
            face = closest_he->twin()->face();
          }
        } while (! is_in_face);

        // We have located a face in the hole that contains the query point.
        // This will break the internal loop on holes, and we shall proceed
        // for another iteration of the external loop, trying to locate p in
        // one of the hole of this new face.
        found_containing_hole = true;
      }
    } // End loop on the current face's holes.
  } while (found_containing_hole);

  // If we reached here, we did not locate the query point in any of the holes
  // inside the current face, so we conclude it is contained in this face.
  // However, we first have to check whether the query point coincides with
  // any of the isolated vertices contained inside this face.
  Isolated_vertex_const_iterator   iso_verts_it;

  for (iso_verts_it = face->isolated_vertices_begin();
       iso_verts_it != face->isolated_vertices_end(); ++iso_verts_it)
  {
    if (equal(p, iso_verts_it->point())) {
      Vertex_const_handle  vh = iso_verts_it;
      return result_return(vh);
    }
  }

  // The query point is contained in the face interior:
  return result_return(face);
}

//-----------------------------------------------------------------------------
// Locate the arrangement feature which a vertical ray emanating from the
// given point hits.
//
template <class Arrangement>
typename Arr_walk_along_line_point_location<Arrangement>::result_type
Arr_walk_along_line_point_location<Arrangement>::
_vertical_ray_shoot(const Point_2& p, bool shoot_up) const
{
  // Start from the initial face (as determined by the topology-traits class),
  // and an invalid halfedge representing the closest edge to p from above it
  // so far.
  typename Traits_adaptor_2::Is_vertical_2 is_vertical =
    geom_traits->is_vertical_2_object();
  Inner_ccb_const_iterator            ic_it;
  Face_const_handle                   face;
  Halfedge_const_handle               closest_he;
  bool                                is_in_face;
  bool                                is_on_edge;
  bool                                closest_to_target;
  bool                                found_containing_hole;

  face = Face_const_handle(top_traits->initial_face());
  do {
    // Go over the holes in the current face.
    found_containing_hole = false;
    for (ic_it = face->inner_ccbs_begin();
         !found_containing_hole && ic_it != face->inner_ccbs_end();
         ++ic_it)
    {
      // Check if the point is inside the current hole.
      is_in_face = _is_in_connected_component(p, *ic_it,
                                              shoot_up,
                                              false,     // Not including p.
                                              closest_he,
                                              is_on_edge,
                                              closest_to_target);

      // Check if the query point is located on the returned edge.
      // This can happen only if the edge is vertical.
      if (is_on_edge) {
        CGAL_assertion(is_vertical(closest_he->curve()));
        return result_return(closest_he);
      }

      // Check if the point is contained in the interior of the current hole.
      if (is_in_face) {
        if (closest_to_target) {
          // The query point lies below the target vertex of the closest
          // halfedge: In this case we have to locate the first halfedge
          // we encounter when going around this target vertex from
          // "6 o'clock" (when shooting up) or from "12 o'clock" (when
          // shooting down).
          closest_he = _first_around_vertex(closest_he->target(), shoot_up);
        }

        // Move inside the faces that constitute the hole, the first one
        // being incident face of the twin of closest halfedge found so far.
        CGAL_assertion(face != closest_he->twin()->face());

        face = closest_he->twin()->face();

        // Perform a vertical walk along the faces of the hole until locating
        // a face that contains the qeury point.
        do {
          CGAL_assertion_code(
            Halfedge_const_handle  old_closest_he = closest_he;
          );

          is_in_face = _is_in_connected_component(p, face->outer_ccb(),
                                                  shoot_up,
                                                  false,   // Not including p.
                                                  closest_he,
                                                  is_on_edge,
                                                  closest_to_target);

          // Check if the query point was located on an edge.
          // This can happen only if the edge is vertical.
          if (is_on_edge) {
            CGAL_assertion(is_vertical(closest_he->curve()));
            return result_return(closest_he);
          }

          // If the point is not contained in the face, move to the neighboring
          // face from below (or above, if we shoot downward), using the
          // closest halfedge located so far.
          if (! is_in_face) {
            if (closest_to_target) {
              // The query point lies below the target vertex of the closest
              // halfedge: In this case we have to locate the first halfedge
              // we encounter when going around this target vertex from
              // "6 o'clock" (when shooting up) or from "12 o'clock" (when
              // shooting down).
              closest_he = _first_around_vertex(closest_he->target(), shoot_up);
            }

            CGAL_assertion(old_closest_he != closest_he);
            face = closest_he->twin()->face();
          }

        } while (! is_in_face);

        // We have located a face in the hole that contains the query point.
        // This will break the internal loop on holes, and we shall proceed
        // for another iteration of the external loop, trying to locate p in
        // one of the holes of this new face.
        found_containing_hole = true;
      }
    } // End loop on the current face's holes.

  } while (found_containing_hole);

  // Check whether one of the isolated vertices in the face containing p lies
  // above (or below) it, closer than the closest halfdge we have located.
  typename Traits_adaptor_2::Compare_x_2 compare_x =
    geom_traits->compare_x_2_object();
  typename Traits_adaptor_2::Compare_xy_2 compare_xy =
    geom_traits->compare_xy_2_object();
  typename Traits_adaptor_2::Compare_y_at_x_2 compare_y_at_x =
    geom_traits->compare_y_at_x_2_object();

  const Comparison_result point_above_under = (shoot_up ? SMALLER : LARGER);

  Isolated_vertex_const_iterator     iso_verts_it;
  Vertex_const_handle                closest_iso_v;
  const Vertex_const_handle          invalid_v;
  const Halfedge_const_handle        invalid_he;

  for (iso_verts_it = face->isolated_vertices_begin();
       iso_verts_it != face->isolated_vertices_end(); ++iso_verts_it)
  {
    // The current isolated vertex should have the same x-coordinate as the
    // query point in order to be below or above it.
    if (compare_x(p, iso_verts_it->point()) != EQUAL)
      continue;

    // Make sure the isolated vertex is above the query point (if we shoot up)
    // or below it (if we shoot down).
    if (compare_xy(p, iso_verts_it->point()) != point_above_under)
      continue;

    // Check if the current isolated vertex lies closer to the query point than
    // the closest feature so far.
    if (closest_iso_v == invalid_v) {
      // Compare the current isolated vertex with the closest halfedge.
      if (closest_he == invalid_he || closest_he->is_fictitious() ||
          compare_y_at_x(iso_verts_it->point(), closest_he->curve()) ==
          point_above_under)
      {
        // The isolated vertex is closer to the query point than thr closest
        // edge found so far (note that a fictitious edge means the edge is
        // at infinity).
        closest_iso_v = iso_verts_it;
      }
    }
    else if (compare_xy(iso_verts_it->point(), closest_iso_v->point()) ==
             point_above_under)
    {
      // The current isolated vertex is closer to the query point than the
      // closest isolated vertex found so far.
      closest_iso_v = iso_verts_it;
    }
  }

  if (closest_iso_v != invalid_v) {
    // The first object we encounter when we shoot a vertical ray from p is
    // an isolated vertex:
    return result_return(closest_iso_v);
  }

  // If we have no halfedge above, return the initial face.
  if (closest_he == invalid_he) {
    Face_const_handle  uf = Face_const_handle(top_traits->initial_face());

    return result_return(uf);
  }

  // If we reached here, closest_he is the closest edge from above (below)
  // the query point.
  if (closest_he->is_fictitious()) {
    // If we have a fictitious edge, the ray we shoot is completely contained
    // in an unbounded face. This face is incident to closest_he:
    if ((shoot_up && closest_he->direction() == ARR_LEFT_TO_RIGHT) ||
        (!shoot_up && closest_he->direction() == ARR_RIGHT_TO_LEFT))
      closest_he = closest_he->twin();

    Face_const_handle  uf = closest_he->face();

    CGAL_assertion(! uf->is_fictitious());
    return result_return(uf);
  }

  // Check if one of closest_he's end vertices lies directly above (below) the
  // query point, and if so, return this vertex.
  if (! is_vertical(closest_he->curve())) {
    if (! closest_he->source()->is_at_open_boundary() &&
        compare_x(p, closest_he->source()->point()) == EQUAL)
    {
      Vertex_const_handle  vh = closest_he->source();
      return result_return(vh);
    }

    if (! closest_he->target()->is_at_open_boundary() &&
        compare_x(p, closest_he->target()->point()) == EQUAL)
    {
      Vertex_const_handle  vh = closest_he->target();
      return result_return(vh);
    }
  }
  else {
    // The entire vertical segment is above (below) the query point: Return the
    // endpoint closest to it.
    const bool is_directed_up = (closest_he->direction() == ARR_LEFT_TO_RIGHT);

    if ((shoot_up && is_directed_up) || (! shoot_up && ! is_directed_up))
    {
      Vertex_const_handle  vh = closest_he->source();
      return result_return(vh);
    }
    else {
      Vertex_const_handle  vh = closest_he->target();
      return result_return(vh);
    }
  }

  // The interior of the edge is closest to the query point:
  return result_return(closest_he);
}

//-----------------------------------------------------------------------------
// Find the closest feature to p (and lying above or below it) along the
// boundary of the given connected component.
//
template <class Arrangement>
bool Arr_walk_along_line_point_location<Arrangement>::
_is_in_connected_component(const Point_2& p,
                           Ccb_halfedge_const_circulator circ,
                           bool shoot_up,
                           bool inclusive,
                           Halfedge_const_handle& closest_he,
                           bool& is_on_edge,
                           bool& closest_to_target) const
{
  // As far as we know, we are not on an edge.
  is_on_edge = false;
  closest_to_target = false;
  
  // Set the results for comparison acording to the ray direction.
  const Comparison_result point_above_under = (shoot_up ? SMALLER : LARGER);
  const Comparison_result curve_above_under = (shoot_up ? LARGER : SMALLER);

  // Keep a counter of the number of halfedges of the connected component's
  // boundary that intersect an upward (or downward, if shoot_up is false)
  // vertical ray emanating from the query point p (except for some degenerate
  // cases that are explained below).
<<<<<<< HEAD
  unsigned int              n_ray_intersections = 0;

  typename Traits_adaptor_2::Equal_2              equal =
    geom_traits->equal_2_object();
  typename Traits_adaptor_2::Compare_x_2          compare_x =
    geom_traits->compare_x_2_object();
  typename Traits_adaptor_2::Is_vertical_2        is_vertical =
    geom_traits->is_vertical_2_object();
  typename Traits_adaptor_2::Compare_y_position_2 compare_y_position =
    geom_traits->compare_y_position_2_object();
  typename Traits_adaptor_2::Compare_y_at_x_right_2  compare_y_at_x_right =
    geom_traits->compare_y_at_x_right_2_object();
  typename Traits_adaptor_2::Compare_y_at_x_left_2   compare_y_at_x_left =
=======
  unsigned int n_ray_intersections = 0;

  typename Traits_adaptor_2::Equal_2 equal =
    geom_traits->equal_2_object();
  typename Traits_adaptor_2::Compare_x_2 compare_x =
    geom_traits->compare_x_2_object();
  typename Traits_adaptor_2::Is_vertical_2 is_vertical =
    geom_traits->is_vertical_2_object();
  typename Traits_adaptor_2::Compare_y_position_2 compare_y_position =
    geom_traits->compare_y_position_2_object();
  typename Traits_adaptor_2::Compare_y_at_x_right_2 compare_y_at_x_right =
    geom_traits->compare_y_at_x_right_2_object();
  typename Traits_adaptor_2::Compare_y_at_x_left_2 compare_y_at_x_left =
>>>>>>> d1c531a1
    geom_traits->compare_y_at_x_left_2_object();

  // Start from the first non-vertical segment in the connected component.
  const Halfedge_const_handle        invalid_he;
  Ccb_halfedge_const_circulator      first = circ;
  bool                               found_non_vertical = false;

  do {
    // In case of a fictitious edge, check whether it is horizontal; otherwise
    // skip it.
    if (first->is_fictitious()) {
<<<<<<< HEAD
      if ((first->source()->parameter_space_in_y() != ARR_INTERIOR) &&
          (first->target()->parameter_space_in_y() != ARR_INTERIOR))
=======
      if (first->source()->parameter_space_in_y() != ARR_INTERIOR &&
          first->target()->parameter_space_in_y() != ARR_INTERIOR)
>>>>>>> d1c531a1
      {
        found_non_vertical = true;
        break;
      }
      else {
        ++first;
        continue;
      }
    }

    // Stop if we found a non-vertical curve.
    if (! is_vertical(first->curve())) {
      found_non_vertical = true;
      break;
    }

    if (inclusive) {
      // Check if the current vertical curve contains the query point.
      if (! first->source()->is_at_open_boundary() &&
          compare_x(p, first->source()->point()) == EQUAL &&
          top_traits->compare_y_at_x(p, &(*first)) == EQUAL)
      {
        closest_he = first;
        is_on_edge = true;
        return true;
      }
    }
    else {
      // Check if the current vertical curve contains the query point in its
      // x-range.
      if (! first->source()->is_at_open_boundary() &&
<<<<<<< HEAD
          (compare_x(p, first->source()->point()) == EQUAL))
=======
          compare_x(p, first->source()->point()) == EQUAL)
>>>>>>> d1c531a1
      {
        // Check if the current vertical curve contains the query point in its
        // iterior.
        const Comparison_result  res1 = 
          top_traits->compare_xy(p, &(*(first->source())));
        const Comparison_result  res2 =
          top_traits->compare_xy(p, &(*(first->target())));
        
        if (res1 != res2) {
          if (! ((res1 == EQUAL && res2 == curve_above_under) ||
                 (res1 == curve_above_under && res2 == EQUAL)))
          {
            closest_he = first;
            is_on_edge = true;
            return true;
          }
        }
        else if (res1 == point_above_under) {
          // Check if the vertical segment is the closest to the query point so
          // far.
          if (closest_he == invalid_he ||
              (closest_he != first->twin() &&
               ((! first->source()->is_at_open_boundary() &&
<<<<<<< HEAD
                 (top_traits->compare_y_at_x(first->source()->point(),
                                            &(*closest_he)) ==
                  point_above_under)) ||
                (! first->target()->is_at_open_boundary() &&
                 (top_traits->compare_y_at_x(first->target()->point(),
                                            &(*closest_he)) ==
                  point_above_under)))))
=======
                 top_traits->compare_y_at_x(first->source()->point(),
                                            &(*closest_he)) ==
                 point_above_under) ||
                (! first->target()->is_at_open_boundary() &&
                 top_traits->compare_y_at_x(first->target()->point(),
                                            &(*closest_he)) ==
                 point_above_under))))
>>>>>>> d1c531a1
          {
            closest_he = first;
            closest_to_target =
              ((shoot_up && first->direction() == ARR_RIGHT_TO_LEFT) ||
               (! shoot_up && first->direction() == ARR_LEFT_TO_RIGHT));
          }
        }
      }
    }

    // Move to the next curve.
    ++first;

  } while (first != circ);

<<<<<<< HEAD
  if (! found_non_vertical)
    // In this case the entire component is comprised of vertical segments,
    // so it has an empty interior and p cannot lie inside it.
    return (false);
=======
  if (! found_non_vertical) {
    // In this case the entire component is comprised of vertical segments,
    // so it has an empty interior and p cannot lie inside it.
    return false;
  }
>>>>>>> d1c531a1

  // Go over all curves of the boundary, starting from the non-vertical curve
  // we have located, and count those which are above p.
  Ccb_halfedge_const_circulator  curr = first;
  Comparison_result   source_res, target_res;
  Comparison_result   res;
  Comparison_result   y_res;
  bool closest_in_ccb =
<<<<<<< HEAD
    ((closest_he != invalid_he) && (closest_he->face() == circ->face()));
=======
    (closest_he != invalid_he && closest_he->face() == circ->face());
>>>>>>> d1c531a1

  source_res = top_traits->compare_x(p, &(*(curr->source())));
  do {
    // Ignore the current edge if p is not in its x-range.
    target_res = top_traits->compare_x(p, &(*(curr->target())));

<<<<<<< HEAD
    if ((source_res == target_res) && (source_res != EQUAL)) {
=======
    if (source_res == target_res && source_res != EQUAL) {
>>>>>>> d1c531a1
      ++curr;
      source_res = target_res;
      continue;
    }

    // Check whether p lies above or below the current edge.
    res = top_traits->compare_y_at_x(p, &(*curr));

    if (res == EQUAL) {
      // The current edge contains the query point. If the seach is inclusive
      // we return the edge. Otherwise, we return it only if it is vertical,
      // and contains p in its interior.
      if (inclusive) {
        closest_he = curr;
        is_on_edge = true;
        return true;
      }
      else {
<<<<<<< HEAD
        if (! curr->is_fictitious() &&
            is_vertical(curr->curve()) &&
=======
        if (! curr->is_fictitious() && is_vertical(curr->curve()) &&
>>>>>>> d1c531a1
            (curr->source()->is_at_open_boundary() ||
             ! equal(curr->source()->point(), p)) &&
            (curr->target()->is_at_open_boundary() ||
             ! equal(curr->target()->point(), p)))
        {
          closest_he = curr;
          is_on_edge = true;
          return true;
        }
      }
    }

    // If the point is above the current edge (or below it, if we shoot down),
    // move to the next edge.
    if (res != point_above_under) {
      ++curr;
      source_res = target_res;
      continue;
    }

    // Note that we do not have count intersections (actually these are
    // overlaps) of the vertical ray we shoot with vertical segments along
    // the boundary.
<<<<<<< HEAD
    if (curr->is_fictitious() || ! is_vertical(curr->curve())) {
      // The current curve is not vertical. Check the query point is in the
      // semi-open x-range (source, target] of this curve and lies below it.
      if (source_res != EQUAL) {
        if (closest_he == invalid_he || (closest_he->twin() == curr)) {
          // 1. If we have no closests halfedge, we have just found one.
          // 2. If the closest halfedge is the twin of our current halfedge,
          // we can take our halfedge to be the closest one. This covers the
          // case where our closest halfedge is not in our CCB.
=======
    if (curr->is_fictitious() || ! is_vertical(curr->curve()))
    {
      // The current curve is not vertical. Check the query point is in the
      // semi-open x-range (source, target] of this curve and lies below it.
      if (source_res != EQUAL) {
        if (closest_he == invalid_he ||
            (! closest_in_ccb && closest_he->twin() == curr))
        {
          // If we have no closests halfedge, we have just found one.
          // Alternatively, if the closest halfedge is not in our CCB, but it
          // the twin of our current halfedge, we can take our halfedge to be
          // the closest one.
>>>>>>> d1c531a1
          closest_he = curr;
          closest_in_ccb = true;
          closest_to_target = (target_res == EQUAL);
        }
        else {
          // Compare with the vertically closest curve so far and detemine the
          // curve closest to p. We first check the case that the two curves
          // have a common endpoint (note that the two curves do not intersect
          // in their interiors). Observe that if such a common vertex exists,
          // it is certainly not a vertex at infinity, therefore it is
          // associated with a valid point.
          if (! closest_he->is_fictitious() && ! curr->is_fictitious() &&
              ((closest_he->source() == curr->source() &&
                closest_he->direction() == curr->direction()) ||
               (closest_he->source() == curr->target() &&
                closest_he->direction() != curr->direction())))
          {
            if (closest_he->direction() == ARR_LEFT_TO_RIGHT) {
              // Both curves extend to the right from a common point.
<<<<<<< HEAD
              y_res = compare_y_at_x_right(closest_he->curve(), curr->curve(), 
                                           closest_he->source()->point());
            }
            else {
              // Both curves extend to the left from a common point.
              y_res = compare_y_at_x_left(closest_he->curve(), curr->curve(), 
                                          closest_he->source()->point());
=======
              y_res = compare_y_at_x_right(closest_he->curve(),
                                           curr->curve(), 
                                           closest_he->source()->point());
>>>>>>> d1c531a1
            }
            else {
              // Both curves extend to the left from a common point.
              y_res = compare_y_at_x_left(closest_he->curve(),
                                          curr->curve(), 
                                          closest_he->source()->point());
            }
          }
          else if (! closest_he->is_fictitious() && ! curr->is_fictitious() &&
                   ((closest_he->target() == curr->source() &&
                     closest_he->direction() != curr->direction()) ||
                    (closest_he->target() == curr->target() &&
                     closest_he->direction() == curr->direction())))
          {
            if (closest_he->direction() == ARR_LEFT_TO_RIGHT) {
              // Both curves extend to the left from a common point.
<<<<<<< HEAD
              y_res = compare_y_at_x_left(closest_he->curve(), curr->curve(), 
=======
              y_res = compare_y_at_x_left(closest_he->curve(),
                                          curr->curve(), 
>>>>>>> d1c531a1
                                          closest_he->target()->point());
            }
            else {
              // Both curves extend to the right from a common point.
<<<<<<< HEAD
              y_res = compare_y_at_x_right(closest_he->curve(), curr->curve(), 
=======
              y_res = compare_y_at_x_right(closest_he->curve(),
                                           curr->curve(), 
>>>>>>> d1c531a1
                                           closest_he->target()->point());
            }
          }
          else {
            // In case the two curves do not have a common endpoint, but
            // overlap in their x-range (both contain p), just compare their
            // positions. Note that in this case one of the edges may be
            // fictitious, so we preform the comparsion symbolically in this
            // case.
<<<<<<< HEAD
            if (closest_he->is_fictitious())
              y_res = curve_above_under;
            else if (curr->is_fictitious())
              y_res = point_above_under;
            else
              y_res = compare_y_position(closest_he->curve(), curr->curve());
=======
            y_res = (closest_he->is_fictitious()) ?
              curve_above_under :
              ((curr->is_fictitious()) ? point_above_under :
               compare_y_position(closest_he->curve(), curr->curve()));
>>>>>>> d1c531a1
          }

          // If the current curve is closer to p than the closest curve found
          // so far, assign its halfedge as the closest one.
          if (y_res == curve_above_under) {
            closest_he = curr;
            closest_in_ccb = true;
            closest_to_target = (target_res == EQUAL);
          }
        }

        // In the degenerate case where p lies below the target vertex of
        // the current halfedge, we have to be a bit careful:
        if (target_res == EQUAL) {
          // Locate the next halfedge along the boundary that does not
          // contain a vertical segment.
          Halfedge_const_handle  next_non_vert = curr;

          do {
            next_non_vert = next_non_vert->next();

<<<<<<< HEAD
            CGAL_assertion (next_non_vert != curr);
          }
          while ((! next_non_vert->is_fictitious() &&
                  is_vertical(next_non_vert->curve())) ||
                 (next_non_vert->is_fictitious() &&
                  next_non_vert->source()->parameter_space_in_x() != 
                  next_non_vert->target()->parameter_space_in_x()));
=======
            CGAL_assertion(next_non_vert != curr);

          } while ((! next_non_vert->is_fictitious() &&
                    is_vertical(next_non_vert->curve())) ||
                   (next_non_vert->is_fictitious() &&
                    next_non_vert->source()->parameter_space_in_x() != 
                    next_non_vert->target()->parameter_space_in_x()));
>>>>>>> d1c531a1

          // In case the source of the current curve and the target of
          // the next non-vertical curve lie on opposite sides of the
          // ray we shoot from p (case (a)), we have to count an
          // intersection. Otherwise, we have a "tangency" with the ray
          // (case (b)) and it is not necessary to count it.
          //
          //            +--------+              +                 .
          //            |   next                 \ next           .
          //            |                         \               .
          //            +                          +              .
          //           /                          /               .
          //     curr /                     curr /                .
          //         /                          /                 .
          //        +  (.)p                    +  (.)p            .
          //
          //          (a)                        (b)
          //
          target_res = top_traits->compare_x(p, &(*(next_non_vert->target())));

          CGAL_assertion(source_res != EQUAL && target_res != EQUAL);

          if (source_res != target_res)
            n_ray_intersections++;
        }
        else {
          // In this case p lies under the interior of the current x-montone
          // curve, so the vertical ray we shoot intersects it exactly once.
          n_ray_intersections++;
        }
      }
    }
    else {
      // Assign an edge associated with a vertical curve as the closest edge
      // only if the vertical curve has an endpoint closer to p than the
      // closest edge so far.
      if (closest_he == invalid_he ||
          (! closest_in_ccb && closest_he->twin() == curr) ||
          (! curr->source()->is_at_open_boundary() &&
           top_traits->compare_y_at_x(curr->source()->point(),
                                      &(*closest_he)) == point_above_under) ||
          (! curr->target()->is_at_open_boundary() &&
           top_traits->compare_y_at_x(curr->target()->point(),
                                      &(*closest_he)) == point_above_under))
      {
        closest_he = curr;
        closest_in_ccb = true;
        closest_to_target = 
          ((shoot_up && curr->direction() == ARR_RIGHT_TO_LEFT) ||
           (! shoot_up && curr->direction() == ARR_LEFT_TO_RIGHT));
      }
    }

    // Proceed to the next halfedge along the component boundary.
    ++curr;
    source_res = target_res;

  } while (curr != first);

  // The query point lies inside the connected components if and only if the
  // ray we shoot from it intersects the boundary an odd number of times.
  return ((n_ray_intersections % 2) != 0);
}

//-----------------------------------------------------------------------------
// Find the first halfedge around a given target vertex, when going clockwise
// from "6 o'clock" around this vertex (when shooting up) or starting from
// "12 o'clock (when shooting down).
//
template <class Arrangement>
typename Arr_walk_along_line_point_location<Arrangement>::Halfedge_const_handle
Arr_walk_along_line_point_location<Arrangement>::
_first_around_vertex(Vertex_const_handle v, bool shoot_up) const
{
  // Travrse the incident halfedges of the current vertex and locate the
  // lowest one to its left and the topmost to its right.
  typename Traits_adaptor_2::Compare_y_at_x_right_2 compare_y_at_x_right =
    geom_traits->compare_y_at_x_right_2_object();
  typename Traits_adaptor_2::Compare_y_at_x_left_2  compare_y_at_x_left =
    geom_traits->compare_y_at_x_left_2_object();

  Halfedge_const_handle   invalid_handle;
  Halfedge_const_handle   lowest_left;
  Halfedge_const_handle   top_right;

  typename Arrangement_2::Halfedge_around_vertex_const_circulator first = 
    v->incident_halfedges();
  typename Arrangement_2::Halfedge_around_vertex_const_circulator curr = first;

  do {
    // Check whether the current halfedge is defined to the left or to the
    // right of the given vertex.
    if (curr->direction() == ARR_LEFT_TO_RIGHT) {
      // The curve associated with the current halfedge is defined to the left
      // of v.
      if (lowest_left == invalid_handle ||
          (! curr->is_fictitious() &&
           (lowest_left->is_fictitious() ||
            compare_y_at_x_left(curr->curve(),
                                lowest_left->curve(), 
                                v->point()) == SMALLER)))
      {
        lowest_left = curr;
      }
    }
    else {
      // The curve associated with the current halfedge is defined to the right
      // of v.
      if (top_right == invalid_handle ||
          (! curr->is_fictitious() &&
           (top_right->is_fictitious() ||
            compare_y_at_x_right(curr->curve(),
                                 top_right->curve(), 
                                 v->point()) == LARGER)))
      {
        top_right = curr;
      }
    }

    curr++;
  } while (curr != first);

  if (shoot_up) {
    // As we start from "6 o'clock" in a clockwsie direction, the first
    // halfedge we encounter is the lowest to the left. However, if there
    // is no edge to the left, we first encounter the topmost halfedge to the
    // right.
    return (lowest_left != invalid_handle) ? lowest_left : top_right;
  }
  else {
    // As we start from "12 o'clock" in a clockwsie direction, the first
    // halfedge we encounter is the topmost to the right. However, if there
    // is no edge to the right, we first encounter the lowest halfedge to the
    // left.
    return (top_right != invalid_handle) ? (top_right) : (lowest_left);
  }
}

} //namespace CGAL

#endif<|MERGE_RESOLUTION|>--- conflicted
+++ resolved
@@ -49,7 +49,7 @@
   bool                                closest_to_target;
   bool                                found_containing_hole;
 
-  face = Face_const_handle(top_traits->initial_face());
+  face = Face_const_handle (top_traits->initial_face());
   do {
     // Go over the holes in the current face.
     found_containing_hole = false;
@@ -58,25 +58,25 @@
          ++ic_it)
     {
       // Check if the point is inside the current hole.
-      is_in_face = _is_in_connected_component(p, *ic_it,
-                                              true,        // Shoot up.
-                                              true,        // Including p.
-                                              closest_he,
-                                              is_on_edge,
-                                              closest_to_target);
+      is_in_face = _is_in_connected_component (p, *ic_it,
+                                               true,        // Shoot up.
+                                               true,        // Including p.
+                                               closest_he,
+                                               is_on_edge,
+                                               closest_to_target);
 
       // Check if the query point is located on the returned edge.
       if (is_on_edge) {
         // Check if the point is located on one of the edge endpoints.
         if (! closest_he->source()->is_at_open_boundary() &&
-            equal(p, closest_he->source()->point()))
+            equal (p, closest_he->source()->point()))
         {
           // The query point is located on the source vertex:
           Vertex_const_handle  vh = closest_he->source();
           return result_return(vh);
         }
         else if (! closest_he->target()->is_at_open_boundary() &&
-                 equal(p, closest_he->target()->point()))
+                 equal (p, closest_he->target()->point()))
         {
           // The query point is located on the target vertex:
           Vertex_const_handle  vh = closest_he->target();
@@ -113,7 +113,7 @@
         
         // Move inside the faces that constitute the hole, the first one
         // being incident face of the twin of closest halfedge found so far.
-        CGAL_assertion(face != closest_he->twin()->face());
+        CGAL_assertion (face != closest_he->twin()->face());
 
         face = closest_he->twin()->face();
 
@@ -123,25 +123,25 @@
           CGAL_assertion_code
             (Halfedge_const_handle  old_closest_he = closest_he);
 
-          is_in_face = _is_in_connected_component(p, face->outer_ccb(),
-                                                  true,    // Shoot up.
-                                                  true,    // Including p.
-                                                  closest_he,
-                                                  is_on_edge,
-                                                  closest_to_target);
+          is_in_face = _is_in_connected_component (p, face->outer_ccb(),
+                                                   true,    // Shoot up.
+                                                   true,    // Including p.
+                                                   closest_he,
+                                                   is_on_edge,
+                                                   closest_to_target);
 
           // Check if the query point was located on an edge.
           if (is_on_edge) {
             // Check if the point is located on one of the edge endpoints.
             if (! closest_he->source()->is_at_open_boundary() &&
-                equal(p, closest_he->source()->point()))
+                equal (p, closest_he->source()->point()))
             {
               // The query point is located on the source vertex:
               Vertex_const_handle  vh = closest_he->source();
               return result_return(vh);
             }
             else if (! closest_he->target()->is_at_open_boundary() &&
-                     equal(p, closest_he->target()->point()))
+                     equal (p, closest_he->target()->point()))
             {
               // The query point is located on the target vertex:
               Vertex_const_handle  vh = closest_he->target();
@@ -165,7 +165,7 @@
               closest_he = _first_around_vertex(closest_he->target(), true);
             }
 
-            CGAL_assertion(old_closest_he != closest_he);
+            CGAL_assertion (old_closest_he != closest_he);
             face = closest_he->twin()->face();
           }
         } while (! is_in_face);
@@ -210,8 +210,8 @@
   // Start from the initial face (as determined by the topology-traits class),
   // and an invalid halfedge representing the closest edge to p from above it
   // so far.
-  typename Traits_adaptor_2::Is_vertical_2 is_vertical =
-    geom_traits->is_vertical_2_object();
+  typename Traits_adaptor_2::Is_vertical_2        is_vertical =
+                                         geom_traits->is_vertical_2_object();
   Inner_ccb_const_iterator            ic_it;
   Face_const_handle                   face;
   Halfedge_const_handle               closest_he;
@@ -220,7 +220,7 @@
   bool                                closest_to_target;
   bool                                found_containing_hole;
 
-  face = Face_const_handle(top_traits->initial_face());
+  face = Face_const_handle (top_traits->initial_face());
   do {
     // Go over the holes in the current face.
     found_containing_hole = false;
@@ -229,17 +229,17 @@
          ++ic_it)
     {
       // Check if the point is inside the current hole.
-      is_in_face = _is_in_connected_component(p, *ic_it,
-                                              shoot_up,
-                                              false,     // Not including p.
-                                              closest_he,
-                                              is_on_edge,
-                                              closest_to_target);
+      is_in_face = _is_in_connected_component (p, *ic_it,
+                                               shoot_up,
+                                               false,     // Not including p.
+                                               closest_he,
+                                               is_on_edge,
+                                               closest_to_target);
 
       // Check if the query point is located on the returned edge.
       // This can happen only if the edge is vertical.
       if (is_on_edge) {
-        CGAL_assertion(is_vertical(closest_he->curve()));
+        CGAL_assertion (is_vertical (closest_he->curve()));
         return result_return(closest_he);
       }
 
@@ -256,28 +256,28 @@
 
         // Move inside the faces that constitute the hole, the first one
         // being incident face of the twin of closest halfedge found so far.
-        CGAL_assertion(face != closest_he->twin()->face());
+        CGAL_assertion (face != closest_he->twin()->face());
 
         face = closest_he->twin()->face();
 
         // Perform a vertical walk along the faces of the hole until locating
         // a face that contains the qeury point.
         do {
-          CGAL_assertion_code(
+          CGAL_assertion_code (
             Halfedge_const_handle  old_closest_he = closest_he;
           );
 
-          is_in_face = _is_in_connected_component(p, face->outer_ccb(),
-                                                  shoot_up,
-                                                  false,   // Not including p.
-                                                  closest_he,
-                                                  is_on_edge,
-                                                  closest_to_target);
+          is_in_face = _is_in_connected_component (p, face->outer_ccb(),
+                                                   shoot_up,
+                                                   false,   // Not including p.
+                                                   closest_he,
+                                                   is_on_edge,
+                                                   closest_to_target);
 
           // Check if the query point was located on an edge.
           // This can happen only if the edge is vertical.
           if (is_on_edge) {
-            CGAL_assertion(is_vertical(closest_he->curve()));
+            CGAL_assertion (is_vertical (closest_he->curve()));
             return result_return(closest_he);
           }
 
@@ -294,7 +294,7 @@
               closest_he = _first_around_vertex(closest_he->target(), shoot_up);
             }
 
-            CGAL_assertion(old_closest_he != closest_he);
+            CGAL_assertion (old_closest_he != closest_he);
             face = closest_he->twin()->face();
           }
 
@@ -312,11 +312,11 @@
 
   // Check whether one of the isolated vertices in the face containing p lies
   // above (or below) it, closer than the closest halfdge we have located.
-  typename Traits_adaptor_2::Compare_x_2 compare_x =
+  typename Traits_adaptor_2::Compare_x_2          compare_x =
     geom_traits->compare_x_2_object();
-  typename Traits_adaptor_2::Compare_xy_2 compare_xy =
+  typename Traits_adaptor_2::Compare_xy_2         compare_xy =
     geom_traits->compare_xy_2_object();
-  typename Traits_adaptor_2::Compare_y_at_x_2 compare_y_at_x =
+  typename Traits_adaptor_2::Compare_y_at_x_2     compare_y_at_x =
     geom_traits->compare_y_at_x_2_object();
 
   const Comparison_result point_above_under = (shoot_up ? SMALLER : LARGER);
@@ -331,12 +331,12 @@
   {
     // The current isolated vertex should have the same x-coordinate as the
     // query point in order to be below or above it.
-    if (compare_x(p, iso_verts_it->point()) != EQUAL)
+    if (compare_x (p, iso_verts_it->point()) != EQUAL)
       continue;
 
     // Make sure the isolated vertex is above the query point (if we shoot up)
     // or below it (if we shoot down).
-    if (compare_xy(p, iso_verts_it->point()) != point_above_under)
+    if (compare_xy (p, iso_verts_it->point()) != point_above_under)
       continue;
 
     // Check if the current isolated vertex lies closer to the query point than
@@ -370,7 +370,7 @@
 
   // If we have no halfedge above, return the initial face.
   if (closest_he == invalid_he) {
-    Face_const_handle  uf = Face_const_handle(top_traits->initial_face());
+    Face_const_handle  uf = Face_const_handle (top_traits->initial_face());
 
     return result_return(uf);
   }
@@ -386,7 +386,7 @@
 
     Face_const_handle  uf = closest_he->face();
 
-    CGAL_assertion(! uf->is_fictitious());
+    CGAL_assertion (! uf->is_fictitious());
     return result_return(uf);
   }
 
@@ -394,14 +394,14 @@
   // query point, and if so, return this vertex.
   if (! is_vertical(closest_he->curve())) {
     if (! closest_he->source()->is_at_open_boundary() &&
-        compare_x(p, closest_he->source()->point()) == EQUAL)
+        compare_x (p, closest_he->source()->point()) == EQUAL)
     {
       Vertex_const_handle  vh = closest_he->source();
       return result_return(vh);
     }
 
     if (! closest_he->target()->is_at_open_boundary() &&
-        compare_x(p, closest_he->target()->point()) == EQUAL)
+        compare_x (p, closest_he->target()->point()) == EQUAL)
     {
       Vertex_const_handle  vh = closest_he->target();
       return result_return(vh);
@@ -433,13 +433,13 @@
 //
 template <class Arrangement>
 bool Arr_walk_along_line_point_location<Arrangement>::
-_is_in_connected_component(const Point_2& p,
-                           Ccb_halfedge_const_circulator circ,
-                           bool shoot_up,
-                           bool inclusive,
-                           Halfedge_const_handle& closest_he,
-                           bool& is_on_edge,
-                           bool& closest_to_target) const
+_is_in_connected_component (const Point_2& p,
+                            Ccb_halfedge_const_circulator circ,
+                            bool shoot_up,
+                            bool inclusive,
+                            Halfedge_const_handle& closest_he,
+                            bool& is_on_edge,
+                            bool& closest_to_target) const
 {
   // As far as we know, we are not on an edge.
   is_on_edge = false;
@@ -453,7 +453,6 @@
   // boundary that intersect an upward (or downward, if shoot_up is false)
   // vertical ray emanating from the query point p (except for some degenerate
   // cases that are explained below).
-<<<<<<< HEAD
   unsigned int              n_ray_intersections = 0;
 
   typename Traits_adaptor_2::Equal_2              equal =
@@ -467,21 +466,6 @@
   typename Traits_adaptor_2::Compare_y_at_x_right_2  compare_y_at_x_right =
     geom_traits->compare_y_at_x_right_2_object();
   typename Traits_adaptor_2::Compare_y_at_x_left_2   compare_y_at_x_left =
-=======
-  unsigned int n_ray_intersections = 0;
-
-  typename Traits_adaptor_2::Equal_2 equal =
-    geom_traits->equal_2_object();
-  typename Traits_adaptor_2::Compare_x_2 compare_x =
-    geom_traits->compare_x_2_object();
-  typename Traits_adaptor_2::Is_vertical_2 is_vertical =
-    geom_traits->is_vertical_2_object();
-  typename Traits_adaptor_2::Compare_y_position_2 compare_y_position =
-    geom_traits->compare_y_position_2_object();
-  typename Traits_adaptor_2::Compare_y_at_x_right_2 compare_y_at_x_right =
-    geom_traits->compare_y_at_x_right_2_object();
-  typename Traits_adaptor_2::Compare_y_at_x_left_2 compare_y_at_x_left =
->>>>>>> d1c531a1
     geom_traits->compare_y_at_x_left_2_object();
 
   // Start from the first non-vertical segment in the connected component.
@@ -493,13 +477,8 @@
     // In case of a fictitious edge, check whether it is horizontal; otherwise
     // skip it.
     if (first->is_fictitious()) {
-<<<<<<< HEAD
       if ((first->source()->parameter_space_in_y() != ARR_INTERIOR) &&
           (first->target()->parameter_space_in_y() != ARR_INTERIOR))
-=======
-      if (first->source()->parameter_space_in_y() != ARR_INTERIOR &&
-          first->target()->parameter_space_in_y() != ARR_INTERIOR)
->>>>>>> d1c531a1
       {
         found_non_vertical = true;
         break;
@@ -531,11 +510,7 @@
       // Check if the current vertical curve contains the query point in its
       // x-range.
       if (! first->source()->is_at_open_boundary() &&
-<<<<<<< HEAD
           (compare_x(p, first->source()->point()) == EQUAL))
-=======
-          compare_x(p, first->source()->point()) == EQUAL)
->>>>>>> d1c531a1
       {
         // Check if the current vertical curve contains the query point in its
         // iterior.
@@ -559,7 +534,6 @@
           if (closest_he == invalid_he ||
               (closest_he != first->twin() &&
                ((! first->source()->is_at_open_boundary() &&
-<<<<<<< HEAD
                  (top_traits->compare_y_at_x(first->source()->point(),
                                             &(*closest_he)) ==
                   point_above_under)) ||
@@ -567,15 +541,6 @@
                  (top_traits->compare_y_at_x(first->target()->point(),
                                             &(*closest_he)) ==
                   point_above_under)))))
-=======
-                 top_traits->compare_y_at_x(first->source()->point(),
-                                            &(*closest_he)) ==
-                 point_above_under) ||
-                (! first->target()->is_at_open_boundary() &&
-                 top_traits->compare_y_at_x(first->target()->point(),
-                                            &(*closest_he)) ==
-                 point_above_under))))
->>>>>>> d1c531a1
           {
             closest_he = first;
             closest_to_target =
@@ -591,18 +556,10 @@
 
   } while (first != circ);
 
-<<<<<<< HEAD
   if (! found_non_vertical)
     // In this case the entire component is comprised of vertical segments,
     // so it has an empty interior and p cannot lie inside it.
     return (false);
-=======
-  if (! found_non_vertical) {
-    // In this case the entire component is comprised of vertical segments,
-    // so it has an empty interior and p cannot lie inside it.
-    return false;
-  }
->>>>>>> d1c531a1
 
   // Go over all curves of the boundary, starting from the non-vertical curve
   // we have located, and count those which are above p.
@@ -611,22 +568,14 @@
   Comparison_result   res;
   Comparison_result   y_res;
   bool closest_in_ccb =
-<<<<<<< HEAD
     ((closest_he != invalid_he) && (closest_he->face() == circ->face()));
-=======
-    (closest_he != invalid_he && closest_he->face() == circ->face());
->>>>>>> d1c531a1
 
   source_res = top_traits->compare_x(p, &(*(curr->source())));
   do {
     // Ignore the current edge if p is not in its x-range.
     target_res = top_traits->compare_x(p, &(*(curr->target())));
 
-<<<<<<< HEAD
     if ((source_res == target_res) && (source_res != EQUAL)) {
-=======
-    if (source_res == target_res && source_res != EQUAL) {
->>>>>>> d1c531a1
       ++curr;
       source_res = target_res;
       continue;
@@ -645,12 +594,8 @@
         return true;
       }
       else {
-<<<<<<< HEAD
         if (! curr->is_fictitious() &&
             is_vertical(curr->curve()) &&
-=======
-        if (! curr->is_fictitious() && is_vertical(curr->curve()) &&
->>>>>>> d1c531a1
             (curr->source()->is_at_open_boundary() ||
              ! equal(curr->source()->point(), p)) &&
             (curr->target()->is_at_open_boundary() ||
@@ -674,7 +619,6 @@
     // Note that we do not have count intersections (actually these are
     // overlaps) of the vertical ray we shoot with vertical segments along
     // the boundary.
-<<<<<<< HEAD
     if (curr->is_fictitious() || ! is_vertical(curr->curve())) {
       // The current curve is not vertical. Check the query point is in the
       // semi-open x-range (source, target] of this curve and lies below it.
@@ -684,20 +628,6 @@
           // 2. If the closest halfedge is the twin of our current halfedge,
           // we can take our halfedge to be the closest one. This covers the
           // case where our closest halfedge is not in our CCB.
-=======
-    if (curr->is_fictitious() || ! is_vertical(curr->curve()))
-    {
-      // The current curve is not vertical. Check the query point is in the
-      // semi-open x-range (source, target] of this curve and lies below it.
-      if (source_res != EQUAL) {
-        if (closest_he == invalid_he ||
-            (! closest_in_ccb && closest_he->twin() == curr))
-        {
-          // If we have no closests halfedge, we have just found one.
-          // Alternatively, if the closest halfedge is not in our CCB, but it
-          // the twin of our current halfedge, we can take our halfedge to be
-          // the closest one.
->>>>>>> d1c531a1
           closest_he = curr;
           closest_in_ccb = true;
           closest_to_target = (target_res == EQUAL);
@@ -717,24 +647,12 @@
           {
             if (closest_he->direction() == ARR_LEFT_TO_RIGHT) {
               // Both curves extend to the right from a common point.
-<<<<<<< HEAD
               y_res = compare_y_at_x_right(closest_he->curve(), curr->curve(), 
                                            closest_he->source()->point());
             }
             else {
               // Both curves extend to the left from a common point.
               y_res = compare_y_at_x_left(closest_he->curve(), curr->curve(), 
-                                          closest_he->source()->point());
-=======
-              y_res = compare_y_at_x_right(closest_he->curve(),
-                                           curr->curve(), 
-                                           closest_he->source()->point());
->>>>>>> d1c531a1
-            }
-            else {
-              // Both curves extend to the left from a common point.
-              y_res = compare_y_at_x_left(closest_he->curve(),
-                                          curr->curve(), 
                                           closest_he->source()->point());
             }
           }
@@ -746,22 +664,12 @@
           {
             if (closest_he->direction() == ARR_LEFT_TO_RIGHT) {
               // Both curves extend to the left from a common point.
-<<<<<<< HEAD
               y_res = compare_y_at_x_left(closest_he->curve(), curr->curve(), 
-=======
-              y_res = compare_y_at_x_left(closest_he->curve(),
-                                          curr->curve(), 
->>>>>>> d1c531a1
                                           closest_he->target()->point());
             }
             else {
               // Both curves extend to the right from a common point.
-<<<<<<< HEAD
               y_res = compare_y_at_x_right(closest_he->curve(), curr->curve(), 
-=======
-              y_res = compare_y_at_x_right(closest_he->curve(),
-                                           curr->curve(), 
->>>>>>> d1c531a1
                                            closest_he->target()->point());
             }
           }
@@ -771,19 +679,12 @@
             // positions. Note that in this case one of the edges may be
             // fictitious, so we preform the comparsion symbolically in this
             // case.
-<<<<<<< HEAD
             if (closest_he->is_fictitious())
               y_res = curve_above_under;
             else if (curr->is_fictitious())
               y_res = point_above_under;
             else
               y_res = compare_y_position(closest_he->curve(), curr->curve());
-=======
-            y_res = (closest_he->is_fictitious()) ?
-              curve_above_under :
-              ((curr->is_fictitious()) ? point_above_under :
-               compare_y_position(closest_he->curve(), curr->curve()));
->>>>>>> d1c531a1
           }
 
           // If the current curve is closer to p than the closest curve found
@@ -805,7 +706,6 @@
           do {
             next_non_vert = next_non_vert->next();
 
-<<<<<<< HEAD
             CGAL_assertion (next_non_vert != curr);
           }
           while ((! next_non_vert->is_fictitious() &&
@@ -813,15 +713,6 @@
                  (next_non_vert->is_fictitious() &&
                   next_non_vert->source()->parameter_space_in_x() != 
                   next_non_vert->target()->parameter_space_in_x()));
-=======
-            CGAL_assertion(next_non_vert != curr);
-
-          } while ((! next_non_vert->is_fictitious() &&
-                    is_vertical(next_non_vert->curve())) ||
-                   (next_non_vert->is_fictitious() &&
-                    next_non_vert->source()->parameter_space_in_x() != 
-                    next_non_vert->target()->parameter_space_in_x()));
->>>>>>> d1c531a1
 
           // In case the source of the current curve and the target of
           // the next non-vertical curve lie on opposite sides of the
@@ -842,7 +733,7 @@
           //
           target_res = top_traits->compare_x(p, &(*(next_non_vert->target())));
 
-          CGAL_assertion(source_res != EQUAL && target_res != EQUAL);
+          CGAL_assertion (source_res != EQUAL && target_res != EQUAL);
 
           if (source_res != target_res)
             n_ray_intersections++;
@@ -862,16 +753,16 @@
           (! closest_in_ccb && closest_he->twin() == curr) ||
           (! curr->source()->is_at_open_boundary() &&
            top_traits->compare_y_at_x(curr->source()->point(),
-                                      &(*closest_he)) == point_above_under) ||
+                &(*closest_he)) == point_above_under) ||
           (! curr->target()->is_at_open_boundary() &&
            top_traits->compare_y_at_x(curr->target()->point(),
-                                      &(*closest_he)) == point_above_under))
+                &(*closest_he)) == point_above_under))
       {
         closest_he = curr;
         closest_in_ccb = true;
         closest_to_target = 
-          ((shoot_up && curr->direction() == ARR_RIGHT_TO_LEFT) ||
-           (! shoot_up && curr->direction() == ARR_LEFT_TO_RIGHT));
+              ((shoot_up && curr->direction() == ARR_RIGHT_TO_LEFT) ||
+               (! shoot_up && curr->direction() == ARR_LEFT_TO_RIGHT));
       }
     }
 
@@ -894,14 +785,14 @@
 template <class Arrangement>
 typename Arr_walk_along_line_point_location<Arrangement>::Halfedge_const_handle
 Arr_walk_along_line_point_location<Arrangement>::
-_first_around_vertex(Vertex_const_handle v, bool shoot_up) const
+_first_around_vertex (Vertex_const_handle v, bool shoot_up) const
 {
   // Travrse the incident halfedges of the current vertex and locate the
   // lowest one to its left and the topmost to its right.
   typename Traits_adaptor_2::Compare_y_at_x_right_2 compare_y_at_x_right =
-    geom_traits->compare_y_at_x_right_2_object();
+                                geom_traits->compare_y_at_x_right_2_object();
   typename Traits_adaptor_2::Compare_y_at_x_left_2  compare_y_at_x_left =
-    geom_traits->compare_y_at_x_left_2_object();
+                                geom_traits->compare_y_at_x_left_2_object();
 
   Halfedge_const_handle   invalid_handle;
   Halfedge_const_handle   lowest_left;
@@ -920,9 +811,9 @@
       if (lowest_left == invalid_handle ||
           (! curr->is_fictitious() &&
            (lowest_left->is_fictitious() ||
-            compare_y_at_x_left(curr->curve(),
-                                lowest_left->curve(), 
-                                v->point()) == SMALLER)))
+            compare_y_at_x_left (curr->curve(),
+                                 lowest_left->curve(), 
+                                 v->point()) == SMALLER)))
       {
         lowest_left = curr;
       }
@@ -933,9 +824,9 @@
       if (top_right == invalid_handle ||
           (! curr->is_fictitious() &&
            (top_right->is_fictitious() ||
-            compare_y_at_x_right(curr->curve(),
-                                 top_right->curve(), 
-                                 v->point()) == LARGER)))
+            compare_y_at_x_right (curr->curve(),
+                                  top_right->curve(), 
+                                  v->point()) == LARGER)))
       {
         top_right = curr;
       }

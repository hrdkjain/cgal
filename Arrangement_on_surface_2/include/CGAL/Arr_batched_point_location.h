// Copyright (c) 2006,2007,2009,2010,2011 Tel-Aviv University (Israel).
// All rights reserved.
//
// This file is part of CGAL (www.cgal.org).
// You can redistribute it and/or modify it under the terms of the GNU
// General Public License as published by the Free Software Foundation,
// either version 3 of the License, or (at your option) any later version.
//
// Licensees holding a valid commercial license may use this file in
// accordance with the commercial license agreement provided with the software.
//
// This file is provided AS IS with NO WARRANTY OF ANY KIND, INCLUDING THE
// WARRANTY OF DESIGN, MERCHANTABILITY AND FITNESS FOR A PARTICULAR PURPOSE.
//
// $URL$
// $Id$
//
// Author(s)     : Baruch Zukerman <baruchzu@post.tau.ac.il>
//                 Ron Wein <wein@post.tau.ac.il>
//                 Efi Fogel <efif@post.tau.ac.il>

#ifndef CGAL_ARR_BATCHED_POINT_LOCATION_H
#define CGAL_ARR_BATCHED_POINT_LOCATION_H

#include <CGAL/Arrangement_on_surface_2.h>
#include <CGAL/Basic_sweep_line_2.h>

#include <vector>
#include <boost/mpl/if.hpp>
#include <boost/type_traits.hpp>

namespace CGAL {

/*!
 * Issue a batched point-location query on an arrangement given an input
 * range of points.
 * \param arr The arrangement.
 * \param points_begin An iterator for the range of query points.
 * \param points_end A past-the-end iterator for the range of query points.
 * \param oi Output: An output iterator for the query results.
 * \pre The value-type of PointsIterator is Arrangement::Point_2,
 *      and the value-type of OutputIterator is is pair<Point_2, Result>, 
 *      where Result is either
 *       (i) Object or
 *      (ii) boost::optional<boost::variant<Vertex_const_handle,
 *                                          Halfedge_const_handle,
 *                                          Face_const_handle> >.
 *      It represents the arrangement feature containing the point.
 */
<<<<<<< HEAD
template<typename GeomTraits, typename TopTraits,
         typename PointsIterator, typename OutputIterator> 
=======
template<class GeomTraits, class TopTraits,
         class PointsIterator, class OutputIterator> 
>>>>>>> d1c531a1
OutputIterator
locate(const Arrangement_on_surface_2<GeomTraits, TopTraits>& arr,
       PointsIterator points_begin, PointsIterator points_end,
       OutputIterator oi)
{
  // Arrangement types:
  typedef Arrangement_on_surface_2<GeomTraits, TopTraits>  Arr;
  typedef typename TopTraits::template
          Sweep_line_batched_point_location_visitor<OutputIterator>
                                                           Bpl_visitor;

  typedef typename Arr::Halfedge_const_handle          Halfedge_const_handle;
  typedef typename Arr::Vertex_const_iterator          Vertex_const_iterator;
  typedef typename Arr::Edge_const_iterator            Edge_const_iterator;
  typedef typename Arr::Vertex_const_handle            Vertex_const_handle;
  typedef typename Arr::Halfedge_const_handle          Halfedge_const_handle;

  typedef typename Bpl_visitor::Traits_2               Bpl_traits_2;
  typedef typename Bpl_traits_2::X_monotone_curve_2    Bpl_x_monotone_curve_2;
  typedef typename Bpl_traits_2::Point_2               Bpl_point_2;

  // Go over all arrangement edges and collect their associated x-monotone
  // curves. To each curve we attach a halfedge handle going from right to
  // left.
  std::vector<Bpl_x_monotone_curve_2>  xcurves_vec(arr.number_of_edges());
  Edge_const_iterator                  eit;
  unsigned int                         i = 0;
<<<<<<< HEAD
  for (eit = arr.edges_begin(); eit != arr.edges_end(); ++eit) {
    // Associate each x-monotone curve with the halfedge that represent it
    // that is directed from right to left.
    Halfedge_const_handle he =
      (eit->direction() == ARR_RIGHT_TO_LEFT) ? eit : eit->twin();
    xcurves_vec[i++] = Bpl_x_monotone_curve_2(eit->curve(), he);
=======

  for (eit = arr.edges_begin(); eit != arr.edges_end(); ++eit, ++i) {
    // Associate each x-monotone curve with the halfedge that represent it
    // that is directed from right to left.
    if (eit->direction() == ARR_RIGHT_TO_LEFT)
      he = eit;
    else
      he = eit->twin();

    xcurves_vec[i] = Bpl_x_monotone_curve_2(eit->curve(), he);
>>>>>>> d1c531a1
  }

  // Go over all isolated vertices and collect their points. To each point
  // we attach its vertex handle.
  std::vector<Bpl_point_2>    iso_pts_vec(arr.number_of_isolated_vertices());
  Vertex_const_iterator       vit;
  i = 0;
<<<<<<< HEAD
  for (vit = arr.vertices_begin(); vit != arr.vertices_end(); ++vit) {
    if (vit->is_isolated()) {
      Vertex_const_handle iso_v = vit;
      iso_pts_vec[i++] = Bpl_point_2(vit->point(), iso_v);
=======
  for (vit = arr.vertices_begin(); vit != arr.vertices_end(); ++vit, ++i) {
    if (vit->is_isolated()) {
      iso_v = vit;
      iso_pts_vec[i] = Bpl_point_2(vit->point(), iso_v);
>>>>>>> d1c531a1
    }
  }
    
  // Obtain a extended traits-class object.
  GeomTraits* geom_traits = const_cast<GeomTraits*>(arr.geometry_traits());

  /* We would like to avoid copy construction of the geometry traits class.
   * Copy construction is undesired, because it may results with data
   * duplication or even data loss.
   *
   * If the type Bpl_traits_2 is the same as the type
   * GeomTraits, use a reference to GeomTraits to avoid constructing a new one.
   * Otherwise, instantiate a local variable of the former and provide
   * the later as a single parameter to the constructor.
   * 
   * Use the form 'A a(*b);' and not ''A a = b;' to handle the case where A has
   * only an implicit constructor, (which takes *b as a parameter).
   */
  typename boost::mpl::if_<boost::is_same<GeomTraits, Bpl_traits_2>,
                           const Bpl_traits_2&, Bpl_traits_2>::type
    ex_traits(*geom_traits);

  // Define the sweep-line visitor and perform the sweep.
<<<<<<< HEAD
  Bpl_visitor   visitor(&arr, &oi);
  Basic_sweep_line_2<typename Bpl_visitor::Traits_2,
                     Bpl_visitor,
                     typename Bpl_visitor::Subcurve,
                     typename Bpl_visitor::Event>
    sweep_line(&ex_traits, &visitor);

  sweep_line.sweep(xcurves_vec.begin(), xcurves_vec.end(), // Curves.
                   iso_pts_vec.begin(), iso_pts_vec.end(), // Action points.
                   points_begin, points_end);              // Query points.

  return (oi);
=======
  Bpl_visitor   visitor(&arr, oi);
  Basic_sweep_line_2<typename Bpl_visitor::Traits_2, Bpl_visitor,
                     typename Bpl_visitor::Subcurve,
                     typename Bpl_visitor::Event>
  sweep_line(&ex_traits, &visitor);
  sweep_line.sweep(xcurves_vec.begin(), xcurves_vec.end(),  // Curves.
                   iso_pts_vec.begin(), iso_pts_vec.end(),  // Action points.
                   points_begin, points_end);               // Query points.

  return oi;
>>>>>>> d1c531a1
}

} //namespace CGAL

#endif<|MERGE_RESOLUTION|>--- conflicted
+++ resolved
@@ -47,13 +47,8 @@
  *                                          Face_const_handle> >.
  *      It represents the arrangement feature containing the point.
  */
-<<<<<<< HEAD
 template<typename GeomTraits, typename TopTraits,
          typename PointsIterator, typename OutputIterator> 
-=======
-template<class GeomTraits, class TopTraits,
-         class PointsIterator, class OutputIterator> 
->>>>>>> d1c531a1
 OutputIterator
 locate(const Arrangement_on_surface_2<GeomTraits, TopTraits>& arr,
        PointsIterator points_begin, PointsIterator points_end,
@@ -81,25 +76,12 @@
   std::vector<Bpl_x_monotone_curve_2>  xcurves_vec(arr.number_of_edges());
   Edge_const_iterator                  eit;
   unsigned int                         i = 0;
-<<<<<<< HEAD
   for (eit = arr.edges_begin(); eit != arr.edges_end(); ++eit) {
     // Associate each x-monotone curve with the halfedge that represent it
     // that is directed from right to left.
     Halfedge_const_handle he =
       (eit->direction() == ARR_RIGHT_TO_LEFT) ? eit : eit->twin();
     xcurves_vec[i++] = Bpl_x_monotone_curve_2(eit->curve(), he);
-=======
-
-  for (eit = arr.edges_begin(); eit != arr.edges_end(); ++eit, ++i) {
-    // Associate each x-monotone curve with the halfedge that represent it
-    // that is directed from right to left.
-    if (eit->direction() == ARR_RIGHT_TO_LEFT)
-      he = eit;
-    else
-      he = eit->twin();
-
-    xcurves_vec[i] = Bpl_x_monotone_curve_2(eit->curve(), he);
->>>>>>> d1c531a1
   }
 
   // Go over all isolated vertices and collect their points. To each point
@@ -107,17 +89,10 @@
   std::vector<Bpl_point_2>    iso_pts_vec(arr.number_of_isolated_vertices());
   Vertex_const_iterator       vit;
   i = 0;
-<<<<<<< HEAD
   for (vit = arr.vertices_begin(); vit != arr.vertices_end(); ++vit) {
     if (vit->is_isolated()) {
       Vertex_const_handle iso_v = vit;
       iso_pts_vec[i++] = Bpl_point_2(vit->point(), iso_v);
-=======
-  for (vit = arr.vertices_begin(); vit != arr.vertices_end(); ++vit, ++i) {
-    if (vit->is_isolated()) {
-      iso_v = vit;
-      iso_pts_vec[i] = Bpl_point_2(vit->point(), iso_v);
->>>>>>> d1c531a1
     }
   }
     
@@ -141,31 +116,16 @@
     ex_traits(*geom_traits);
 
   // Define the sweep-line visitor and perform the sweep.
-<<<<<<< HEAD
-  Bpl_visitor   visitor(&arr, &oi);
-  Basic_sweep_line_2<typename Bpl_visitor::Traits_2,
-                     Bpl_visitor,
+  Bpl_visitor   visitor(&arr, oi);
+  Basic_sweep_line_2<typename Bpl_visitor::Traits_2, Bpl_visitor,
                      typename Bpl_visitor::Subcurve,
                      typename Bpl_visitor::Event>
     sweep_line(&ex_traits, &visitor);
-
   sweep_line.sweep(xcurves_vec.begin(), xcurves_vec.end(), // Curves.
                    iso_pts_vec.begin(), iso_pts_vec.end(), // Action points.
                    points_begin, points_end);              // Query points.
 
-  return (oi);
-=======
-  Bpl_visitor   visitor(&arr, oi);
-  Basic_sweep_line_2<typename Bpl_visitor::Traits_2, Bpl_visitor,
-                     typename Bpl_visitor::Subcurve,
-                     typename Bpl_visitor::Event>
-  sweep_line(&ex_traits, &visitor);
-  sweep_line.sweep(xcurves_vec.begin(), xcurves_vec.end(),  // Curves.
-                   iso_pts_vec.begin(), iso_pts_vec.end(),  // Action points.
-                   points_begin, points_end);               // Query points.
-
   return oi;
->>>>>>> d1c531a1
 }
 
 } //namespace CGAL

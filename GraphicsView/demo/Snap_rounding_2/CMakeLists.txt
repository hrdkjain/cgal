--- conflicted
+++ resolved
@@ -21,12 +21,7 @@
 
 if ( CGAL_FOUND AND CGAL_Qt5_FOUND AND Qt5_FOUND )
 
-<<<<<<< HEAD
-=======
 add_definitions(-DQT_NO_KEYWORDS)
-
-include(${QT_USE_FILE})
->>>>>>> 76cf7e78
 
 #--------------------------------
 # UI files (Qt Designer files)

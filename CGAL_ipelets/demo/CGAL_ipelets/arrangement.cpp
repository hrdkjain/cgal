--- conflicted
+++ resolved
@@ -14,12 +14,8 @@
 //
 // $URL$
 // $Id$
-<<<<<<< HEAD
 // SPDX-License-Identifier: LGPL-3.0+
-// 
-=======
 //
->>>>>>> 42750df0
 //
 // Author(s)     : Sebastien Loriot, Sylvain Pion
 

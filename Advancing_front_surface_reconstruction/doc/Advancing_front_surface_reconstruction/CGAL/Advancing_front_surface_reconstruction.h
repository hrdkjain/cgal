 
namespace CGAL {

/*!
\ingroup PkgAdvancingFrontSurfaceReconstruction

The class `Advancing_front_surface_reconstruction` 

\tparam Dt must be a `Delaunay_triangulation_3` with
`Advancing_front_surface_reconstruction_vertex_base_3` and `Advancing_front_surface_reconstruction_cell_base_3` blended into the vertex and cell type, and the geometric traits class must be the `Exact_predicates_inexact_constructions_kernel`.

*/

template< typename Dt>
class Advancing_front_surface_reconstruction {
public:

/// \name Types 
/// @{

/*! 
  The type of the 2D triangulation data structure describing the reconstructed surface.
  The type `TDS_2::Vertex` is model of the concept `TriangulationDataStructure_2::Vertex` and has additionally the 
  method `vertex_3()` that returns a `Vertex_handle` to the associated 3D vertex
  The type `TDS_2::Face` is model of the concept `TriangulationDataStructure_2::Face` and  has additionally the
  method `facet()` that returns the associated `Facet`, and a method `bool is_on_surface()`
  for testing if a face is part of the reconstructed surface or a face incident to a boundary edge.  
  In case the surface has boundaries, the 2D surface has one vertex which is associated to the infinite
  vertex of the 3D triangulation.  
*/ 
  typedef unspecified_type TDS_2; 

/*! 
The type of the 3D triangulation.

*/ 
  typedef Dt Triangulation_3; 

/*! 
The vertex handle type of the 3D triangulation.

*/ 
  typedef typename Triangulation_3::Vertex_handle Vertex_handle;

/*! 
The cell handle type of the 3D triangulation.

*/ 
  typedef typename Triangulation_3::Cell_handle Cell_handle;

/*! 
The facet type of the 3D triangulation.

*/ 
  typedef typename Triangulation_3::Facet Facet; 


/*! 
  A bidirectional iterator which allows to enumerate all points that were removed
  from the 3D Delaunay triangulation during the surface reconstruction. The value type
  of the iterator is `Triangulation_3::Point_3`. 
*/ 
typedef unspecified_type Outlier_iterator; 

/*! 
  A forward iterator which allows to visit all boundaries. It 
  visits the entry point of each boundary twice. This allows to
  detect that the traversal of a boundary is finished. One more increment
  brings us to the vertex on the next boundary. 
  The value type of the iterator is `Triangulation_3::Vertex_handle`.
*/ 
typedef unspecified_type Boundary_iterator; 


/// @} 

/// \name Creation 
/// @{

/*! 
Initializes from a 3D Delaunay triangulation of a point set. 
*/ 
Advancing_front_surface_reconstruction(Dt& dt); 


/// @} 

/// \name Operations 
/// @{

/*! 
calls the surface reconstruction function with the default parameters.

\param k  described in Section \ref AFSR_Boundaries
\param beta described in Section \ref AFSR_Selection

*/ 
  void operator()(double k=5, double beta= 0.18);

/*! 
returns the reconstructed surface.
*/ 
const TDS_2& 
tds_2(); 

/*! 
returns the underlying 3D Delaunay triangulation. 
*/ 
const Triangulation_3& 
triangulation_3(); 




/*! 
An iterator over the outliers.
*/ 
Outlier_iterator outliers_begin(); 

/*! 
Past-the-end iterator. 
*/ 
Outlier_iterator outliers_end(); 

/*! 
An iterator over the boundary vertices. 
*/ 
Boundary_iterator boundaries_begin(); 

/*! 
Past-the-end iterator. 
*/ 
Boundary_iterator boundaries_end(); 

/// @} 

/// \name Predicates 
/// @{

/*! 
returns `true` if the reconstructed surface has boundaries. 
*/ 
bool 
has_boundaries() const; 


/*! 
returns `true` if the facet is on the surface.
*/ 
bool
has_on_surface(Facet f) const; 

/*! 
returns `true` if the facet f is on the surface.
*/ 
bool
has_on_surface(TDS_2::Face_handle f2) const; 

/*! 
returns `true` if the facet f is on the surface.
*/ 
bool
has_on_surface(TDS_2::Vertex_handle v2) const;
/// @} 




}; /* end Advancing_front_surface_reconstruction */


/*!
\ingroup PkgAdvancingFrontSurfaceReconstruction

For a sequence of points computes a sequence of index triples
describing the faces of the reconstructed surface.

\tparam PointInputIterator must be an input iterator with 3D points from the `Exact_predicates_inexact_constructions_kernel` as value type.
\tparam IndicesOutputIterator must be an output iterator to which 
`CGAL::cpp11::tuple<std::size_t,std::size_t,std::size_t>` can be assigned.

\param begin iterator on the first point of the sequence
\param end past the end iterator the point sequence
\param out output iterator
\param K  described in Section \ref AFSR_Boundaries
\param beta described in Section \ref AFSR_Selection

*/
  template <class PointInputIterator, IndicesOutputIterator>
<<<<<<< HEAD
  IndicesOutputIterator advancing_front_surface_reconstruction(PointInputIterator b, PointInputIterator e, IndicesOutputIterator out, double k=5, double beta= 0.18 );
=======
  void advancing_front_surface_reconstruction(PointInputIterator begin, PointInputIterator end, IndicesOutputIterator out, double K=5, double beta= 0.18 );
>>>>>>> f886cd65


} /* end namespace CGAL */<|MERGE_RESOLUTION|>--- conflicted
+++ resolved
@@ -187,11 +187,7 @@
 
 */
   template <class PointInputIterator, IndicesOutputIterator>
-<<<<<<< HEAD
   IndicesOutputIterator advancing_front_surface_reconstruction(PointInputIterator b, PointInputIterator e, IndicesOutputIterator out, double k=5, double beta= 0.18 );
-=======
-  void advancing_front_surface_reconstruction(PointInputIterator begin, PointInputIterator end, IndicesOutputIterator out, double K=5, double beta= 0.18 );
->>>>>>> f886cd65
 
 
 } /* end namespace CGAL */
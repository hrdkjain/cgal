// Copyright (c) 1997-2010
// Utrecht University (The Netherlands),
// ETH Zurich (Switzerland),
// INRIA Sophia-Antipolis (France),
// Max-Planck-Institute Saarbruecken (Germany),
// and Tel-Aviv University (Israel).  All rights reserved.
//
// This file is part of CGAL (www.cgal.org)
//
// $URL$
// $Id$
// SPDX-License-Identifier: LGPL-3.0-or-later OR LicenseRef-Commercial
//
//
// Author(s)     : Geert-Jan Giezeman <geert@cs.uu.nl>
//                 Sebastien Loriot <Sebastien.Loriot@geometryfactory.com>

#ifndef CGAL_INTERSECTIONS_3_INTERNAL_INTERSECTION_3_1_IMPL_H
#define CGAL_INTERSECTIONS_3_INTERNAL_INTERSECTION_3_1_IMPL_H

#include <CGAL/wmult.h>
#include <boost/next_prior.hpp>
#include <CGAL/Intersection_traits_3.h>
#include <CGAL/number_utils.h>
#include <CGAL/Intersections_3/Iso_cuboid_3_Iso_cuboid_3.h>
#include <CGAL/Intersections_3/Iso_cuboid_3_Line_3.h>
#include <CGAL/utils_classes.h>
#include <CGAL/squared_distance_3.h>

#include <CGAL/Intersections_3/internal/bbox_intersection_3.h>
namespace CGAL {

  template <class K>
  class Plane_3;

  template <class K>
  class Line_3;

  template <class K>
  class Segment_3;

  template <class K>
  class Ray_3;

  template <class K>
  class Sphere_3;

  template <class K>
  class Triangle_3;

  template <class K>
  class Iso_cuboid_3;

  template <class K>
  class Point_3;

// the special plane_3 function
template <class K>
inline
typename cpp11::result_of<typename K::Intersect_3(typename K::Plane_3, typename K::Plane_3, typename K::Plane_3)>::type
intersection(const Plane_3<K> &plane1, const Plane_3<K> &plane2,
             const Plane_3<K> &plane3)
{
  return K().intersect_3_object()(plane1, plane2, plane3);
}



template <class R>
inline bool
do_intersect(const Plane_3<R> &plane1, const Plane_3<R> &plane2,
             const Plane_3<R> &plane3) {
  return R().do_intersect_3_object()(plane1, plane2, plane3);
}




namespace Intersections {
namespace internal {

template <class K>
typename Intersection_traits<K, typename K::Plane_3, typename K::Line_3>::result_type
<<<<<<< HEAD
intersection(const typename K::Plane_3  &plane,
=======
intersection(const typename K::Plane_3  &plane, 
>>>>>>> 401e06c6
             const typename K::Line_3 &line,
             const K& /*k*/)
{
    typedef typename K::Point_3 Point_3;
    typedef typename K::Direction_3 Direction_3;
    typedef typename K::RT RT;

    const Point_3 &line_pt = line.point();
    const Direction_3 &line_dir = line.direction();

    RT num = plane.a()*line_pt.hx() + plane.b()*line_pt.hy()
           + plane.c()*line_pt.hz() + wmult_hw((K*)0, plane.d(), line_pt);
    RT den = plane.a()*line_dir.dx() + plane.b()*line_dir.dy()
           + plane.c()*line_dir.dz();
    if (den == 0) {
        if (num == 0) {
            // all line
            return intersection_return<typename K::Intersect_3, typename K::Plane_3, typename K::Line_3>(line);
        } else {
            // no intersection
            return intersection_return<typename K::Intersect_3, typename K::Plane_3, typename K::Line_3>();
        }
    }
    return intersection_return<typename K::Intersect_3, typename K::Plane_3, typename K::Line_3>(Point_3(
        den*line_pt.hx()-num*line_dir.dx(),
        den*line_pt.hy()-num*line_dir.dy(),
        den*line_pt.hz()-num*line_dir.dz(),
        wmult_hw((K*)0, den, line_pt)));
}

template <class K>
inline
typename Intersection_traits<K, typename K::Plane_3, typename K::Line_3>::result_type
<<<<<<< HEAD
intersection(const typename K::Line_3 &line,
=======
intersection(const typename K::Line_3 &line, 
>>>>>>> 401e06c6
             const typename K::Plane_3  &plane,
             const K& k)
{
  return intersection(plane, line, k);
}

template <class K>
typename Intersection_traits<K, typename K::Plane_3, typename K::Plane_3>::result_type
<<<<<<< HEAD
intersection(const typename K::Plane_3 &plane1,
=======
intersection(const typename K::Plane_3 &plane1, 
>>>>>>> 401e06c6
             const typename K::Plane_3 &plane2,
             const K&)
{
  typedef typename K::Point_3 Point_3;
  typedef typename K::Direction_3 Direction_3;
  typedef typename K::Line_3 Line_3;

    typedef typename K::RT RT;
    const RT &a = plane1.a();
    const RT &b = plane1.b();
    const RT &c = plane1.c();
    const RT &d = plane1.d();
    const RT &p = plane2.a();
    const RT &q = plane2.b();
    const RT &r = plane2.c();
    const RT &s = plane2.d();

    RT det = a*q-p*b;
    if (det != 0) {
        Point_3 is_pt = Point_3(b*s-d*q, p*d-a*s, 0, det);
        Direction_3 is_dir = Direction_3(b*r-c*q, p*c-a*r, det);
        return intersection_return<typename K::Intersect_3, typename K::Plane_3, typename K::Plane_3>(Line_3(is_pt, is_dir));
    }
    det = a*r-p*c;
    if (det != 0) {
        Point_3 is_pt = Point_3(c*s-d*r, 0, p*d-a*s, det);
        Direction_3 is_dir = Direction_3(c*q-b*r, det, p*b-a*q);
        return intersection_return<typename K::Intersect_3, typename K::Plane_3, typename K::Plane_3>(Line_3(is_pt, is_dir));
    }
    det = b*r-c*q;
    if (det != 0) {
        Point_3 is_pt = Point_3(0, c*s-d*r, d*q-b*s, det);
        Direction_3 is_dir = Direction_3(det, c*p-a*r, a*q-b*p);
        return intersection_return<typename K::Intersect_3, typename K::Plane_3, typename K::Plane_3>(Line_3(is_pt, is_dir));
    }
// degenerate case
    if (a!=0 || p!=0) {
        if (a*s == p*d)
            return intersection_return<typename K::Intersect_3, typename K::Plane_3, typename K::Plane_3>(plane1);
        else
            return intersection_return<typename K::Intersect_3, typename K::Plane_3, typename K::Plane_3>();
    }
    if (b!=0 || q!=0) {
        if (b*s == q*d)
            return intersection_return<typename K::Intersect_3, typename K::Plane_3, typename K::Plane_3>(plane1);
        else
            return intersection_return<typename K::Intersect_3, typename K::Plane_3, typename K::Plane_3>();
    }
    if (c!=0 || r!=0) {
        if (c*s == r*d)
            return intersection_return<typename K::Intersect_3, typename K::Plane_3, typename K::Plane_3>(plane1);
        else
            return intersection_return<typename K::Intersect_3, typename K::Plane_3, typename K::Plane_3>();
    }
    return intersection_return<typename K::Intersect_3, typename K::Plane_3, typename K::Plane_3>(plane1);
}

template <class K>
boost::optional< boost::variant<typename K::Point_3,
                                typename K::Line_3,
                                typename K::Plane_3> >
intersection(const typename K::Plane_3 &plane1,
             const typename K::Plane_3 &plane2,
             const typename K::Plane_3 &plane3,
             const K& k)
{
    typedef
      typename boost::optional<
      boost::variant<typename K::Point_3,
                     typename K::Line_3,
                     typename K::Plane_3> >
    result_type;

    typedef typename K::Point_3      Point_3;
    typedef typename K::Line_3       Line_3;
    typedef typename K::Plane_3      Plane_3;

    // Intersection between plane1 and plane2 can either be
    // a line, a plane, or empty.
    typename Intersection_traits<K, Plane_3, Plane_3>::result_type
      o12 = internal::intersection(plane1, plane2, k);

    if(o12) {
      if(const Line_3* l = intersect_get<Line_3>(o12)) {
        // either point or line
        typename Intersection_traits<K, Plane_3, Line_3>::result_type
          v = internal::intersection(plane3, *l, k);
        if(v) {
          if(const Point_3* p = intersect_get<Point_3>(v))
            return result_type(*p);
          else if(const Line_3* l = intersect_get<Line_3>(v))
            return result_type(*l);
        }
      } else if(const Plane_3 *pl = intersect_get<Plane_3>(o12)) {
        // either line or plane
        typename Intersection_traits<K, Plane_3, Plane_3>::result_type
          v = internal::intersection(plane3, *pl, k);
        if(v) {
          if(const Plane_3* p = intersect_get<Plane_3>(v))
            return result_type(*p);
          else if(const Line_3* l = intersect_get<Line_3>(v))
            return result_type(*l);
        }
      }
    }

    return result_type();
}


template <class K>
bool
<<<<<<< HEAD
do_intersect(const typename K::Plane_3 &plane,
=======
do_intersect(const typename K::Plane_3 &plane, 
>>>>>>> 401e06c6
             const typename K::Line_3 &line,
             const K&)
{
    typedef typename K::Point_3 Point_3;
    typedef typename K::Direction_3 Direction_3;
    typedef typename K::RT RT;
    const Point_3 &line_pt = line.point();
    const Direction_3 &line_dir = line.direction();

    RT den = plane.a()*line_dir.dx() + plane.b()*line_dir.dy()
           + plane.c()*line_dir.dz();
    if (den != 0)
        return true;
    RT num = plane.a()*line_pt.hx() + plane.b()*line_pt.hy()
           + plane.c()*line_pt.hz() + wmult_hw((K*)0, plane.d(), line_pt);
    if (num == 0) {
        // all line
        return true;
    } else {
        // no intersection
        return false;
    }
}

template <class K>
inline
bool
<<<<<<< HEAD
do_intersect(const typename K::Line_3 &line,
=======
do_intersect(const typename K::Line_3 &line, 
>>>>>>> 401e06c6
             const typename K::Plane_3 &plane,
             const K& k)
{
  return do_intersect(plane, line, k);
}

template <class K>
typename Intersection_traits<K, typename K::Line_3, typename K::Line_3>::result_type
intersection(const typename K::Line_3 &l1,
             const typename K::Line_3 &l2,
             const K&)
{
  typedef typename K::FT           FT;
  typedef typename K::Point_3      Point_3;
  typedef typename K::Vector_3     Vector_3;

  if(K().has_on_3_object()(l1, l2.point())) {
    const Vector_3& v1 = l1.to_vector();
    const Vector_3& v2 = l2.to_vector();
    if((v1.x() * v2.y() == v1.y() * v2.x()) &&
       (v1.x() * v2.z() == v1.z() * v2.x()) &&
       (v1.y() * v2.z() == v1.z() * v2.y()))
      return intersection_return<typename K::Intersect_3, typename K::Line_3, typename K::Line_3>(l1);
  }

  if(K().are_parallel_3_object()(l1,l2)) return intersection_return<typename K::Intersect_3, typename K::Line_3, typename K::Line_3>();
  const Point_3 &p1 = l1.point();
  const Point_3 &p3 = l2.point();
  const Vector_3 &v1 = l1.to_vector();
  const Vector_3 &v2 = l2.to_vector();
  const Point_3 p2 = p1 + v1;
  const Point_3 p4 = p2 + v2;
  if(!K().coplanar_3_object()(p1,p2,p3,p4)) return intersection_return<typename K::Intersect_3, typename K::Line_3, typename K::Line_3>();
  const Vector_3 v3 = p3 - p1;
  const Vector_3 v3v2 = cross_product(v3,v2);
  const Vector_3 v1v2 = cross_product(v1,v2);
  const FT sl = v1v2.squared_length();
  if(certainly(sl == FT(0)))
    return intersection_return<typename K::Intersect_3, typename K::Line_3, typename K::Line_3>();
  const FT t = ((v3v2.x()*v1v2.x()) + (v3v2.y()*v1v2.y()) + (v3v2.z()*v1v2.z())) / sl;

  return intersection_return<typename K::Intersect_3, typename K::Line_3, typename K::Line_3>(p1 + (v1 * t));
}

template <class K>
bool
do_intersect(const typename K::Line_3 &l1,
             const typename K::Line_3 &l2,
             const K&)
{
  typedef typename K::Point_3      Point_3;
  typedef typename K::Vector_3     Vector_3;

  if(K().has_on_3_object()(l1, l2.point())) return true;
  if(K().are_parallel_3_object()(l1,l2)) return false;
  const Point_3 &p1 = l1.point();
  const Point_3 &p3 = l2.point();
  const Vector_3 &v1 = l1.to_vector();
  const Vector_3 &v2 = l2.to_vector();
  const Point_3 p2 = p1 + v1;
  const Point_3 p4 = p2 + v2;
  return K().coplanar_3_object()(p1,p2,p3,p4);
}

template <class K>
typename Intersection_traits<K, typename K::Segment_3, typename K::Segment_3>::result_type
intersection_collinear_segments(const typename K::Segment_3 &s1,
                                const typename K::Segment_3 &s2,
                                const K& k)
{
  CGAL_precondition(! s1.is_degenerate () && ! s2.is_degenerate () );

  const typename K::Point_3& p=s1[0],q=s1[1],r=s2[0],s=s2[1];
  typename K::Collinear_are_ordered_along_line_3 cln_order=k.collinear_are_ordered_along_line_3_object();

  if ( cln_order(p,r,q) ){
    if ( cln_order(p,s,q) )
      return intersection_return<typename K::Intersect_3, typename K::Segment_3, typename K::Segment_3>(s2);
    if ( cln_order(r,p,s) ){
      if (r!=p) return intersection_return<typename K::Intersect_3, typename K::Segment_3, typename K::Segment_3>( typename K::Segment_3(r,p) );
      if ( cln_order(r,q,s) ) return intersection_return<typename K::Intersect_3, typename K::Segment_3, typename K::Segment_3>(s1);
      return intersection_return<typename K::Intersect_3, typename K::Segment_3, typename K::Segment_3>(p);
    }
    return r!=q ? intersection_return<typename K::Intersect_3, typename K::Segment_3, typename K::Segment_3>( typename K::Segment_3(r,q) )
      : intersection_return<typename K::Intersect_3, typename K::Segment_3, typename K::Segment_3>(q);
  }

  if ( cln_order(p,s,q) ){
    if ( cln_order(r,p,s) ){
      if (s!=p) return intersection_return<typename K::Intersect_3, typename K::Segment_3, typename K::Segment_3>( typename K::Segment_3(s,p) );
      if (cln_order(r,q,s)) return intersection_return<typename K::Intersect_3, typename K::Segment_3, typename K::Segment_3>(s1);
      return intersection_return<typename K::Intersect_3, typename K::Segment_3, typename K::Segment_3>(p);
    }
   return s!=q ? intersection_return<typename K::Intersect_3, typename K::Segment_3, typename K::Segment_3>( typename K::Segment_3(s,q) )
     : intersection_return<typename K::Intersect_3, typename K::Segment_3, typename K::Segment_3>(q);
  }

  if ( cln_order(r,p,s) )
    return intersection_return<typename K::Intersect_3, typename K::Segment_3, typename K::Segment_3>(s1);
  return intersection_return<typename K::Intersect_3, typename K::Segment_3, typename K::Segment_3>();
}

template<class K>
struct L_p_visitor : public boost::static_visitor<
  typename Intersection_traits<K, typename K::Segment_3,
                               typename K::Segment_3>::result_type
  >
{

  typedef typename Intersection_traits<K, typename K::Segment_3,
                                         typename K::Segment_3>::result_type result_type;
  L_p_visitor(const typename K::Segment_3& s1, const typename K::Segment_3& s2) :
    s1(s1), s2(s2) { }
  const typename K::Segment_3& s1;
  const typename K::Segment_3& s2;

  result_type
  operator()(const typename K::Point_3& p) const {
    typename K::Collinear_are_ordered_along_line_3 cln_order=K().collinear_are_ordered_along_line_3_object();
    if ( cln_order(s1[0],p,s1[1]) && cln_order(s2[0],p,s2[1]) )
      return intersection_return<typename K::Intersect_3, typename K::Segment_3, typename K::Segment_3>(p);
    else
      return intersection_return<typename K::Intersect_3, typename K::Segment_3, typename K::Segment_3>();
}

  result_type
  operator()(const typename K::Line_3&) const {
    return intersection_collinear_segments(s1,s2,K());
  }
};

template <class K>
typename Intersection_traits<K, typename K::Segment_3, typename K::Segment_3>::result_type
intersection(const typename K::Segment_3 &s1,
             const typename K::Segment_3 &s2,
             const K&)
{
  CGAL_precondition(! s1.is_degenerate () && ! s2.is_degenerate () );

  typename Intersection_traits<K, typename K::Line_3, typename K::Line_3>::result_type
    v = internal::intersection(s1.supporting_line(),s2.supporting_line(), K());

  if(v) {
    return apply_visitor(L_p_visitor<K>(s1, s2) , *v);
  }
  return intersection_return<typename K::Intersect_3, typename K::Segment_3, typename K::Segment_3>();
}

template <class K>
inline
bool
do_intersect(const typename K::Segment_3  &s1,
             const typename K::Segment_3  &s2,
             const K & k)
{
  CGAL_precondition(! s1.is_degenerate () && ! s2.is_degenerate () );
  bool b=internal::do_intersect(s1.supporting_line(),s2.supporting_line(),k);
  if (b)
  {
    //supporting_line intersects: points are coplanar
    typename K::Coplanar_orientation_3 cpl_orient=k.coplanar_orientation_3_object();
    ::CGAL::Orientation or1 =  cpl_orient(s1[0],s1[1],s2[0]);
    ::CGAL::Orientation or2 =  cpl_orient(s1[0],s1[1],s2[1]);

    if ( or1 == COLLINEAR && or2 ==COLLINEAR )
    {
      //segments are collinear
      typename K::Collinear_are_ordered_along_line_3 cln_order=k.collinear_are_ordered_along_line_3_object();
      return cln_order(s1[0],s2[0],s1[1]) ||
             cln_order(s1[0],s2[1],s1[1]) ||
             cln_order(s2[0],s1[0],s2[1]) ;
    }

    if ( or1 != or2 ){
      or1=cpl_orient(s2[0],s2[1],s1[0]);
      return (or1 == COLLINEAR || or1 != cpl_orient(s2[0],s2[1],s1[1]));
    }
  }
  return false;
}

template <class K>
typename Intersection_traits<K, typename K::Line_3, typename K::Segment_3>::result_type
intersection(const typename K::Line_3 &l,
             const typename K::Segment_3 &s,
             const K& k)
{
  CGAL_precondition(! l.is_degenerate () && ! s.is_degenerate () );

  typename Intersection_traits<K, typename K::Line_3, typename K::Line_3>::result_type
    v = internal::intersection(l,s.supporting_line(), K());

  if(v) {
    if(const typename K::Point_3* p = intersect_get<typename K::Point_3> (v)) {
    typename K::Collinear_are_ordered_along_line_3 cln_order=k.collinear_are_ordered_along_line_3_object();
      if(cln_order(s[0],*p,s[1]))
        return intersection_return<typename K::Intersect_3, typename K::Line_3, typename K::Segment_3>(*p);
    } else {
      return intersection_return<typename K::Intersect_3, typename K::Line_3, typename K::Segment_3>(s);
  }
  }

  return intersection_return<typename K::Intersect_3, typename K::Line_3, typename K::Segment_3>();
}

template <class K>
typename Intersection_traits<K, typename K::Line_3, typename K::Segment_3>::result_type
intersection(const typename K::Segment_3 &s,
             const typename K::Line_3 &l,
             const K& k)
{
  return intersection(l,s,k);
}

template <class K>
inline
bool
do_intersect(const typename K::Line_3  &l,
             const typename K::Segment_3  &s,
             const K & k)
{
  CGAL_precondition(! l.is_degenerate () && ! s.is_degenerate () );
  bool b=do_intersect(l,s.supporting_line(),k);
  if (b)
  {
    //supporting_line intersects: points are coplanar
    typename K::Coplanar_orientation_3 cpl_orient=k.coplanar_orientation_3_object();
    typename K::Point_3 p1=l.point(0);
    typename K::Point_3 p2=l.point(1);
    ::CGAL::Orientation or1 =  cpl_orient(p1,p2,s[0]);

    if ( or1 == COLLINEAR ) return true;

    ::CGAL::Orientation or2 =  cpl_orient(p1,p2,s[1]);
    return or1!=or2;
  }
  return false;
}

template <class K>
inline
bool
do_intersect(const typename K::Segment_3  &s,
             const typename K::Line_3  &l,
             const K & k)
{
  return do_intersect(l,s,k);
}

template <class K>
bool
Ray_3_has_on_collinear_Point_3(
            const typename K::Ray_3 &r,
            const typename K::Point_3 &p,
            const K& k)
{
  return
      k.equal_3_object()(r.source(),p)
    ||
      k.equal_3_object() (
        k.construct_direction_3_object()( k.construct_vector_3_object() (r.source(),p) ),
        r.direction()
      );
}

template <class K>
typename Intersection_traits<K, typename K::Line_3, typename K::Ray_3>::result_type
intersection(const typename K::Line_3 &l,
             const typename K::Ray_3 &r,
             const K& k)
{
  CGAL_precondition(! l.is_degenerate () && ! r.is_degenerate () );

  typename Intersection_traits<K, typename K::Line_3, typename K::Line_3>::result_type
    v = internal::intersection(l,r.supporting_line(), k);

  if(v) {
    if(const typename K::Point_3* p = intersect_get<typename K::Point_3>(v)) {
      if( Ray_3_has_on_collinear_Point_3(r,*p,k) )
        return intersection_return<typename K::Intersect_3, typename K::Line_3, typename K::Ray_3>(*p);
    } else if(intersect_get<typename K::Line_3>(v)) {
      return intersection_return<typename K::Intersect_3, typename K::Line_3, typename K::Ray_3>(r);
  }
  }
  return intersection_return<typename K::Intersect_3, typename K::Line_3, typename K::Ray_3>();
}

template <class K>
typename Intersection_traits<K, typename K::Ray_3, typename K::Line_3>::result_type
intersection(const typename K::Ray_3 &r,
             const typename K::Line_3 &l,
             const K& k)
{
  return intersection(l,r,k);
}

template <class K>
inline
bool
do_intersect(const typename K::Line_3  &l,
             const typename K::Ray_3  &r,
             const K & k)
{
  CGAL_precondition(! l.is_degenerate () && ! r.is_degenerate () );
  if ( !do_intersect(l,r.supporting_line()) ) return false;
  typename K::Coplanar_orientation_3 pred=k.coplanar_orientation_3_object();
  Orientation p0p1s=pred(l.point(0),l.point(1),r.source());
  if ( p0p1s == COLLINEAR) return true;
  Orientation stp0 =pred(r.source(),r.second_point(),l.point(0));
  if ( stp0 == COLLINEAR )
    return Ray_3_has_on_collinear_Point_3(r,l.point(0),k);
  return p0p1s!=stp0;
}

template <class K>
inline
bool
do_intersect(const typename K::Ray_3  &r,
             const typename K::Line_3  &l,
             const K & k)
{
  return do_intersect(l,r,k);
}

template <class K>
typename Intersection_traits<K, typename K::Segment_3, typename K::Ray_3>::result_type
intersection(const typename K::Segment_3 &s,
             const typename K::Ray_3 &r,
             const K& k)
{
  CGAL_precondition(! s.is_degenerate () && ! r.is_degenerate () );

  typename Intersection_traits<K, typename K::Line_3, typename K::Segment_3>::result_type
    v = internal::intersection(r.supporting_line(),s, K());

  if(v) {
    if(const typename K::Point_3* p = intersect_get<typename K::Point_3>(v)) {
      if( Ray_3_has_on_collinear_Point_3(r,*p,k) )
        return intersection_return<typename K::Intersect_3, typename K::Segment_3, typename K::Ray_3>(*p);
    } else if(const typename K::Segment_3* s2 = intersect_get<typename K::Segment_3>(v)) {
      bool has_source=Ray_3_has_on_collinear_Point_3(r,s.source(),k);
      bool has_target=Ray_3_has_on_collinear_Point_3(r,s.target(),k);
      if (has_source){
        if (has_target)
          return intersection_return<typename K::Intersect_3, typename K::Segment_3, typename K::Ray_3>(*s2);
        else
        {
          if (k.equal_3_object() (r.source(),s.source()))
            return intersection_return<typename K::Intersect_3, typename K::Segment_3, typename K::Ray_3>(r.source());
          else
            return intersection_return<typename K::Intersect_3, typename K::Segment_3, typename K::Ray_3>(
              k.construct_segment_3_object()(r.source(),s.source()));
        }
      }
      else{
        if (has_target){
          if (k.equal_3_object() (r.source(),s.target()))
            return intersection_return<typename K::Intersect_3, typename K::Segment_3, typename K::Ray_3>(r.source());
          else
            return intersection_return<typename K::Intersect_3, typename K::Segment_3, typename K::Ray_3>(
              k.construct_segment_3_object()(r.source(),s.target()));
        }
      }
    }
  }

  return intersection_return<typename K::Intersect_3, typename K::Segment_3, typename K::Ray_3>();
}

template <class K>
typename Intersection_traits<K, typename K::Ray_3, typename K::Segment_3>::result_type
intersection(const typename K::Ray_3 &r,
             const typename K::Segment_3 &s,
             const K& k)
{
  return intersection(s,r,k);
}

template <class K>
inline
bool
do_intersect(const typename K::Segment_3  &s,
             const typename K::Ray_3  &r,
             const K & k)
{
  CGAL_precondition(! s.is_degenerate () && ! r.is_degenerate () );
  if ( !do_intersect(s,r.supporting_line()) ) return false;
  typename K::Coplanar_orientation_3 pred=k.coplanar_orientation_3_object();
  Orientation p0p1s=pred(s.point(0),s.point(1),r.source());
  Orientation stp0 =pred(r.source(),r.second_point(),s.point(0));
  if ( p0p1s == COLLINEAR) //s belongs to the supporting line of p0p1
  {
    if ( stp0 == COLLINEAR )//st and p0p1 have the same supporting line
      return Ray_3_has_on_collinear_Point_3(r,s.point(0),k) || Ray_3_has_on_collinear_Point_3(r,s.point(1),k);
    else
      return true;
  }
  if ( stp0 == COLLINEAR )
    return Ray_3_has_on_collinear_Point_3(r,s.point(0),k);
  return p0p1s!=stp0;
}

template <class K>
inline
bool
do_intersect(const typename K::Ray_3  &r,
             const typename K::Segment_3  &s,
             const K & k)
{
  return do_intersect(s,r,k);
}

template <class K>
typename Intersection_traits<K, typename K::Ray_3, typename K::Ray_3>::result_type
intersection(const typename K::Ray_3 &r1,
             const typename K::Ray_3 &r2,
             const K& k)
{
  CGAL_precondition(! r1.is_degenerate () && ! r2.is_degenerate () );

  typename Intersection_traits<K, typename K::Line_3, typename K::Ray_3>::result_type
    v = internal::intersection(r1.supporting_line(),r2, k);

  if(v) {
    if(const typename K::Point_3* p = intersect_get<typename K::Point_3>(v)) {
      if(Ray_3_has_on_collinear_Point_3(r1,*p,k))
        return intersection_return<typename K::Intersect_3, typename K::Ray_3, typename K::Ray_3>(*p);
    } else if(const typename K::Ray_3* r = intersect_get<typename K::Ray_3>(v)) {
      bool r1_has_s2=Ray_3_has_on_collinear_Point_3(r1,r2.source(),k);
      bool r2_has_s1=Ray_3_has_on_collinear_Point_3(r2,r1.source(),k);
      if (r1_has_s2){
        if (r2_has_s1)
        {
          if (k.equal_3_object()(r1.source(),r2.source()))
            return intersection_return<typename K::Intersect_3, typename K::Ray_3, typename K::Ray_3>(r1.source());
          else {
            return intersection_return<typename K::Intersect_3, typename K::Ray_3, typename K::Ray_3>(
              k.construct_segment_3_object()(r1.source(),r2.source()));
          }
        }
        else
          return intersection_return<typename K::Intersect_3, typename K::Ray_3, typename K::Ray_3>(*r);
      }
      else{
        if (r2_has_s1)
          return intersection_return<typename K::Intersect_3, typename K::Ray_3, typename K::Ray_3>(r1);
      }
    }
  }
  return intersection_return<typename K::Intersect_3, typename K::Ray_3, typename K::Ray_3>();

}

template <class K>
inline
bool
do_intersect(const typename K::Ray_3  &r1,
             const typename K::Ray_3  &r2,
             const K & k)
{
  CGAL_precondition(! r1.is_degenerate () && ! r2.is_degenerate () );
  if ( !do_intersect(r1,r2.supporting_line()) ) return false;
  typename K::Coplanar_orientation_3 pred=k.coplanar_orientation_3_object();
  Orientation p0p1s=pred(r1.point(0),r1.point(1),r2.source());
  Orientation stp0 =pred(r2.source(),r2.second_point(),r1.point(0));

  if ( p0p1s == COLLINEAR){
    if(stp0 == COLLINEAR )
      return  Ray_3_has_on_collinear_Point_3(r2,r1.source(),k) ||
              Ray_3_has_on_collinear_Point_3(r1,r2.source(),k);
    else
      return true;
  }
  if(stp0 == COLLINEAR )
    return Ray_3_has_on_collinear_Point_3(r2,r1.point(0),k);
  return p0p1s!=stp0;
}

template <class K>
typename Intersection_traits<K, typename K::Plane_3, typename K::Sphere_3>::result_type
intersection(const typename K::Plane_3 &p,
             const typename K::Sphere_3 &s,
             const K&)
{
  typedef typename K::Circle_3 Circle_3;
  typedef typename K::Point_3 Point_3;
  typedef typename K::FT FT;
  const FT d2 = CGAL::square(p.a()*s.center().x() +
                             p.b()*s.center().y() +
                             p.c()*s.center().z() + p.d()) /
      (square(p.a()) + square(p.b()) + square(p.c()));
  const FT cmp = d2 - s.squared_radius();
  if(CGAL_NTS is_zero(cmp)) { // tangent
    return intersection_return<typename K::Intersect_3, typename K::Plane_3, typename K::Sphere_3>(p.projection(s.center()));
  } else if(CGAL_NTS is_negative(cmp)) { // intersect
    Point_3 center = p.projection(s.center());
    return intersection_return<typename K::Intersect_3, typename K::Plane_3, typename K::Sphere_3>(Circle_3(center,s.squared_radius() - d2,p));
  } // do not intersect
  return intersection_return<typename K::Intersect_3, typename K::Plane_3, typename K::Sphere_3>();
}

template <class K>
inline
bool
do_intersect(const typename K::Plane_3 &p,
             const typename K::Sphere_3 &s,
             const K&)
{
  typedef typename K::FT FT;
  const FT d2 = CGAL::square(p.a()*s.center().x() +
                             p.b()*s.center().y() +
                             p.c()*s.center().z() + p.d()) /
      (square(p.a()) + square(p.b()) + square(p.c()));
  return d2 <= s.squared_radius();
}

template <class K>
inline
bool
do_intersect(const typename K::Sphere_3 &s,
             const typename K::Plane_3 &p,
             const K&)
{
  return do_intersect(p,s);
}


template <class K>
inline
typename Intersection_traits<K, typename K::Sphere_3, typename K::Plane_3>::result_type
intersection(const typename K::Sphere_3 &s,
             const typename K::Plane_3 &p,
             const K& k)
{
  return intersection(p, s, k);
}

template <class K>
inline
typename Intersection_traits<K, typename K::Sphere_3, typename K::Sphere_3>::result_type
intersection(const typename K::Sphere_3 &s1,
             const typename K::Sphere_3 &s2,
             const K& k)
{
  typedef typename K::Plane_3 Plane_3;
  if(s1.center() == s2.center()) {
    if(s1.squared_radius() == s2.squared_radius()) {
      if(is_zero(s1.squared_radius())) return intersection_return<typename K::Intersect_3, typename K::Sphere_3, typename K::Sphere_3>(s1.center());
      else return intersection_return<typename K::Intersect_3, typename K::Sphere_3, typename K::Sphere_3>(s1);
    } else return intersection_return<typename K::Intersect_3, typename K::Sphere_3, typename K::Sphere_3>();  // cocentrics
  }
  Plane_3 p = K().construct_radical_plane_3_object()(s1,s2);


  typename Intersection_traits<K, typename K::Sphere_3, typename K::Plane_3>::result_type
    v = intersection(p, s1, k);


  if(v) {
    if(const typename K::Point_3* p = intersect_get<typename K::Point_3>(v))
      return intersection_return<typename K::Intersect_3, typename K::Sphere_3, typename K::Sphere_3>(*p);
    else if(const typename K::Circle_3* c = intersect_get<typename K::Circle_3>(v))
      return intersection_return<typename K::Intersect_3, typename K::Sphere_3, typename K::Sphere_3>(*c);
  }

  return intersection_return<typename K::Intersect_3, typename K::Sphere_3, typename K::Sphere_3>();
}

template <class K>
inline
bool
do_intersect(const typename K::Sphere_3 &s1,
             const typename K::Sphere_3 &s2,
             const K& k)
{
  typedef typename K::Plane_3 Plane_3;
  if(s1.center() == s2.center()) {
    return s1.squared_radius() == s2.squared_radius();
  }
  Plane_3 p = K().construct_radical_plane_3_object()(s1,s2);
  return do_intersect(p, s1, k);
}

template <class K>
typename Intersection_traits<K, typename K::Plane_3, typename K::Ray_3>::result_type
<<<<<<< HEAD
intersection(const typename K::Plane_3 &plane,
=======
intersection(const typename K::Plane_3 &plane, 
>>>>>>> 401e06c6
             const typename K::Ray_3 &ray,
             const K& k)
{
    typedef typename K::Point_3 Point_3;

    typename Intersection_traits<K, typename K::Plane_3, typename K::Line_3>::result_type
      v = internal::intersection(plane, ray.supporting_line(), k);

    if(v) {
      if(const Point_3* p = intersect_get<Point_3>(v)) {
        if (ray.collinear_has_on(*p))
          return intersection_return<typename K::Intersect_3, typename K::Plane_3, typename K::Ray_3>(*p);
        else
          return intersection_return<typename K::Intersect_3, typename K::Plane_3, typename K::Ray_3>();
    }
    } else {
      return intersection_return<typename K::Intersect_3, typename K::Plane_3, typename K::Ray_3>();
    }

    return intersection_return<typename K::Intersect_3, typename K::Plane_3, typename K::Ray_3>(ray);
}


template <class K>
inline
typename Intersection_traits<K, typename K::Ray_3, typename K::Plane_3>::result_type
<<<<<<< HEAD
intersection(const typename K::Ray_3 &ray,
=======
intersection(const typename K::Ray_3 &ray, 
>>>>>>> 401e06c6
             const typename K::Plane_3 &plane,
             const K& k)
{
  return intersection(plane, ray, k);
}



template <class K>
bool
<<<<<<< HEAD
do_intersect(const typename K::Plane_3 &plane,
=======
do_intersect(const typename K::Plane_3 &plane, 
>>>>>>> 401e06c6
             const typename K::Ray_3 &ray,
             const K& k)
{
    typedef typename K::Point_3 Point_3;

    typename Intersection_traits<K, typename K::Plane_3, typename K::Line_3>
      ::result_type
      line_intersection = internal::intersection(plane, ray.supporting_line(), k);

    if(!line_intersection)
        return false;
    if(const Point_3 *isp = intersect_get<Point_3>(line_intersection))
        return ray.collinear_has_on(*isp);

    return true;
}


template <class K>
inline
bool
<<<<<<< HEAD
do_intersect(const typename K::Ray_3 &ray,
=======
do_intersect(const typename K::Ray_3 &ray, 
>>>>>>> 401e06c6
             const typename K::Plane_3 &plane,
             const K& k)
{
  return do_intersect(plane, ray, k);
}


template <class K>
typename Intersection_traits<K, typename K::Plane_3, typename K::Segment_3>::result_type
<<<<<<< HEAD
intersection(const typename K::Plane_3 &plane,
=======
intersection(const typename K::Plane_3 &plane, 
>>>>>>> 401e06c6
             const typename K::Segment_3 &seg,
             const K& k)
{
    typedef typename K::Point_3 Point_3;
    const Point_3 &source = seg.source();
    const Point_3 &target = seg.target();

    Oriented_side source_side = plane.oriented_side(source);
    Oriented_side target_side = plane.oriented_side(target);

    switch (source_side) {
    case ON_ORIENTED_BOUNDARY:
        if (target_side == ON_ORIENTED_BOUNDARY)
            return intersection_return<typename K::Intersect_3, typename K::Plane_3, typename K::Segment_3>(seg);
        else
            return intersection_return<typename K::Intersect_3, typename K::Plane_3, typename K::Segment_3>(source);
    case ON_POSITIVE_SIDE:
        switch (target_side) {
        case ON_ORIENTED_BOUNDARY:
            return intersection_return<typename K::Intersect_3, typename K::Plane_3, typename K::Segment_3>(target);
        case ON_POSITIVE_SIDE:
            return intersection_return<typename K::Intersect_3, typename K::Plane_3, typename K::Segment_3>();
        default: // ON_NEGATIVE_SIDE:
          {
            // intersection object should be a point, but rounding errors
            // could lead to:
            // - a line: in such case, return seg,
            // - the empty set: return the empty set.
            typename Intersection_traits<K, typename K::Plane_3, typename K::Line_3>::result_type
              v = internal::intersection(plane, seg.supporting_line(), k);
            if(v) {
              if(const typename K::Point_3* p = intersect_get<typename K::Point_3>(v))
                return intersection_return<typename K::Intersect_3, typename K::Plane_3, typename K::Segment_3>(*p);
              else
                return intersection_return<typename K::Intersect_3, typename K::Plane_3, typename K::Segment_3>(seg);
            }
            else
              return intersection_return<typename K::Intersect_3, typename K::Plane_3, typename K::Segment_3>();
          }
        }
    case ON_NEGATIVE_SIDE:
        switch (target_side) {
        case ON_ORIENTED_BOUNDARY:
            return intersection_return<typename K::Intersect_3, typename K::Plane_3, typename K::Segment_3>(target);
        case ON_POSITIVE_SIDE:
          {
            // intersection object should be a point, but rounding errors
            // could lead to:
            // - a line: in such case, return seg,
            // - the empty set: return the empty set.
            typename Intersection_traits<K, typename K::Plane_3, typename K::Line_3>::result_type
              v = internal::intersection(plane, seg.supporting_line(), k);
            if(v) {
              if(const typename K::Point_3* p = intersect_get<typename K::Point_3>(v))
                return intersection_return<typename K::Intersect_3, typename K::Plane_3, typename K::Segment_3>(*p);
              else
                return intersection_return<typename K::Intersect_3, typename K::Plane_3, typename K::Segment_3>(seg);
            }
            else
              return intersection_return<typename K::Intersect_3, typename K::Plane_3, typename K::Segment_3>();
          }
        case ON_NEGATIVE_SIDE:
            return intersection_return<typename K::Intersect_3, typename K::Plane_3, typename K::Segment_3>();
        }
    }
    CGAL_kernel_assertion_msg(false, "Supposedly unreachable code.");
    return intersection_return<typename K::Intersect_3, typename K::Plane_3, typename K::Segment_3>();
}


template <class K>
inline
typename Intersection_traits<K, typename K::Segment_3, typename K::Plane_3>::result_type
<<<<<<< HEAD
intersection(const typename K::Segment_3 &seg,
=======
intersection(const typename K::Segment_3 &seg, 
>>>>>>> 401e06c6
             const typename K::Plane_3 &plane,
             const K& k)
{
  return intersection(plane, seg, k);
}


template <class K>
bool
<<<<<<< HEAD
do_intersect(const typename K::Plane_3  &plane,
=======
do_intersect(const typename K::Plane_3  &plane, 
>>>>>>> 401e06c6
             const typename K::Segment_3 &seg,
             const K&)
{
    typedef typename K::Point_3 Point_3;
    const Point_3 &source = seg.source();
    const Point_3 &target = seg.target();

    Oriented_side source_side = plane.oriented_side(source);
    Oriented_side target_side = plane.oriented_side(target);

    if ( source_side == target_side
       && target_side != ON_ORIENTED_BOUNDARY) {
        return false;
    }
    return true;
}


template <class K>
inline
bool
<<<<<<< HEAD
do_intersect(const typename K::Segment_3 &seg,
=======
do_intersect(const typename K::Segment_3 &seg, 
>>>>>>> 401e06c6
             const typename K::Plane_3  &plane,
             const K& k)
{
  return do_intersect(plane, seg, k);
}

template <class K>
inline
typename Intersection_traits<K, typename K::Plane_3, typename K::Triangle_3>::result_type
<<<<<<< HEAD
intersection(const typename K::Plane_3 &plane,
=======
intersection(const typename K::Plane_3 &plane, 
>>>>>>> 401e06c6
             const typename K::Triangle_3 &tri,
             const K& k)
{
  typedef
  typename Intersection_traits<K, typename K::Plane_3, typename K::Line_3>::result_type
  pl_res;

  typename K::Construct_vertex_3 vertex_on =
    k.construct_vertex_3_object();

  Oriented_side or0=plane.oriented_side(vertex_on(tri,0));
  Oriented_side or1=plane.oriented_side(vertex_on(tri,1));
  Oriented_side or2=plane.oriented_side(vertex_on(tri,2));

  if (or0==ON_ORIENTED_BOUNDARY){
    if (or1==ON_ORIENTED_BOUNDARY){
      if (or2==ON_ORIENTED_BOUNDARY)
        return intersection_return<typename K::Intersect_3, typename K::Plane_3, typename K::Triangle_3>(tri);
      else
        return intersection_return<typename K::Intersect_3, typename K::Plane_3, typename K::Triangle_3>(k.construct_segment_3_object()
                                                                                   (tri.vertex(0),tri.vertex(1)));
    }
    else{
      if (or2==ON_ORIENTED_BOUNDARY)
        return intersection_return<typename K::Intersect_3, typename K::Plane_3, typename K::Triangle_3>(k.construct_segment_3_object()
                                                                                   (tri.vertex(0),tri.vertex(2)));
      else{
        if (or1==or2)
          return intersection_return<typename K::Intersect_3, typename K::Plane_3, typename K::Triangle_3>(tri.vertex(0));
        else{
          pl_res v = internal::intersection(plane, k.construct_line_3_object()(tri.vertex(1),tri.vertex(2)), k);
          const typename K::Point_3* p = intersect_get<typename K::Point_3>(v);
          CGAL_kernel_assertion(p!=nullptr);
          return intersection_return<typename K::Intersect_3, typename K::Plane_3, typename K::Triangle_3>(k.construct_segment_3_object()
                                                                                     (*p,tri.vertex(0)));
        }
      }
    }
  }

  if (or1==ON_ORIENTED_BOUNDARY){
    if (or2==ON_ORIENTED_BOUNDARY)
      return intersection_return<typename K::Intersect_3, typename K::Plane_3, typename K::Triangle_3>(k.construct_segment_3_object()
                                                                                 (tri.vertex(1),tri.vertex(2)));
    if (or2==or0)
      return intersection_return<typename K::Intersect_3, typename K::Plane_3, typename K::Triangle_3>(tri.vertex(1));
    else{
      pl_res v = intersection(plane, k.construct_line_3_object()(tri.vertex(0),tri.vertex(2)), k);
      const typename K::Point_3* p = intersect_get<typename K::Point_3>(v);
      CGAL_kernel_assertion(p!=nullptr);
      return intersection_return<typename K::Intersect_3, typename K::Plane_3, typename K::Triangle_3>(k.construct_segment_3_object()
                                                                                 (*p,tri.vertex(1)));
    }
  }

  if (or2==ON_ORIENTED_BOUNDARY){
    if (or1==or0)
      return intersection_return<typename K::Intersect_3, typename K::Plane_3, typename K::Triangle_3>(tri.vertex(2));
    else{
      pl_res v = intersection(plane, k.construct_line_3_object()(tri.vertex(0),tri.vertex(1)), k);
      const typename K::Point_3* p = intersect_get<typename K::Point_3>(v);
      CGAL_kernel_assertion(p!=nullptr);
      return intersection_return<typename K::Intersect_3, typename K::Plane_3, typename K::Triangle_3>(k.construct_segment_3_object()
                                                                                 (*p,tri.vertex(2)));
    }
  }

  //triangle vertices are not in the plane
  std::vector<typename K::Point_3> pts;
  pts.reserve(2);
  if (or0!=or1){
    pl_res v = intersection(plane, k.construct_line_3_object()(tri.vertex(0),tri.vertex(1)), k);
    const typename K::Point_3* pt_ptr = intersect_get<typename K::Point_3>(v);
    CGAL_kernel_assertion( pt_ptr!=nullptr );
    pts.push_back( *pt_ptr );
  }
  if (or0!=or2){
    pl_res v = intersection(plane, k.construct_line_3_object()(tri.vertex(0),tri.vertex(2)), k);
    const typename K::Point_3* pt_ptr = intersect_get<typename K::Point_3>(v);
    CGAL_kernel_assertion( pt_ptr!=nullptr );
    pts.push_back( *pt_ptr );
  }
  if (or1!=or2){
    pl_res v = intersection(plane, k.construct_line_3_object()(tri.vertex(1),tri.vertex(2)), k);
    const typename K::Point_3* pt_ptr = intersect_get<typename K::Point_3>(v);
    CGAL_kernel_assertion( pt_ptr!=nullptr );
    pts.push_back( *pt_ptr );
  }

  if (pts.empty()) return intersection_return<typename K::Intersect_3, typename K::Plane_3, typename K::Triangle_3>();

  CGAL_kernel_assertion(pts.size()==2);

  return intersection_return<typename K::Intersect_3, typename K::Plane_3, typename K::Triangle_3>( k.construct_segment_3_object()
                                                                              (*pts.begin(),*boost::prior(pts.end())) );
}

template <class K>
inline
typename Intersection_traits<K, typename K::Triangle_3, typename K::Plane_3>::result_type
intersection(const typename K::Triangle_3 &triangle,
             const typename K::Plane_3  &plane,
             const K& k)
{
  return intersection(plane, triangle, k);
}

template <class K>
typename Intersection_traits<K, typename K::Line_3, Bbox_3>::result_type
intersection(const typename K::Line_3 &line,
             const Bbox_3 &box,
             const K&)
{
    typedef typename K::Point_3 Point_3;
    typedef typename K::Direction_3 Direction_3;
    const Point_3 &linepoint = line.point();
    const Direction_3 &linedir = line.direction();
    return intersection_bl<K>(box,
        CGAL::to_double(linepoint.x()),
        CGAL::to_double(linepoint.y()),
        CGAL::to_double(linepoint.z()),
        CGAL::to_double(linedir.dx()),
        CGAL::to_double(linedir.dy()),
        CGAL::to_double(linedir.dz()),
        true, true
        );
}


template <class K>
inline
typename Intersection_traits<K, Bbox_3, typename K::Line_3>::result_type
<<<<<<< HEAD
intersection(const Bbox_3 &box,
=======
intersection(const Bbox_3 &box, 
>>>>>>> 401e06c6
             const typename K::Line_3 &line,
             const K& k)
{
  return intersection(line, box, k);
}


template <class K>
typename Intersection_traits<K, typename K::Ray_3, Bbox_3>::result_type
intersection(const typename K::Ray_3 &ray,
             const Bbox_3 &box,
             const K&)
{
    typedef typename K::Point_3 Point_3;
    typedef typename K::Direction_3 Direction_3;
    const Point_3 &linepoint = ray.source();
    const Direction_3 &linedir = ray.direction();
    return intersection_bl<K>(box,
        CGAL::to_double(linepoint.x()),
        CGAL::to_double(linepoint.y()),
        CGAL::to_double(linepoint.z()),
        CGAL::to_double(linedir.dx()),
        CGAL::to_double(linedir.dy()),
        CGAL::to_double(linedir.dz()),
        false, true
        );
}


template <class K>
inline
typename Intersection_traits<K, Bbox_3, typename K::Ray_3>::result_type
<<<<<<< HEAD
intersection(const Bbox_3 &box,
=======
intersection(const Bbox_3 &box, 
>>>>>>> 401e06c6
             const typename K::Ray_3 &ray,
             const K& k)
{
  return intersection(ray, box, k);
}



template <class K>
typename Intersection_traits<K, typename K::Segment_3, Bbox_3>::result_type
<<<<<<< HEAD
intersection(const typename K::Segment_3 &seg,
=======
intersection(const typename K::Segment_3 &seg, 
>>>>>>> 401e06c6
             const Bbox_3 &box,
             const K&)
{
    typedef typename K::Point_3 Point_3;
    typedef typename K::Vector_3 Vector_3;
    const Point_3 &linepoint = seg.source();
    const Vector_3 &diffvec = seg.target()-linepoint;
    return intersection_bl<K>(box,
        CGAL::to_double(linepoint.x()),
        CGAL::to_double(linepoint.y()),
        CGAL::to_double(linepoint.z()),
        CGAL::to_double(diffvec.x()),
        CGAL::to_double(diffvec.y()),
        CGAL::to_double(diffvec.z()),
        false, false
        );
}


template <class K>
inline
typename Intersection_traits<K, Bbox_3, typename K::Segment_3>::result_type
<<<<<<< HEAD
intersection(const Bbox_3 &box,
=======
intersection(const Bbox_3 &box, 
>>>>>>> 401e06c6
             const typename K::Segment_3 &seg,
             const K& k)
{
  return intersection(seg, box, k);
}

template <class K>
inline
typename Intersection_traits<K, Bbox_3, Bbox_3>::result_type
intersection(const Bbox_3 &a,
             const Bbox_3 &b,
             const K&)
{
  return CGAL::intersection<K>(a, b);
}

template <class K>
typename Intersection_traits<K, CGAL::Bbox_3, typename K::Iso_cuboid_3>::result_type
intersection(const CGAL::Bbox_3 &box,
             const typename K::Iso_cuboid_3 &cub,
             const K&)
{
  typename K::Iso_cuboid_3 iso_cub(box);
    return intersection(iso_cub, cub);
}


template <class K>
inline
typename Intersection_traits<K, typename K::Iso_cuboid_3, CGAL::Bbox_3>::result_type
intersection(const typename K::Iso_cuboid_3 &cub,
             const CGAL::Bbox_3 &box,
             const K& k)
{
  return intersection(box,cub, k);
}


template <class K>
typename Intersection_traits<K, typename K::Line_3, typename K::Iso_cuboid_3>::result_type
intersection(const typename K::Line_3 &line,
             const typename K::Iso_cuboid_3 &box,
             const K&)
{
    typedef typename K::Point_3 Point_3;
    typedef typename K::Vector_3 Vector_3;
    typedef typename K::Segment_3 Segment_3;
    typedef typename K::FT FT;
    bool all_values = true;
    FT _min = 0, _max = 0; // initialization to stop compiler warning
    Point_3 const & _ref_point=line.point();
    Vector_3 const & _dir=line.direction().vector();
    Point_3 const & _iso_min=(box.min)();
    Point_3 const & _iso_max=(box.max)();
    for (int i=0; i< _ref_point.dimension(); i++) {
        if (_dir.homogeneous(i) == 0) {
            if (_ref_point.cartesian(i) < _iso_min.cartesian(i)) {
                return intersection_return<typename K::Intersect_3, typename K::Line_3, typename K::Iso_cuboid_3>();
            }
            if (_ref_point.cartesian(i) > _iso_max.cartesian(i)) {
                return intersection_return<typename K::Intersect_3, typename K::Line_3, typename K::Iso_cuboid_3>();
            }
        } else {
            FT newmin, newmax;
            if (_dir.homogeneous(i) > 0) {
                newmin = (_iso_min.cartesian(i) - _ref_point.cartesian(i)) /
                    _dir.cartesian(i);
                newmax = (_iso_max.cartesian(i) - _ref_point.cartesian(i)) /
                    _dir.cartesian(i);
            } else {
                newmin = (_iso_max.cartesian(i) - _ref_point.cartesian(i)) /
                    _dir.cartesian(i);
                newmax = (_iso_min.cartesian(i) - _ref_point.cartesian(i)) /
                    _dir.cartesian(i);
            }
            if (all_values) {
                _min = newmin;
                _max = newmax;
            } else {
                if (newmin > _min)
                    _min = newmin;
                if (newmax < _max)
                    _max = newmax;
                if (_max < _min) {
                    return intersection_return<typename K::Intersect_3, typename K::Line_3, typename K::Iso_cuboid_3>();
                }
            }
            all_values = false;
        }
    }
    CGAL_kernel_assertion(!all_values);
    if (_max == _min) {
        return intersection_return<typename K::Intersect_3, typename K::Line_3, typename K::Iso_cuboid_3>(Point_3(_ref_point + _dir * _min ));
    }
    return intersection_return<typename K::Intersect_3, typename K::Line_3, typename K::Iso_cuboid_3>(
        Segment_3(_ref_point + _dir*_min, _ref_point + _dir*_max));
}


template <class K>
inline
typename Intersection_traits<K, typename K::Iso_cuboid_3, typename K::Line_3>::result_type
<<<<<<< HEAD
intersection(const typename K::Iso_cuboid_3 &box,
=======
intersection(const typename K::Iso_cuboid_3 &box, 
>>>>>>> 401e06c6
             const typename K::Line_3 &line,
             const K& k)
{
  return intersection(line, box, k);
}



template <class K>
typename Intersection_traits<K, typename K::Ray_3, typename K::Iso_cuboid_3>::result_type
intersection(const typename K::Ray_3 &ray,
             const typename K::Iso_cuboid_3 &box,
             const K&)
{
    typedef typename K::Point_3 Point_3;
    typedef typename K::Vector_3 Vector_3;
    typedef typename K::Segment_3 Segment_3;
    typedef typename K::FT FT;
    bool all_values = true;
    FT _min = 0, _max = 0; // initialization to prevent compiler warning
    Point_3 const & _ref_point=ray.source();
    Vector_3 const & _dir=ray.direction().vector();
    Point_3 const & _iso_min=(box.min)();
    Point_3 const & _iso_max=(box.max)();

    for (int i=0; i< _ref_point.dimension(); i++) {
        if (_dir.homogeneous(i) == 0) {
            if (_ref_point.cartesian(i) < _iso_min.cartesian(i)) {
                return intersection_return<typename K::Intersect_3, typename K::Ray_3, typename K::Iso_cuboid_3>();
            }
            if (_ref_point.cartesian(i) > _iso_max.cartesian(i)) {
                return intersection_return<typename K::Intersect_3, typename K::Ray_3, typename K::Iso_cuboid_3>();
            }
        } else {
            FT newmin, newmax;
            if (_dir.homogeneous(i) > 0) {
                newmin = (_iso_min.cartesian(i) - _ref_point.cartesian(i)) /
                    _dir.cartesian(i);
                newmax = (_iso_max.cartesian(i) - _ref_point.cartesian(i)) /
                    _dir.cartesian(i);
            } else {
                newmin = (_iso_max.cartesian(i) - _ref_point.cartesian(i)) /
                    _dir.cartesian(i);
                newmax = (_iso_min.cartesian(i) - _ref_point.cartesian(i)) /
                    _dir.cartesian(i);
            }
            if (all_values) {
                _max = newmax;
            } else {
                if (newmax < _max)
                    _max = newmax;
            }
            if (newmin > _min)
                 _min = newmin;
            if (_max < _min)
                return intersection_return<typename K::Intersect_3, typename K::Ray_3, typename K::Iso_cuboid_3>();
            all_values = false;
        }
    }
    CGAL_kernel_assertion(!all_values);
    if (_max == _min) {
        return intersection_return<typename K::Intersect_3, typename K::Ray_3, typename K::Iso_cuboid_3>(Point_3(_ref_point + _dir * _min ));
    }
    return intersection_return<typename K::Intersect_3, typename K::Ray_3, typename K::Iso_cuboid_3>(
        Segment_3(_ref_point + _dir*_min, _ref_point + _dir*_max));
}


template <class K>
inline
typename Intersection_traits<K, typename K::Iso_cuboid_3, typename K::Ray_3>::result_type
<<<<<<< HEAD
intersection(const typename K::Iso_cuboid_3 &box,
=======
intersection(const typename K::Iso_cuboid_3 &box, 
>>>>>>> 401e06c6
             const typename K::Ray_3 &ray,
             const K& k)
{
  return intersection(ray, box, k);
}


template <class K>
typename Intersection_traits<K, typename K::Segment_3, typename K::Iso_cuboid_3>::result_type
intersection(const typename K::Segment_3 &seg,
             const typename K::Iso_cuboid_3 &box,
             const K&)
{
    typedef typename K::Point_3 Point_3;
    typedef typename K::Vector_3 Vector_3;
    typedef typename K::Segment_3 Segment_3;
    typedef typename K::FT FT;
    FT _min = 0, _max;

    Point_3 const & _ref_point=seg.source();
    Vector_3 const & _dir=seg.direction().vector();
    Point_3 const & _iso_min=(box.min)();
    Point_3 const & _iso_max=(box.max)();
    int main_dir =
        (CGAL_NTS abs(_dir.x()) > CGAL_NTS abs(_dir.y()) )
            ? (CGAL_NTS abs(_dir.x()) > CGAL_NTS abs(_dir.z()) ? 0 : 2)
            : (CGAL_NTS abs(_dir.y()) > CGAL_NTS abs(_dir.z()) ? 1 : 2);
    _max = (seg.target().cartesian(main_dir)-_ref_point.cartesian(main_dir)) /
            _dir.cartesian(main_dir);

    for (int i=0; i< _ref_point.dimension(); i++) {
        if (_dir.homogeneous(i) == 0) {
            if (_ref_point.cartesian(i) < _iso_min.cartesian(i)) {
                return intersection_return<typename K::Intersect_3, typename K::Segment_3, typename K::Iso_cuboid_3>();
            }
            if (_ref_point.cartesian(i) > _iso_max.cartesian(i)) {
                return intersection_return<typename K::Intersect_3, typename K::Segment_3, typename K::Iso_cuboid_3>();
            }
        } else {
            FT newmin, newmax;
            if (_dir.homogeneous(i) > 0) {
                newmin = (_iso_min.cartesian(i) - _ref_point.cartesian(i)) /
                    _dir.cartesian(i);
                newmax = (_iso_max.cartesian(i) - _ref_point.cartesian(i)) /
                    _dir.cartesian(i);
            } else {
                newmin = (_iso_max.cartesian(i) - _ref_point.cartesian(i)) /
                    _dir.cartesian(i);
                newmax = (_iso_min.cartesian(i) - _ref_point.cartesian(i)) /
                    _dir.cartesian(i);
            }
            if (newmax < _max)
                _max = newmax;
            if (newmin > _min)
                 _min = newmin;
            if (_max < _min)
                return intersection_return<typename K::Intersect_3, typename K::Segment_3, typename K::Iso_cuboid_3>();
        }
    }
    if (_max == _min) {
        return intersection_return<typename K::Intersect_3, typename K::Segment_3, typename K::Iso_cuboid_3>(Point_3(_ref_point + _dir * _min ));
    }

    return intersection_return<typename K::Intersect_3, typename K::Segment_3, typename K::Iso_cuboid_3>(
            Segment_3(_ref_point + _dir*_min, _ref_point + _dir*_max));
}


template <class K>
inline
typename Intersection_traits<K, typename K::Iso_cuboid_3, typename K::Segment_3>::result_type
<<<<<<< HEAD
intersection(const typename K::Iso_cuboid_3 &box,
=======
intersection(const typename K::Iso_cuboid_3 &box, 
>>>>>>> 401e06c6
             const typename K::Segment_3 &seg,
             const K& k)
{
  return intersection(seg, box, k);
}


template <class K>
typename Intersection_traits<K, typename K::Iso_cuboid_3, typename K::Iso_cuboid_3>::result_type
intersection(
    const typename K::Iso_cuboid_3 &icub1,
    const typename K::Iso_cuboid_3 &icub2,
    const K&)
{
    typedef typename K::Point_3 Point_3;
    typedef typename K::Iso_cuboid_3 Iso_cuboid_3;

    Point_3 min_points[2];
    Point_3 max_points[2];
    min_points[0] = (icub1.min)();
    min_points[1] = (icub2.min)();
    max_points[0] = (icub1.max)();
    max_points[1] = (icub2.max)();
    const int DIM = 3;
    int min_idx[DIM];
    int max_idx[DIM];
    Point_3 newmin;
    Point_3 newmax;
    for (int dim = 0; dim < DIM; ++dim) {
        min_idx[dim] =
          min_points[0].cartesian(dim) >= min_points[1].cartesian(dim) ? 0 : 1;
        max_idx[dim] =
          max_points[0].cartesian(dim) <= max_points[1].cartesian(dim) ? 0 : 1;
        if (min_idx[dim] != max_idx[dim]
                && max_points[max_idx[dim]].cartesian(dim)
                   < min_points[min_idx[dim]].cartesian(dim))
            return intersection_return<typename K::Intersect_3, typename K::Iso_cuboid_3, typename K::Iso_cuboid_3>();
    }
    if (min_idx[0] == min_idx[1] && min_idx[0] == min_idx[2]) {
        newmin = min_points[min_idx[0]];
    } else {
        newmin = Point_3(
            min_idx[0] == 0
                ? wmult_hw((K*)0, min_points[0].hx(), min_points[1])
                : wmult_hw((K*)0, min_points[1].hx(), min_points[0])
            ,
            min_idx[1] == 0
                ? wmult_hw((K*)0, min_points[0].hy(), min_points[1])
                : wmult_hw((K*)0, min_points[1].hy(), min_points[0])
            ,
            min_idx[2] == 0
                ? wmult_hw((K*)0, min_points[0].hz(), min_points[1])
                : wmult_hw((K*)0, min_points[1].hz(), min_points[0])
            ,
            wmult_hw((K*)0, min_points[0].hw(), min_points[1]) );
    }
    if (max_idx[0] == max_idx[1] && max_idx[0] == max_idx[2]) {
        newmax = max_points[max_idx[0]];
    } else {
        newmax = Point_3(
            max_idx[0] == 0
                ? wmult_hw((K*)0, max_points[0].hx(), max_points[1])
                : wmult_hw((K*)0, max_points[1].hx(), max_points[0])
            ,
            max_idx[1] == 0
                ? wmult_hw((K*)0, max_points[0].hy(), max_points[1])
                : wmult_hw((K*)0, max_points[1].hy(), max_points[0])
            ,
            max_idx[2] == 0
                ? wmult_hw((K*)0, max_points[0].hz(), max_points[1])
                : wmult_hw((K*)0, max_points[1].hz(), max_points[0])
            ,
            wmult_hw((K*)0, max_points[0].hw(), max_points[1]) );
    }
    return intersection_return<typename K::Intersect_3, typename K::Iso_cuboid_3, typename K::Iso_cuboid_3>(Iso_cuboid_3(newmin, newmax));
}

template <class R>
inline bool
do_intersect(const Plane_3<R>& plane1, const Plane_3<R>& plane2, const R&)
{
  return bool(intersection(plane1, plane2));
}


template <class R>
inline bool
do_intersect(const Plane_3<R> &plane1, const Plane_3<R> &plane2,
             const Plane_3<R> &plane3, const R&)
{
  return bool(intersection(plane1, plane2, plane3));
}


template <class R>
inline bool
do_intersect(const Iso_cuboid_3<R> &i, const Iso_cuboid_3<R> &j, const R&)
{
  return bool(CGAL::intersection(i, j));
}

template <class R>
inline bool
do_intersect(const Line_3<R> &l, const Iso_cuboid_3<R> &j, const R&)
{
  return bool(CGAL::intersection(l, j));
}

template <class R>
inline bool
do_intersect(const Iso_cuboid_3<R> &j, const Line_3<R> &l, const R&)
{
  return bool(CGAL::intersection(l, j));
}
} // namespace internal
} // namespace Intersections
} // namespace CGAL

#endif // CGAL_INTERSECTIONS_3_INTERNAL_INTERSECTION_3_1_IMPL_H<|MERGE_RESOLUTION|>--- conflicted
+++ resolved
@@ -10,7 +10,7 @@
 // $URL$
 // $Id$
 // SPDX-License-Identifier: LGPL-3.0-or-later OR LicenseRef-Commercial
-//
+// 
 //
 // Author(s)     : Geert-Jan Giezeman <geert@cs.uu.nl>
 //                 Sebastien Loriot <Sebastien.Loriot@geometryfactory.com>
@@ -56,7 +56,7 @@
 
 // the special plane_3 function
 template <class K>
-inline
+inline 
 typename cpp11::result_of<typename K::Intersect_3(typename K::Plane_3, typename K::Plane_3, typename K::Plane_3)>::type
 intersection(const Plane_3<K> &plane1, const Plane_3<K> &plane2,
              const Plane_3<K> &plane3)
@@ -81,11 +81,7 @@
 
 template <class K>
 typename Intersection_traits<K, typename K::Plane_3, typename K::Line_3>::result_type
-<<<<<<< HEAD
-intersection(const typename K::Plane_3  &plane,
-=======
 intersection(const typename K::Plane_3  &plane, 
->>>>>>> 401e06c6
              const typename K::Line_3 &line,
              const K& /*k*/)
 {
@@ -119,11 +115,7 @@
 template <class K>
 inline
 typename Intersection_traits<K, typename K::Plane_3, typename K::Line_3>::result_type
-<<<<<<< HEAD
-intersection(const typename K::Line_3 &line,
-=======
 intersection(const typename K::Line_3 &line, 
->>>>>>> 401e06c6
              const typename K::Plane_3  &plane,
              const K& k)
 {
@@ -132,11 +124,7 @@
 
 template <class K>
 typename Intersection_traits<K, typename K::Plane_3, typename K::Plane_3>::result_type
-<<<<<<< HEAD
-intersection(const typename K::Plane_3 &plane1,
-=======
 intersection(const typename K::Plane_3 &plane1, 
->>>>>>> 401e06c6
              const typename K::Plane_3 &plane2,
              const K&)
 {
@@ -203,11 +191,11 @@
              const typename K::Plane_3 &plane3,
              const K& k)
 {
-    typedef
-      typename boost::optional<
+    typedef 
+      typename boost::optional< 
       boost::variant<typename K::Point_3,
                      typename K::Line_3,
-                     typename K::Plane_3> >
+                     typename K::Plane_3> > 
     result_type;
 
     typedef typename K::Point_3      Point_3;
@@ -218,11 +206,11 @@
     // a line, a plane, or empty.
     typename Intersection_traits<K, Plane_3, Plane_3>::result_type
       o12 = internal::intersection(plane1, plane2, k);
-
+    
     if(o12) {
       if(const Line_3* l = intersect_get<Line_3>(o12)) {
         // either point or line
-        typename Intersection_traits<K, Plane_3, Line_3>::result_type
+        typename Intersection_traits<K, Plane_3, Line_3>::result_type 
           v = internal::intersection(plane3, *l, k);
         if(v) {
           if(const Point_3* p = intersect_get<Point_3>(v))
@@ -232,7 +220,7 @@
         }
       } else if(const Plane_3 *pl = intersect_get<Plane_3>(o12)) {
         // either line or plane
-        typename Intersection_traits<K, Plane_3, Plane_3>::result_type
+        typename Intersection_traits<K, Plane_3, Plane_3>::result_type 
           v = internal::intersection(plane3, *pl, k);
         if(v) {
           if(const Plane_3* p = intersect_get<Plane_3>(v))
@@ -242,18 +230,14 @@
         }
       }
     }
-
+    
     return result_type();
 }
 
 
 template <class K>
 bool
-<<<<<<< HEAD
-do_intersect(const typename K::Plane_3 &plane,
-=======
 do_intersect(const typename K::Plane_3 &plane, 
->>>>>>> 401e06c6
              const typename K::Line_3 &line,
              const K&)
 {
@@ -281,11 +265,7 @@
 template <class K>
 inline
 bool
-<<<<<<< HEAD
-do_intersect(const typename K::Line_3 &line,
-=======
 do_intersect(const typename K::Line_3 &line, 
->>>>>>> 401e06c6
              const typename K::Plane_3 &plane,
              const K& k)
 {
@@ -310,7 +290,7 @@
        (v1.y() * v2.z() == v1.z() * v2.y()))
       return intersection_return<typename K::Intersect_3, typename K::Line_3, typename K::Line_3>(l1);
   }
-
+  
   if(K().are_parallel_3_object()(l1,l2)) return intersection_return<typename K::Intersect_3, typename K::Line_3, typename K::Line_3>();
   const Point_3 &p1 = l1.point();
   const Point_3 &p3 = l2.point();
@@ -360,7 +340,7 @@
 
   const typename K::Point_3& p=s1[0],q=s1[1],r=s2[0],s=s2[1];
   typename K::Collinear_are_ordered_along_line_3 cln_order=k.collinear_are_ordered_along_line_3_object();
-
+  
   if ( cln_order(p,r,q) ){
     if ( cln_order(p,s,q) )
       return intersection_return<typename K::Intersect_3, typename K::Segment_3, typename K::Segment_3>(s2);
@@ -369,33 +349,33 @@
       if ( cln_order(r,q,s) ) return intersection_return<typename K::Intersect_3, typename K::Segment_3, typename K::Segment_3>(s1);
       return intersection_return<typename K::Intersect_3, typename K::Segment_3, typename K::Segment_3>(p);
     }
-    return r!=q ? intersection_return<typename K::Intersect_3, typename K::Segment_3, typename K::Segment_3>( typename K::Segment_3(r,q) )
+    return r!=q ? intersection_return<typename K::Intersect_3, typename K::Segment_3, typename K::Segment_3>( typename K::Segment_3(r,q) ) 
       : intersection_return<typename K::Intersect_3, typename K::Segment_3, typename K::Segment_3>(q);
   }
 
   if ( cln_order(p,s,q) ){
     if ( cln_order(r,p,s) ){
       if (s!=p) return intersection_return<typename K::Intersect_3, typename K::Segment_3, typename K::Segment_3>( typename K::Segment_3(s,p) );
-      if (cln_order(r,q,s)) return intersection_return<typename K::Intersect_3, typename K::Segment_3, typename K::Segment_3>(s1);
+      if (cln_order(r,q,s)) return intersection_return<typename K::Intersect_3, typename K::Segment_3, typename K::Segment_3>(s1);  
       return intersection_return<typename K::Intersect_3, typename K::Segment_3, typename K::Segment_3>(p);
     }
-   return s!=q ? intersection_return<typename K::Intersect_3, typename K::Segment_3, typename K::Segment_3>( typename K::Segment_3(s,q) )
+   return s!=q ? intersection_return<typename K::Intersect_3, typename K::Segment_3, typename K::Segment_3>( typename K::Segment_3(s,q) ) 
      : intersection_return<typename K::Intersect_3, typename K::Segment_3, typename K::Segment_3>(q);
   }
-
+  
   if ( cln_order(r,p,s) )
-    return intersection_return<typename K::Intersect_3, typename K::Segment_3, typename K::Segment_3>(s1);
+    return intersection_return<typename K::Intersect_3, typename K::Segment_3, typename K::Segment_3>(s1); 
   return intersection_return<typename K::Intersect_3, typename K::Segment_3, typename K::Segment_3>();
 }
 
 template<class K>
-struct L_p_visitor : public boost::static_visitor<
-  typename Intersection_traits<K, typename K::Segment_3,
+struct L_p_visitor : public boost::static_visitor< 
+  typename Intersection_traits<K, typename K::Segment_3, 
                                typename K::Segment_3>::result_type
-  >
-{
-
-  typedef typename Intersection_traits<K, typename K::Segment_3,
+  > 
+{
+
+  typedef typename Intersection_traits<K, typename K::Segment_3, 
                                          typename K::Segment_3>::result_type result_type;
   L_p_visitor(const typename K::Segment_3& s1, const typename K::Segment_3& s2) :
     s1(s1), s2(s2) { }
@@ -425,7 +405,7 @@
 {
   CGAL_precondition(! s1.is_degenerate () && ! s2.is_degenerate () );
 
-  typename Intersection_traits<K, typename K::Line_3, typename K::Line_3>::result_type
+  typename Intersection_traits<K, typename K::Line_3, typename K::Line_3>::result_type 
     v = internal::intersection(s1.supporting_line(),s2.supporting_line(), K());
 
   if(v) {
@@ -449,16 +429,16 @@
     typename K::Coplanar_orientation_3 cpl_orient=k.coplanar_orientation_3_object();
     ::CGAL::Orientation or1 =  cpl_orient(s1[0],s1[1],s2[0]);
     ::CGAL::Orientation or2 =  cpl_orient(s1[0],s1[1],s2[1]);
-
+    
     if ( or1 == COLLINEAR && or2 ==COLLINEAR )
     {
       //segments are collinear
       typename K::Collinear_are_ordered_along_line_3 cln_order=k.collinear_are_ordered_along_line_3_object();
-      return cln_order(s1[0],s2[0],s1[1]) ||
+      return cln_order(s1[0],s2[0],s1[1]) || 
              cln_order(s1[0],s2[1],s1[1]) ||
              cln_order(s2[0],s1[0],s2[1]) ;
     }
-
+    
     if ( or1 != or2 ){
       or1=cpl_orient(s2[0],s2[1],s1[0]);
       return (or1 == COLLINEAR || or1 != cpl_orient(s2[0],s2[1],s1[1]));
@@ -474,20 +454,20 @@
              const K& k)
 {
   CGAL_precondition(! l.is_degenerate () && ! s.is_degenerate () );
-
-  typename Intersection_traits<K, typename K::Line_3, typename K::Line_3>::result_type
+  
+  typename Intersection_traits<K, typename K::Line_3, typename K::Line_3>::result_type 
     v = internal::intersection(l,s.supporting_line(), K());
 
   if(v) {
     if(const typename K::Point_3* p = intersect_get<typename K::Point_3> (v)) {
     typename K::Collinear_are_ordered_along_line_3 cln_order=k.collinear_are_ordered_along_line_3_object();
-      if(cln_order(s[0],*p,s[1]))
+      if(cln_order(s[0],*p,s[1])) 
         return intersection_return<typename K::Intersect_3, typename K::Line_3, typename K::Segment_3>(*p);
     } else {
       return intersection_return<typename K::Intersect_3, typename K::Line_3, typename K::Segment_3>(s);
   }
   }
-
+  
   return intersection_return<typename K::Intersect_3, typename K::Line_3, typename K::Segment_3>();
 }
 
@@ -516,9 +496,9 @@
     typename K::Point_3 p1=l.point(0);
     typename K::Point_3 p2=l.point(1);
     ::CGAL::Orientation or1 =  cpl_orient(p1,p2,s[0]);
-
+       
     if ( or1 == COLLINEAR ) return true;
-
+    
     ::CGAL::Orientation or2 =  cpl_orient(p1,p2,s[1]);
     return or1!=or2;
   }
@@ -559,12 +539,12 @@
 {
   CGAL_precondition(! l.is_degenerate () && ! r.is_degenerate () );
 
-  typename Intersection_traits<K, typename K::Line_3, typename K::Line_3>::result_type
+  typename Intersection_traits<K, typename K::Line_3, typename K::Line_3>::result_type 
     v = internal::intersection(l,r.supporting_line(), k);
-
+  
   if(v) {
     if(const typename K::Point_3* p = intersect_get<typename K::Point_3>(v)) {
-      if( Ray_3_has_on_collinear_Point_3(r,*p,k) )
+      if( Ray_3_has_on_collinear_Point_3(r,*p,k) ) 
         return intersection_return<typename K::Intersect_3, typename K::Line_3, typename K::Ray_3>(*p);
     } else if(intersect_get<typename K::Line_3>(v)) {
       return intersection_return<typename K::Intersect_3, typename K::Line_3, typename K::Ray_3>(r);
@@ -618,12 +598,12 @@
 {
   CGAL_precondition(! s.is_degenerate () && ! r.is_degenerate () );
 
-  typename Intersection_traits<K, typename K::Line_3, typename K::Segment_3>::result_type
+  typename Intersection_traits<K, typename K::Line_3, typename K::Segment_3>::result_type 
     v = internal::intersection(r.supporting_line(),s, K());
 
   if(v) {
     if(const typename K::Point_3* p = intersect_get<typename K::Point_3>(v)) {
-      if( Ray_3_has_on_collinear_Point_3(r,*p,k) )
+      if( Ray_3_has_on_collinear_Point_3(r,*p,k) ) 
         return intersection_return<typename K::Intersect_3, typename K::Segment_3, typename K::Ray_3>(*p);
     } else if(const typename K::Segment_3* s2 = intersect_get<typename K::Segment_3>(v)) {
       bool has_source=Ray_3_has_on_collinear_Point_3(r,s.source(),k);
@@ -643,7 +623,7 @@
       else{
         if (has_target){
           if (k.equal_3_object() (r.source(),s.target()))
-            return intersection_return<typename K::Intersect_3, typename K::Segment_3, typename K::Ray_3>(r.source());
+            return intersection_return<typename K::Intersect_3, typename K::Segment_3, typename K::Ray_3>(r.source());          
           else
             return intersection_return<typename K::Intersect_3, typename K::Segment_3, typename K::Ray_3>(
               k.construct_segment_3_object()(r.source(),s.target()));
@@ -706,12 +686,12 @@
 {
   CGAL_precondition(! r1.is_degenerate () && ! r2.is_degenerate () );
 
-  typename Intersection_traits<K, typename K::Line_3, typename K::Ray_3>::result_type
+  typename Intersection_traits<K, typename K::Line_3, typename K::Ray_3>::result_type 
     v = internal::intersection(r1.supporting_line(),r2, k);
 
   if(v) {
     if(const typename K::Point_3* p = intersect_get<typename K::Point_3>(v)) {
-      if(Ray_3_has_on_collinear_Point_3(r1,*p,k))
+      if(Ray_3_has_on_collinear_Point_3(r1,*p,k)) 
         return intersection_return<typename K::Intersect_3, typename K::Ray_3, typename K::Ray_3>(*p);
     } else if(const typename K::Ray_3* r = intersect_get<typename K::Ray_3>(v)) {
       bool r1_has_s2=Ray_3_has_on_collinear_Point_3(r1,r2.source(),k);
@@ -723,7 +703,7 @@
             return intersection_return<typename K::Intersect_3, typename K::Ray_3, typename K::Ray_3>(r1.source());
           else {
             return intersection_return<typename K::Intersect_3, typename K::Ray_3, typename K::Ray_3>(
-              k.construct_segment_3_object()(r1.source(),r2.source()));
+              k.construct_segment_3_object()(r1.source(),r2.source()));          
           }
         }
         else
@@ -751,9 +731,9 @@
   typename K::Coplanar_orientation_3 pred=k.coplanar_orientation_3_object();
   Orientation p0p1s=pred(r1.point(0),r1.point(1),r2.source());
   Orientation stp0 =pred(r2.source(),r2.second_point(),r1.point(0));
-
+  
   if ( p0p1s == COLLINEAR){
-    if(stp0 == COLLINEAR )
+    if(stp0 == COLLINEAR ) 
       return  Ray_3_has_on_collinear_Point_3(r2,r1.source(),k) ||
               Ray_3_has_on_collinear_Point_3(r1,r2.source(),k);
     else
@@ -773,8 +753,8 @@
   typedef typename K::Circle_3 Circle_3;
   typedef typename K::Point_3 Point_3;
   typedef typename K::FT FT;
-  const FT d2 = CGAL::square(p.a()*s.center().x() +
-                             p.b()*s.center().y() +
+  const FT d2 = CGAL::square(p.a()*s.center().x() + 
+                             p.b()*s.center().y() + 
                              p.c()*s.center().z() + p.d()) /
       (square(p.a()) + square(p.b()) + square(p.c()));
   const FT cmp = d2 - s.squared_radius();
@@ -795,8 +775,8 @@
              const K&)
 {
   typedef typename K::FT FT;
-  const FT d2 = CGAL::square(p.a()*s.center().x() +
-                             p.b()*s.center().y() +
+  const FT d2 = CGAL::square(p.a()*s.center().x() + 
+                             p.b()*s.center().y() + 
                              p.c()*s.center().z() + p.d()) /
       (square(p.a()) + square(p.b()) + square(p.c()));
   return d2 <= s.squared_radius();
@@ -838,9 +818,9 @@
     } else return intersection_return<typename K::Intersect_3, typename K::Sphere_3, typename K::Sphere_3>();  // cocentrics
   }
   Plane_3 p = K().construct_radical_plane_3_object()(s1,s2);
-
-
-  typename Intersection_traits<K, typename K::Sphere_3, typename K::Plane_3>::result_type
+  
+  
+  typename Intersection_traits<K, typename K::Sphere_3, typename K::Plane_3>::result_type 
     v = intersection(p, s1, k);
 
 
@@ -871,17 +851,13 @@
 
 template <class K>
 typename Intersection_traits<K, typename K::Plane_3, typename K::Ray_3>::result_type
-<<<<<<< HEAD
-intersection(const typename K::Plane_3 &plane,
-=======
 intersection(const typename K::Plane_3 &plane, 
->>>>>>> 401e06c6
              const typename K::Ray_3 &ray,
              const K& k)
 {
     typedef typename K::Point_3 Point_3;
 
-    typename Intersection_traits<K, typename K::Plane_3, typename K::Line_3>::result_type
+    typename Intersection_traits<K, typename K::Plane_3, typename K::Line_3>::result_type 
       v = internal::intersection(plane, ray.supporting_line(), k);
 
     if(v) {
@@ -902,11 +878,7 @@
 template <class K>
 inline
 typename Intersection_traits<K, typename K::Ray_3, typename K::Plane_3>::result_type
-<<<<<<< HEAD
-intersection(const typename K::Ray_3 &ray,
-=======
 intersection(const typename K::Ray_3 &ray, 
->>>>>>> 401e06c6
              const typename K::Plane_3 &plane,
              const K& k)
 {
@@ -917,25 +889,21 @@
 
 template <class K>
 bool
-<<<<<<< HEAD
-do_intersect(const typename K::Plane_3 &plane,
-=======
 do_intersect(const typename K::Plane_3 &plane, 
->>>>>>> 401e06c6
              const typename K::Ray_3 &ray,
              const K& k)
 {
     typedef typename K::Point_3 Point_3;
-
+    
     typename Intersection_traits<K, typename K::Plane_3, typename K::Line_3>
-      ::result_type
+      ::result_type 
       line_intersection = internal::intersection(plane, ray.supporting_line(), k);
 
     if(!line_intersection)
         return false;
     if(const Point_3 *isp = intersect_get<Point_3>(line_intersection))
         return ray.collinear_has_on(*isp);
-
+    
     return true;
 }
 
@@ -943,11 +911,7 @@
 template <class K>
 inline
 bool
-<<<<<<< HEAD
-do_intersect(const typename K::Ray_3 &ray,
-=======
 do_intersect(const typename K::Ray_3 &ray, 
->>>>>>> 401e06c6
              const typename K::Plane_3 &plane,
              const K& k)
 {
@@ -957,11 +921,7 @@
 
 template <class K>
 typename Intersection_traits<K, typename K::Plane_3, typename K::Segment_3>::result_type
-<<<<<<< HEAD
-intersection(const typename K::Plane_3 &plane,
-=======
 intersection(const typename K::Plane_3 &plane, 
->>>>>>> 401e06c6
              const typename K::Segment_3 &seg,
              const K& k)
 {
@@ -985,8 +945,8 @@
         case ON_POSITIVE_SIDE:
             return intersection_return<typename K::Intersect_3, typename K::Plane_3, typename K::Segment_3>();
         default: // ON_NEGATIVE_SIDE:
-          {
-            // intersection object should be a point, but rounding errors
+          { 
+            // intersection object should be a point, but rounding errors 
             // could lead to:
             // - a line: in such case, return seg,
             // - the empty set: return the empty set.
@@ -1007,8 +967,8 @@
         case ON_ORIENTED_BOUNDARY:
             return intersection_return<typename K::Intersect_3, typename K::Plane_3, typename K::Segment_3>(target);
         case ON_POSITIVE_SIDE:
-          {
-            // intersection object should be a point, but rounding errors
+          { 
+            // intersection object should be a point, but rounding errors 
             // could lead to:
             // - a line: in such case, return seg,
             // - the empty set: return the empty set.
@@ -1035,11 +995,7 @@
 template <class K>
 inline
 typename Intersection_traits<K, typename K::Segment_3, typename K::Plane_3>::result_type
-<<<<<<< HEAD
-intersection(const typename K::Segment_3 &seg,
-=======
 intersection(const typename K::Segment_3 &seg, 
->>>>>>> 401e06c6
              const typename K::Plane_3 &plane,
              const K& k)
 {
@@ -1049,11 +1005,7 @@
 
 template <class K>
 bool
-<<<<<<< HEAD
-do_intersect(const typename K::Plane_3  &plane,
-=======
 do_intersect(const typename K::Plane_3  &plane, 
->>>>>>> 401e06c6
              const typename K::Segment_3 &seg,
              const K&)
 {
@@ -1075,11 +1027,7 @@
 template <class K>
 inline
 bool
-<<<<<<< HEAD
-do_intersect(const typename K::Segment_3 &seg,
-=======
 do_intersect(const typename K::Segment_3 &seg, 
->>>>>>> 401e06c6
              const typename K::Plane_3  &plane,
              const K& k)
 {
@@ -1089,30 +1037,26 @@
 template <class K>
 inline
 typename Intersection_traits<K, typename K::Plane_3, typename K::Triangle_3>::result_type
-<<<<<<< HEAD
-intersection(const typename K::Plane_3 &plane,
-=======
 intersection(const typename K::Plane_3 &plane, 
->>>>>>> 401e06c6
              const typename K::Triangle_3 &tri,
              const K& k)
 {
-  typedef
-  typename Intersection_traits<K, typename K::Plane_3, typename K::Line_3>::result_type
+  typedef 
+  typename Intersection_traits<K, typename K::Plane_3, typename K::Line_3>::result_type 
   pl_res;
 
   typename K::Construct_vertex_3 vertex_on =
     k.construct_vertex_3_object();
-
+  
   Oriented_side or0=plane.oriented_side(vertex_on(tri,0));
   Oriented_side or1=plane.oriented_side(vertex_on(tri,1));
   Oriented_side or2=plane.oriented_side(vertex_on(tri,2));
-
+  
   if (or0==ON_ORIENTED_BOUNDARY){
     if (or1==ON_ORIENTED_BOUNDARY){
-      if (or2==ON_ORIENTED_BOUNDARY)
+      if (or2==ON_ORIENTED_BOUNDARY) 
         return intersection_return<typename K::Intersect_3, typename K::Plane_3, typename K::Triangle_3>(tri);
-      else
+      else 
         return intersection_return<typename K::Intersect_3, typename K::Plane_3, typename K::Triangle_3>(k.construct_segment_3_object()
                                                                                    (tri.vertex(0),tri.vertex(1)));
     }
@@ -1145,10 +1089,10 @@
       const typename K::Point_3* p = intersect_get<typename K::Point_3>(v);
       CGAL_kernel_assertion(p!=nullptr);
       return intersection_return<typename K::Intersect_3, typename K::Plane_3, typename K::Triangle_3>(k.construct_segment_3_object()
-                                                                                 (*p,tri.vertex(1)));
-    }
-  }
-
+                                                                                 (*p,tri.vertex(1)));      
+    }
+  }
+  
   if (or2==ON_ORIENTED_BOUNDARY){
     if (or1==or0)
       return intersection_return<typename K::Intersect_3, typename K::Plane_3, typename K::Triangle_3>(tri.vertex(2));
@@ -1157,36 +1101,36 @@
       const typename K::Point_3* p = intersect_get<typename K::Point_3>(v);
       CGAL_kernel_assertion(p!=nullptr);
       return intersection_return<typename K::Intersect_3, typename K::Plane_3, typename K::Triangle_3>(k.construct_segment_3_object()
-                                                                                 (*p,tri.vertex(2)));
-    }
-  }
-
+                                                                                 (*p,tri.vertex(2)));      
+    }
+  }
+  
   //triangle vertices are not in the plane
   std::vector<typename K::Point_3> pts;
   pts.reserve(2);
   if (or0!=or1){
     pl_res v = intersection(plane, k.construct_line_3_object()(tri.vertex(0),tri.vertex(1)), k);
     const typename K::Point_3* pt_ptr = intersect_get<typename K::Point_3>(v);
-    CGAL_kernel_assertion( pt_ptr!=nullptr );
+    CGAL_kernel_assertion( pt_ptr!=nullptr );    
     pts.push_back( *pt_ptr );
   }
   if (or0!=or2){
     pl_res v = intersection(plane, k.construct_line_3_object()(tri.vertex(0),tri.vertex(2)), k);
     const typename K::Point_3* pt_ptr = intersect_get<typename K::Point_3>(v);
-    CGAL_kernel_assertion( pt_ptr!=nullptr );
-    pts.push_back( *pt_ptr );
+    CGAL_kernel_assertion( pt_ptr!=nullptr );    
+    pts.push_back( *pt_ptr );    
   }
   if (or1!=or2){
     pl_res v = intersection(plane, k.construct_line_3_object()(tri.vertex(1),tri.vertex(2)), k);
     const typename K::Point_3* pt_ptr = intersect_get<typename K::Point_3>(v);
-    CGAL_kernel_assertion( pt_ptr!=nullptr );
+    CGAL_kernel_assertion( pt_ptr!=nullptr );    
     pts.push_back( *pt_ptr );
   }
-
+  
   if (pts.empty()) return intersection_return<typename K::Intersect_3, typename K::Plane_3, typename K::Triangle_3>();
-
+  
   CGAL_kernel_assertion(pts.size()==2);
-
+  
   return intersection_return<typename K::Intersect_3, typename K::Plane_3, typename K::Triangle_3>( k.construct_segment_3_object()
                                                                               (*pts.begin(),*boost::prior(pts.end())) );
 }
@@ -1226,11 +1170,7 @@
 template <class K>
 inline
 typename Intersection_traits<K, Bbox_3, typename K::Line_3>::result_type
-<<<<<<< HEAD
-intersection(const Bbox_3 &box,
-=======
 intersection(const Bbox_3 &box, 
->>>>>>> 401e06c6
              const typename K::Line_3 &line,
              const K& k)
 {
@@ -1263,11 +1203,7 @@
 template <class K>
 inline
 typename Intersection_traits<K, Bbox_3, typename K::Ray_3>::result_type
-<<<<<<< HEAD
-intersection(const Bbox_3 &box,
-=======
 intersection(const Bbox_3 &box, 
->>>>>>> 401e06c6
              const typename K::Ray_3 &ray,
              const K& k)
 {
@@ -1278,11 +1214,7 @@
 
 template <class K>
 typename Intersection_traits<K, typename K::Segment_3, Bbox_3>::result_type
-<<<<<<< HEAD
-intersection(const typename K::Segment_3 &seg,
-=======
 intersection(const typename K::Segment_3 &seg, 
->>>>>>> 401e06c6
              const Bbox_3 &box,
              const K&)
 {
@@ -1305,11 +1237,7 @@
 template <class K>
 inline
 typename Intersection_traits<K, Bbox_3, typename K::Segment_3>::result_type
-<<<<<<< HEAD
-intersection(const Bbox_3 &box,
-=======
 intersection(const Bbox_3 &box, 
->>>>>>> 401e06c6
              const typename K::Segment_3 &seg,
              const K& k)
 {
@@ -1412,11 +1340,7 @@
 template <class K>
 inline
 typename Intersection_traits<K, typename K::Iso_cuboid_3, typename K::Line_3>::result_type
-<<<<<<< HEAD
-intersection(const typename K::Iso_cuboid_3 &box,
-=======
 intersection(const typename K::Iso_cuboid_3 &box, 
->>>>>>> 401e06c6
              const typename K::Line_3 &line,
              const K& k)
 {
@@ -1488,11 +1412,7 @@
 template <class K>
 inline
 typename Intersection_traits<K, typename K::Iso_cuboid_3, typename K::Ray_3>::result_type
-<<<<<<< HEAD
-intersection(const typename K::Iso_cuboid_3 &box,
-=======
 intersection(const typename K::Iso_cuboid_3 &box, 
->>>>>>> 401e06c6
              const typename K::Ray_3 &ray,
              const K& k)
 {
@@ -1555,7 +1475,7 @@
     if (_max == _min) {
         return intersection_return<typename K::Intersect_3, typename K::Segment_3, typename K::Iso_cuboid_3>(Point_3(_ref_point + _dir * _min ));
     }
-
+   
     return intersection_return<typename K::Intersect_3, typename K::Segment_3, typename K::Iso_cuboid_3>(
             Segment_3(_ref_point + _dir*_min, _ref_point + _dir*_max));
 }
@@ -1564,11 +1484,7 @@
 template <class K>
 inline
 typename Intersection_traits<K, typename K::Iso_cuboid_3, typename K::Segment_3>::result_type
-<<<<<<< HEAD
-intersection(const typename K::Iso_cuboid_3 &box,
-=======
 intersection(const typename K::Iso_cuboid_3 &box, 
->>>>>>> 401e06c6
              const typename K::Segment_3 &seg,
              const K& k)
 {
@@ -1580,7 +1496,7 @@
 typename Intersection_traits<K, typename K::Iso_cuboid_3, typename K::Iso_cuboid_3>::result_type
 intersection(
     const typename K::Iso_cuboid_3 &icub1,
-    const typename K::Iso_cuboid_3 &icub2,
+    const typename K::Iso_cuboid_3 &icub2, 
     const K&)
 {
     typedef typename K::Point_3 Point_3;

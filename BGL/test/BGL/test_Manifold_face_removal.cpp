--- conflicted
+++ resolved
@@ -56,14 +56,9 @@
     }
   }
 
-<<<<<<< HEAD
-  assert(index == 25);
-  assert(is_valid_polygon_mesh(sm));
-=======
   CGAL_USE(nb_input_faces);
   assert( sm.number_of_faces()+30 < nb_input_faces);
   assert(is_valid_polygon_mesh(sm));
 
->>>>>>> f05ade82
   return 0;
 }

//=======================================================================
// Copyright 1997, 1998, 1999, 2000 University of Notre Dame.
// Authors: Andrew Lumsdaine, Lie-Quan Lee, Jeremy G. Siek
//
// This file is part of the Boost Graph Library
//
// Distributed under the Boost Software License, Version 1.0. (See
// accompanying file LICENSE_1_0.txt or copy at
// https://www.boost.org/LICENSE_1_0.txt)
//=======================================================================
// Copyright (c) 2007-2015  GeometryFactory (France).  All rights reserved.
//
// $URL$
// $Id$
// SPDX-License-Identifier: BSL-1.0
//
// Author(s)     : Andreas Fabri, Fernando Cacciola, Jane Tournois

#ifndef CGAL_BOOST_GRAPH_NAMED_PARAMETERS_HELPERS_H
#define CGAL_BOOST_GRAPH_NAMED_PARAMETERS_HELPERS_H

#include <CGAL/boost/graph/internal/initialized_index_maps_helpers.h>
#include <CGAL/boost/graph/Named_function_parameters.h>
#include <CGAL/boost/graph/properties.h>
#include <CGAL/Dynamic_property_map.h>
#include <CGAL/Kernel_traits.h>
#include <CGAL/Origin.h>
#include <CGAL/property_map.h>

#include <boost/mpl/if.hpp>
#include <boost/mpl/has_xxx.hpp>
#include <boost/type_traits/is_same.hpp>

#include <type_traits>

namespace CGAL {

  // forward declarations to avoid dependency to Solver_interface
  template <typename FT, unsigned int dim>
  class Default_diagonalize_traits;
  class Eigen_svd;
  class Lapack_svd;
  //


  //helper classes
  template<typename PolygonMesh, typename PropertyTag>
  class property_map_selector
  {
  public:
    typedef typename graph_has_property<PolygonMesh, PropertyTag>::type Has_internal_pmap;
    typedef typename boost::mpl::if_c< Has_internal_pmap::value
                                       , typename boost::property_map<PolygonMesh, PropertyTag>::type
                                       , typename boost::cgal_no_property::type
                                       >::type type;
    typedef typename boost::mpl::if_c< Has_internal_pmap::value
                                       , typename boost::property_map<PolygonMesh, PropertyTag>::const_type
                                       , typename boost::cgal_no_property::const_type
                                       >::type const_type;

    type get_pmap(const PropertyTag& p, PolygonMesh& pmesh)
    {
      return get_impl(p, pmesh, Has_internal_pmap());
    }

    const_type get_const_pmap(const PropertyTag& p, const PolygonMesh& pmesh)
    {
      return get_const_pmap_impl(p, pmesh, Has_internal_pmap());
    }

  private:
    type get_impl(const PropertyTag&, PolygonMesh&, CGAL::Tag_false)
    {
      return type(); //boost::cgal_no_property::type
    }
    type get_impl(const PropertyTag& p, PolygonMesh& pmesh, CGAL::Tag_true)
    {
      return get(p, pmesh);
    }

    const_type get_const_pmap_impl(const PropertyTag&
                                   , const PolygonMesh&, CGAL::Tag_false)
    {
      return const_type(); //boost::cgal_no_property::type
    }
    const_type get_const_pmap_impl(const PropertyTag& p
                                   , const PolygonMesh& pmesh, CGAL::Tag_true)
    {
      return get(p, pmesh);
    }
  };

  template<typename PolygonMesh, typename PropertyTag>
  typename property_map_selector<PolygonMesh, PropertyTag>::type
  get_property_map(const PropertyTag& p, PolygonMesh& pmesh)
  {
    property_map_selector<PolygonMesh, PropertyTag> pms;
    return pms.get_pmap(p, pmesh);
  }

  template<typename PolygonMesh, typename PropertyTag>
  typename property_map_selector<PolygonMesh, PropertyTag>::const_type
  get_const_property_map(const PropertyTag& p, const PolygonMesh& pmesh)
  {
    property_map_selector<PolygonMesh, PropertyTag> pms;
    return pms.get_const_pmap(p, pmesh);
  }

  // Shortcut for accessing the value type of the property map
  template <class Graph, class Property>
  class property_map_value {
    typedef typename boost::property_map<Graph, Property>::const_type PMap;
  public:
    typedef typename boost::property_traits<PMap>::value_type type;
  };

  template<typename PolygonMesh,
           typename NamedParameters = Named_function_parameters<bool, internal_np::all_default_t> >
  class GetVertexPointMap
  {
    typedef typename property_map_selector<PolygonMesh, boost::vertex_point_t>::const_type
    DefaultVPMap_const;
    typedef typename property_map_selector<PolygonMesh, boost::vertex_point_t>::type
    DefaultVPMap;
  public:
    typedef typename internal_np::Lookup_named_param_def<
    internal_np::vertex_point_t,
    NamedParameters,
    DefaultVPMap
    > ::type  type;
    typedef typename internal_np::Lookup_named_param_def<
      internal_np::vertex_point_t,
      NamedParameters,
      DefaultVPMap_const
      > ::type  const_type;
  };

  namespace Polygon_mesh_processing {

  template<typename PolygonMesh, typename NamedParameters>
  class GetK
  {
    typedef typename boost::property_traits<
      typename GetVertexPointMap<PolygonMesh, NamedParameters>::type
      >::value_type Point;
  public:
    typedef typename CGAL::Kernel_traits<Point>::Kernel Kernel;
  };

  } // namespace Polygon_mesh_processing

  template<typename PolygonMesh,
           typename NamedParametersGT = Named_function_parameters<bool, internal_np::all_default_t>,
           typename NamedParametersVPM = NamedParametersGT >
  class GetGeomTraits
  {
    typedef typename CGAL::graph_has_property<PolygonMesh, boost::vertex_point_t>::type
      Has_internal_pmap;

    typedef typename internal_np::Lookup_named_param_def <
      internal_np::vertex_point_t,
      NamedParametersVPM,
      internal_np::Param_not_found
    > ::type  NP_vpm;

    struct Fake_GT {};//to be used if there is no internal vertex_point_map in PolygonMesh

    typedef typename boost::mpl::if_c<Has_internal_pmap::value || !boost::is_same<internal_np::Param_not_found, NP_vpm>::value,
                                     typename Polygon_mesh_processing::GetK<PolygonMesh, NamedParametersVPM>::Kernel,
                                     Fake_GT>::type DefaultKernel;

  public:
    typedef typename internal_np::Lookup_named_param_def <
      internal_np::geom_traits_t,
      NamedParametersGT,
      DefaultKernel
    > ::type  type;
  };

// Define the following structs:
//
// GetInitializedVertexIndexMap
// GetInitializedHalfedgeIndexMap
// GetInitializedEdgeIndexMap
// GetInitializedFaceIndexMap

#define CGAL_DEF_GET_INDEX_TYPE(CTYPE, DTYPE, STYPE)                                               \
template <typename Graph,                                                                          \
          typename NamedParameters =                                                               \
            CGAL::Named_function_parameters<bool, CGAL::internal_np::all_default_t> >              \
struct GetInitialized##CTYPE##IndexMap                                                             \
  : public BGL::internal::GetInitializedIndexMap<internal_np::DTYPE##_index_t,                     \
                                                 boost::DTYPE##_index_t,                           \
                                                 CGAL::dynamic_##DTYPE##_property_t<STYPE>,        \
                                                 Graph, NamedParameters>                           \
{ };

CGAL_DEF_GET_INDEX_TYPE(Vertex, vertex, typename boost::graph_traits<Graph>::vertices_size_type)
CGAL_DEF_GET_INDEX_TYPE(Halfedge, halfedge, typename boost::graph_traits<Graph>::halfedges_size_type)
CGAL_DEF_GET_INDEX_TYPE(Edge, edge, typename boost::graph_traits<Graph>::edges_size_type)
CGAL_DEF_GET_INDEX_TYPE(Face, face, typename boost::graph_traits<Graph>::faces_size_type)

#undef CGAL_DEF_GET_INDEX_TYPE

// Define the following functions:
//
// get_initialized_vertex_index_map()
// get_initialized_halfedge_index_map()
// get_initialized_edge_index_map()
// get_initialized_face_index_map()
//
// The function returns:
// - the index property map passed in the NPs, if passed in the NPs; it must be initialized by the user;
// - the internal index property map if it is the graph has one. It is initialized if needed and possible;
// - an initialized dynamic pmap otherwise.

#define CGAL_DEF_GET_INITIALIZED_INDEX_MAP(DTYPE, STYPE)                                           \
template <typename Graph,                                                                          \
          typename NamedParameters>                                                                \
typename BGL::internal::GetInitializedIndexMap<CGAL::internal_np::DTYPE##_index_t,                 \
                                               boost::DTYPE##_index_t,                             \
                                               CGAL::dynamic_##DTYPE##_property_t<STYPE>,          \
                                               Graph, NamedParameters>::const_type                 \
get_initialized_##DTYPE##_index_map(const Graph& g,                                                \
                                   const NamedParameters& np)                                      \
{                                                                                                  \
  typedef BGL::internal::GetInitializedIndexMap<CGAL::internal_np::DTYPE##_index_t,                \
                                                boost::DTYPE##_index_t,                            \
                                                CGAL::dynamic_##DTYPE##_property_t<STYPE>,         \
                                                Graph, NamedParameters>          Index_map_getter; \
  return Index_map_getter::get_const(CGAL::internal_np::DTYPE##_index_t{}, g, np);                 \
}                                                                                                  \
template <typename Graph>                                                                          \
typename BGL::internal::GetInitializedIndexMap<CGAL::internal_np::DTYPE##_index_t,                 \
                                               boost::DTYPE##_index_t,                             \
                                               CGAL::dynamic_##DTYPE##_property_t<STYPE>,          \
                                               Graph>::const_type                                  \
get_initialized_##DTYPE##_index_map(const Graph& g)                                                \
{                                                                                                  \
  return get_initialized_##DTYPE##_index_map(g, CGAL::parameters::all_default());                  \
}                                                                                                  \
/* same as above, non-const version*/                                                              \
template <typename Graph,                                                                          \
          typename NamedParameters,                                                                \
          /*otherwise compilers will try to use 'Graph := const PM' and things will go badly*/     \
          std::enable_if_t<                                                                        \
            !std::is_const<typename std::remove_reference<Graph>::type>::value, int> = 0>          \
typename BGL::internal::GetInitializedIndexMap<CGAL::internal_np::DTYPE##_index_t,                 \
                                               boost::DTYPE##_index_t,                             \
                                               CGAL::dynamic_##DTYPE##_property_t<STYPE>,          \
                                               Graph, NamedParameters>::type                       \
get_initialized_##DTYPE##_index_map(Graph& g,                                                      \
                                   const NamedParameters& np)                                      \
{                                                                                                  \
  typedef BGL::internal::GetInitializedIndexMap<CGAL::internal_np::DTYPE##_index_t,                \
                                                boost::DTYPE##_index_t,                            \
                                                CGAL::dynamic_##DTYPE##_property_t<STYPE>,         \
                                                Graph, NamedParameters>          Index_map_getter; \
  return Index_map_getter::get(CGAL::internal_np::DTYPE##_index_t{}, g, np);                       \
}                                                                                                  \
template <typename Graph,                                                                          \
          std::enable_if_t<                                                                        \
            !std::is_const<typename std::remove_reference<Graph>::type>::value, int> = 0>          \
typename BGL::internal::GetInitializedIndexMap<CGAL::internal_np::DTYPE##_index_t,                 \
                                               boost::DTYPE##_index_t,                             \
                                               CGAL::dynamic_##DTYPE##_property_t<STYPE>,          \
                                               Graph>::type                                        \
get_initialized_##DTYPE##_index_map(Graph& g)                                                      \
{                                                                                                  \
  return get_initialized_##DTYPE##_index_map(g, CGAL::parameters::all_default());                  \
}

CGAL_DEF_GET_INITIALIZED_INDEX_MAP(vertex, typename boost::graph_traits<Graph>::vertices_size_type)
CGAL_DEF_GET_INITIALIZED_INDEX_MAP(halfedge, typename boost::graph_traits<Graph>::halfedges_size_type)
CGAL_DEF_GET_INITIALIZED_INDEX_MAP(edge, typename boost::graph_traits<Graph>::edges_size_type)
CGAL_DEF_GET_INITIALIZED_INDEX_MAP(face, typename boost::graph_traits<Graph>::faces_size_type)

#undef CGAL_DEF_GET_INITIALIZED_INDEX_MAP

  template<typename PolygonMesh, typename NamedParameters>
  class GetFaceNormalMap
  {
    struct DummyNormalPmap
    {
      typedef typename boost::graph_traits<PolygonMesh>::face_descriptor key_type;
      typedef typename GetGeomTraits<PolygonMesh, NamedParameters>::type::Vector_3 value_type;
      typedef value_type reference;
      typedef boost::readable_property_map_tag category;

      typedef DummyNormalPmap Self;
      friend reference get(const Self&, const key_type&) { return CGAL::NULL_VECTOR; }
    };

  public:
    typedef DummyNormalPmap NoMap;
    typedef typename internal_np::Lookup_named_param_def <
      internal_np::face_normal_t,
      NamedParameters,
      DummyNormalPmap//default
      > ::type  type;
  };

  namespace internal {
    BOOST_MPL_HAS_XXX_TRAIT_NAMED_DEF(Has_nested_type_iterator, iterator, false)
  }

  template<typename PointRange,
           typename NamedParameters = Named_function_parameters<bool, internal_np::all_default_t>,
           bool has_nested_iterator = internal::Has_nested_type_iterator<PointRange>::value>
  class GetPointMap
  {
    typedef typename std::iterator_traits<typename PointRange::iterator>::value_type Point;
    typedef typename CGAL::Identity_property_map<Point> DefaultPMap;

  public:
    typedef typename internal_np::Lookup_named_param_def<
    internal_np::point_t,
    NamedParameters,
    DefaultPMap
    > ::type  type;

    typedef typename internal_np::Lookup_named_param_def<
    internal_np::point_t,
    NamedParameters,
    DefaultPMap
    > ::type  const_type;
  };

  // to please compiler instantiating non valid overloads
  template<typename PointRange, typename NamedParameters>
  class GetPointMap<PointRange, NamedParameters, false>
  {
    struct Dummy_point{};
  public:
    typedef typename CGAL::Identity_property_map<Dummy_point> type;
    typedef typename CGAL::Identity_property_map<Dummy_point> const_type;
  };

  namespace Point_set_processing_3 {

    template <typename ValueType>
    struct Fake_point_range
    {
      struct iterator
      {
        typedef ValueType value_type;
        typedef std::ptrdiff_t difference_type;
        typedef ValueType* pointer;
        typedef ValueType reference;
        typedef std::random_access_iterator_tag iterator_category;
      };
    };

    namespace parameters
    {
      template <typename PointRange>
      Named_function_parameters<bool, internal_np::all_default_t>
      inline all_default(const PointRange&)
      {
        return CGAL::parameters::all_default();
      }
    }

<<<<<<< HEAD
=======
    namespace internal{
      BOOST_MPL_HAS_XXX_TRAIT_NAMED_DEF(Has_nested_type_iterator, iterator, false)
    }

    template<typename PointRange, typename NamedParameters,
             bool has_nested_iterator=internal::Has_nested_type_iterator<PointRange>::value>
    class GetPointMap
    {
      typedef typename std::iterator_traits<typename PointRange::iterator>::value_type Point;
      typedef typename CGAL::Identity_property_map<Point> DefaultPMap;

    public:
      typedef typename internal_np::Lookup_named_param_def<
      internal_np::point_t,
      NamedParameters,
      DefaultPMap
      > ::type  type;

      typedef typename internal_np::Lookup_named_param_def<
      internal_np::point_t,
      NamedParameters,
      DefaultPMap
      > ::type  const_type;
    };

    // to please compiler instantiating non valid overloads
    template<typename PointRange, typename NamedParameters>
    class GetPointMap<PointRange, NamedParameters, false>
    {
      struct Dummy_point{};
    public:
      typedef typename CGAL::Identity_property_map<Dummy_point> type;
      typedef typename CGAL::Identity_property_map<Dummy_point> const_type;
    };

>>>>>>> 1454b990
    template<typename PointRange>
    class GetFT
    {
    public:
      typedef typename Kernel_traits<
        typename std::iterator_traits<
          typename PointRange::iterator
          >::value_type
        >::Kernel::FT type;
    };

    template<typename PointRange, typename NamedParameters>
    class GetQueryPointMap
    {
      typedef typename std::iterator_traits<typename PointRange::iterator>::value_type Point;
      typedef typename CGAL::Identity_property_map<Point> DefaultPMap;

    public:
      typedef typename internal_np::Lookup_named_param_def<
      internal_np::query_point_t,
      NamedParameters,
      DefaultPMap
      > ::type  type;

      typedef typename internal_np::Lookup_named_param_def<
      internal_np::query_point_t,
      NamedParameters,
      DefaultPMap
      > ::type  const_type;
    };

    template<typename PointRange, typename NamedParameters>
    class GetK
    {
      typedef typename GetPointMap<PointRange, NamedParameters>::type Vpm;
      typedef typename Kernel_traits<
        typename boost::property_traits<Vpm>::value_type
      >::Kernel Default_kernel;

    public:
      typedef typename internal_np::Lookup_named_param_def <
        internal_np::geom_traits_t,
        NamedParameters,
        Default_kernel
      > ::type  Kernel;
    };

    template<typename PointRange, typename NamedParameters>
    class GetNormalMap
    {
      struct DummyNormalMap
      {
        typedef typename std::iterator_traits<typename PointRange::iterator>::value_type key_type;
        typedef typename GetK<PointRange, NamedParameters>::Kernel::Vector_3 value_type;
        typedef value_type reference;
        typedef boost::read_write_property_map_tag category;

        typedef DummyNormalMap Self;
        friend reference get(const Self&, const key_type&) { return CGAL::NULL_VECTOR; }
        friend void put(const Self&, const key_type&, const value_type&) { }
      };

    public:
      typedef DummyNormalMap NoMap;
      typedef typename internal_np::Lookup_named_param_def <
        internal_np::normal_t,
        NamedParameters,
        DummyNormalMap//default
        > ::type  type;
    };

    template<typename PlaneRange, typename NamedParameters>
    class GetPlaneMap
    {
      typedef typename PlaneRange::iterator::value_type Plane;
      typedef typename CGAL::Identity_property_map<Plane> DefaultPMap;

    public:
      typedef typename internal_np::Lookup_named_param_def<
      internal_np::plane_t,
      NamedParameters,
      DefaultPMap
      > ::type  type;

      typedef typename internal_np::Lookup_named_param_def<
      internal_np::plane_t,
      NamedParameters,
      DefaultPMap
      > ::type  const_type;
    };

    template<typename NamedParameters>
    class GetPlaneIndexMap
    {
      struct DummyPlaneIndexMap
      {
        typedef std::size_t key_type;
        typedef int value_type;
        typedef value_type reference;
        typedef boost::readable_property_map_tag category;

        typedef DummyPlaneIndexMap Self;
        friend reference get(const Self&, const key_type&) { return -1; }
      };

    public:
      typedef DummyPlaneIndexMap NoMap;
      typedef typename internal_np::Lookup_named_param_def <
        internal_np::plane_index_t,
        NamedParameters,
        DummyPlaneIndexMap//default
        > ::type  type;
    };

    template<typename PointRange, typename NamedParameters>
    class GetIsConstrainedMap
    {
      struct DummyConstrainedMap
      {
        typedef typename std::iterator_traits<typename PointRange::iterator>::value_type key_type;
        typedef bool value_type;
        typedef value_type reference;
        typedef boost::readable_property_map_tag category;

        typedef DummyConstrainedMap Self;
        friend reference get(const Self&, const key_type&) { return false; }
      };

    public:
      typedef DummyConstrainedMap NoMap;
      typedef typename internal_np::Lookup_named_param_def <
        internal_np::point_is_constrained_t,
        NamedParameters,
        DummyConstrainedMap //default
        > ::type  type;
    };

  } // namespace Point_set_processing_3

  template<typename NamedParameters, typename DefaultSolver>
  class GetSolver
  {
  public:
    typedef typename internal_np::Lookup_named_param_def <
    internal_np::sparse_linear_solver_t,
    NamedParameters,
    DefaultSolver
    > ::type type;
  };

  template<typename NamedParameters, typename FT, unsigned int dim = 3>
  class GetDiagonalizeTraits
  {
  public:
    typedef typename internal_np::Lookup_named_param_def <
    internal_np::diagonalize_traits_t,
    NamedParameters,
    Default_diagonalize_traits<FT, dim>
    > ::type type;
  };

  template<typename NamedParameters>
  class GetSvdTraits
  {
    struct DummySvdTraits
    {
      typedef double FT;
      typedef int Vector;
      typedef int Matrix;
      static FT solve (const Matrix&, Vector&) { return 0.; }
    };

  public:
    typedef DummySvdTraits NoTraits;

    typedef typename internal_np::Lookup_named_param_def <
    internal_np::svd_traits_t,
    NamedParameters,
#if defined(CGAL_EIGEN3_ENABLED)
    Eigen_svd
#elif defined(CGAL_LAPACK_ENABLED)
    Lapack_svd
#else
    NoTraits
#endif
    > ::type type;
  };

} //namespace CGAL


#endif // CGAL_BOOST_GRAPH_NAMED_PARAMETERS_HELPERS_H<|MERGE_RESOLUTION|>--- conflicted
+++ resolved
@@ -300,6 +300,7 @@
       > ::type  type;
   };
 
+
   namespace internal {
     BOOST_MPL_HAS_XXX_TRAIT_NAMED_DEF(Has_nested_type_iterator, iterator, false)
   }
@@ -350,7 +351,7 @@
         typedef std::random_access_iterator_tag iterator_category;
       };
     };
-
+    
     namespace parameters
     {
       template <typename PointRange>
@@ -361,44 +362,6 @@
       }
     }
 
-<<<<<<< HEAD
-=======
-    namespace internal{
-      BOOST_MPL_HAS_XXX_TRAIT_NAMED_DEF(Has_nested_type_iterator, iterator, false)
-    }
-
-    template<typename PointRange, typename NamedParameters,
-             bool has_nested_iterator=internal::Has_nested_type_iterator<PointRange>::value>
-    class GetPointMap
-    {
-      typedef typename std::iterator_traits<typename PointRange::iterator>::value_type Point;
-      typedef typename CGAL::Identity_property_map<Point> DefaultPMap;
-
-    public:
-      typedef typename internal_np::Lookup_named_param_def<
-      internal_np::point_t,
-      NamedParameters,
-      DefaultPMap
-      > ::type  type;
-
-      typedef typename internal_np::Lookup_named_param_def<
-      internal_np::point_t,
-      NamedParameters,
-      DefaultPMap
-      > ::type  const_type;
-    };
-
-    // to please compiler instantiating non valid overloads
-    template<typename PointRange, typename NamedParameters>
-    class GetPointMap<PointRange, NamedParameters, false>
-    {
-      struct Dummy_point{};
-    public:
-      typedef typename CGAL::Identity_property_map<Dummy_point> type;
-      typedef typename CGAL::Identity_property_map<Dummy_point> const_type;
-    };
-
->>>>>>> 1454b990
     template<typename PointRange>
     class GetFT
     {

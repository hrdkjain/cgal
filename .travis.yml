language: cpp
dist: trusty
sudo: required
env:
 matrix:
  - PACKAGE='CHECK'
  - PACKAGE='AABB_tree Advancing_front_surface_reconstruction Algebraic_foundations '
  - PACKAGE='Algebraic_kernel_d Algebraic_kernel_for_circles Algebraic_kernel_for_spheres '
  - PACKAGE='Alpha_shapes_2 Alpha_shapes_3 Apollonius_graph_2 '
  - PACKAGE='Arithmetic_kernel Arrangement_on_surface_2 Barycentric_coordinates_2 '
  - PACKAGE='BGL Boolean_set_operations_2 Bounding_volumes '
  - PACKAGE='Box_intersection_d Cartesian_kernel CGAL_Core '
  - PACKAGE='CGAL_ImageIO CGAL_ipelets Circular_kernel_2 '
  - PACKAGE='Circular_kernel_3 Circulator Classification '
  - PACKAGE='Combinatorial_map Cone_spanners_2 Convex_decomposition_3 '
  - PACKAGE='Convex_hull_2 Convex_hull_3 Convex_hull_d '
  - PACKAGE='Distance_2 Distance_3 Envelope_2 '
  - PACKAGE='Envelope_3 Filtered_kernel Generalized_map '
  - PACKAGE='Generator Geomview GraphicsView '
  - PACKAGE='HalfedgeDS Hash_map Homogeneous_kernel '
  - PACKAGE='Inscribed_areas Installation Interpolation '
  - PACKAGE='Intersections_2 Intersections_3 Interval_skip_list '
  - PACKAGE='Interval_support Inventor Jet_fitting_3 '
  - PACKAGE='Kernel_23 Kernel_d Kinetic_data_structures '
  - PACKAGE='Kinetic_framework LEDA Linear_cell_complex '
  - PACKAGE='MacOSX Maintenance Matrix_search '
  - PACKAGE='Mesh_2 Mesh_3 Mesher_level '
  - PACKAGE='Minkowski_sum_2 Minkowski_sum_3 Modifier '
  - PACKAGE='Modular_arithmetic Nef_2 Nef_3 '
  - PACKAGE='Nef_S2 NewKernel_d Number_types '
  - PACKAGE='OpenNL Operations_on_polyhedra Optimal_transportation_reconstruction_2 '
  - PACKAGE='Optimisation_basic Partition_2 Periodic_2_triangulation_2 '
  - PACKAGE='Periodic_3_triangulation_3 Point_set_2 Point_set_3 '
  - PACKAGE='Point_set_processing_3 Point_set_shape_detection_3 Poisson_surface_reconstruction_3 '
  - PACKAGE='Polygon Polygon_mesh_processing Polyhedron '
  - PACKAGE='Polyhedron_IO Polyline_simplification_2 Polynomial '
  - PACKAGE='Polytope_distance_d Principal_component_analysis Principal_component_analysis_LGPL '
  - PACKAGE='Profiling_tools Property_map QP_solver '
  - PACKAGE='Random_numbers Ridges_3 Scale_space_reconstruction_3 '
  - PACKAGE='Scripts SearchStructures Segment_Delaunay_graph_2 '
  - PACKAGE='Segment_Delaunay_graph_Linf_2 Set_movable_separability_2 Skin_surface_3 '
  - PACKAGE='Snap_rounding_2 Solver_interface Spatial_searching '
  - PACKAGE='Spatial_sorting STL_Extension Straight_skeleton_2 '
  - PACKAGE='Stream_lines_2 Stream_support Subdivision_method_3 '
  - PACKAGE='Surface_mesh Surface_mesh_deformation Surface_mesher '
  - PACKAGE='Surface_mesh_parameterization Surface_mesh_segmentation Surface_mesh_shortest_path '
  - PACKAGE='Surface_mesh_simplification Surface_mesh_skeletonization Surface_sweep_2 '
  - PACKAGE='TDS_2 TDS_3 Testsuite '
  - PACKAGE='Three Triangulation Triangulation_2 '
  - PACKAGE='Triangulation_3 Union_find Visibility_2 '
  - PACKAGE='Voronoi_diagram_2 wininst '
  - PACKAGE='Polyhedron_demo'
compiler:
  - clang-3.6
  - gcc
install:
  - if [[ "$CXX" = "clang++" ]]; then export CXX=clang++-3.6 CC=clang-3.6; fi
before_script: 
- mkdir -p build 
- cd build 
- cmake -DCGAL_HEADER_ONLY=ON -DQt5_DIR="/opt/qt55/lib/cmake/Qt5" -DQt5Svg_DIR="/opt/qt55/lib/cmake/Qt5Svg" -DQt5OpenGL_DIR="/opt/qt55/lib/cmake/Qt5OpenGL" -DCMAKE_CXX_FLAGS_RELEASE=-DCGAL_NDEBUG .. 
- make 
<<<<<<< HEAD
- sudo make install
- cd ..
script:
=======
- sudo make install &>/dev/null
- cd .. 
script: 
>>>>>>> 9c942192
- cd ./.travis
- bash -x -e ./build_package.sh $PACKAGE
addons:
  apt:
    sources:
      - sourceline: 'ppa:ppsspp/cmake'
      - sourceline: 'ppa:hedges/qt5.5'
    packages:
      - clang-3.6
      - zsh
      - cmake
      - libboost1.55-dev
      - libboost-system1.55-dev
      - libboost-program-options1.55-dev
      - libboost-thread1.55-dev
      - libgmp-dev
      - libmpfr-dev
      - libmpfi-dev
      - zlib1g-dev
      - libeigen3-dev # too old
      - qt55base
      - qt55script
      - qt55svg
      - qt55tools
      - qt55graphicaleffects

      - mesa-common-dev
      - libglu1-mesa-dev
      # Not allowed (yet)
      # - geomview
      # - libglew1.5-dev
      # - libipe-dev
notifications:
  email:
    on_success: change # default: always
    on_failure: always # default: always<|MERGE_RESOLUTION|>--- conflicted
+++ resolved
@@ -60,15 +60,9 @@
 - cd build 
 - cmake -DCGAL_HEADER_ONLY=ON -DQt5_DIR="/opt/qt55/lib/cmake/Qt5" -DQt5Svg_DIR="/opt/qt55/lib/cmake/Qt5Svg" -DQt5OpenGL_DIR="/opt/qt55/lib/cmake/Qt5OpenGL" -DCMAKE_CXX_FLAGS_RELEASE=-DCGAL_NDEBUG .. 
 - make 
-<<<<<<< HEAD
-- sudo make install
-- cd ..
-script:
-=======
 - sudo make install &>/dev/null
 - cd .. 
 script: 
->>>>>>> 9c942192
 - cd ./.travis
 - bash -x -e ./build_package.sh $PACKAGE
 addons:

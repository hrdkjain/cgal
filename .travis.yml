--- conflicted
+++ resolved
@@ -1,4 +1,3 @@
-<<<<<<< HEAD
 language: cpp
 dist: trusty
 sudo: required
@@ -59,80 +58,11 @@
   - clang
   - gcc
 addons:
-=======
-language: cpp 
-dist: trusty 
-sudo: required 
-env: 
- matrix: 
-  - PACKAGE='CHECK' 
-  - PACKAGE='AABB_tree Advancing_front_surface_reconstruction Algebraic_foundations ' 
-  - PACKAGE='Algebraic_kernel_d Algebraic_kernel_for_circles Algebraic_kernel_for_spheres ' 
-  - PACKAGE='Alpha_shapes_2 Alpha_shapes_3 Apollonius_graph_2 ' 
-  - PACKAGE='Arithmetic_kernel Arrangement_on_surface_2 Barycentric_coordinates_2 ' 
-  - PACKAGE='BGL Boolean_set_operations_2 Bounding_volumes ' 
-  - PACKAGE='Box_intersection_d CGAL_ImageIO CGAL_ipelets ' 
-  - PACKAGE='Circular_kernel_2 Circular_kernel_3 Circulator ' 
-  - PACKAGE='Combinatorial_map Cone_spanners_2 Convex_decomposition_3 ' 
-  - PACKAGE='Convex_hull_2 Convex_hull_3 Convex_hull_d ' 
-  - PACKAGE='Distance_2 Distance_3 Envelope_2 ' 
-  - PACKAGE='Envelope_3 Filtered_kernel Generalized_map ' 
-  - PACKAGE='Generator Geomview GraphicsView ' 
-  - PACKAGE='HalfedgeDS Hash_map Inscribed_areas ' 
-  - PACKAGE='Installation Interpolation Intersections_2 ' 
-  - PACKAGE='Intersections_3 Interval_skip_list Interval_support ' 
-  - PACKAGE='Inventor Jet_fitting_3 Kernel_23 ' 
-  - PACKAGE='Kernel_d Kinetic_data_structures Kinetic_framework ' 
-  - PACKAGE='Linear_cell_complex Matrix_search Mesh_2 ' 
-  - PACKAGE='Mesh_3 Minkowski_sum_2 Minkowski_sum_3 ' 
-  - PACKAGE='Modifier Modular_arithmetic Nef_2 ' 
-  - PACKAGE='Nef_3 Nef_S2 NewKernel_d ' 
-  - PACKAGE='Number_types Optimal_transportation_reconstruction_2 Partition_2 ' 
-  - PACKAGE='Periodic_2_triangulation_2 Periodic_3_triangulation_3 Point_set_2 ' 
-  - PACKAGE='Point_set_3 Point_set_processing_3 Point_set_shape_detection_3 ' 
-  - PACKAGE='Poisson_surface_reconstruction_3 Polygon Polygon_mesh_processing ' 
-  - PACKAGE='Polyhedron Polyhedron_IO Polyline_simplification_2 ' 
-  - PACKAGE='Polynomial Polytope_distance_d Principal_component_analysis ' 
-  - PACKAGE='Profiling_tools QP_solver Random_numbers ' 
-  - PACKAGE='Ridges_3 Scale_space_reconstruction_3 Segment_Delaunay_graph_2 ' 
-  - PACKAGE='Segment_Delaunay_graph_Linf_2 Skin_surface_3 Snap_rounding_2 ' 
-  - PACKAGE='Solver_interface Spatial_searching Spatial_sorting ' 
-  - PACKAGE='STL_Extension Straight_skeleton_2 Stream_lines_2 ' 
-  - PACKAGE='Stream_support Subdivision_method_3 Surface_mesh ' 
-  - PACKAGE='Surface_mesh_deformation Surface_mesher Surface_mesh_parameterization ' 
-  - PACKAGE='Surface_mesh_segmentation Surface_mesh_shortest_path Surface_mesh_simplification ' 
-  - PACKAGE='Surface_mesh_skeletonization Sweep_line_2 TDS_2 ' 
-  - PACKAGE='TDS_3 Three Triangulation ' 
-  - PACKAGE='Triangulation_2 Triangulation_3 Union_find ' 
-  - PACKAGE='Visibility_2 Voronoi_diagram_2 ' 
-  - PACKAGE='Polyhedron_demo'
-
-
-compiler: 
-  - clang-3.6
-  - gcc  
-install: 
-  - if [[ "$CXX" = "clang++" ]]; then export CXX=clang++-3.6 CC=clang-3.6; fi
-
-before_script: 
-- mkdir -p build 
-- cd build 
-- cmake -DCGAL_HEADER_ONLY=ON -DWITH_demos:BOOL=TRUE -DWITH_examples:BOOL=true -DWITH_tests:BOOL=TRUE -DCMAKE_CXX_FLAGS_RELEASE=-DCGAL_NDEBUG .. 
-- make 
-- cd .. 
-script: 
-- cd ./.travis
-- bash -x -e ./build_package.sh $PACKAGE
-addons: 
->>>>>>> d8785618
   apt:
     sources:
       - sourceline: 'ppa:ppsspp/cmake'
     packages:
-<<<<<<< HEAD
-=======
       - clang-3.6
->>>>>>> d8785618
       - zsh
       - cmake
       - libboost1.55-dev

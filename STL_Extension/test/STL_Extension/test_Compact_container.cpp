// test program for Compact_container.

#include <CGAL/basic.h>
#include <cassert>
#include <cstddef>
#include <list>
#include <vector>
#include <CGAL/Compact_container.h>
#include <CGAL/Random.h>
#include <CGAL/Testsuite/use.h>

#include <CGAL/tags.h>
#include <CGAL/use.h>
#include <CGAL/assertions.h>

#include <boost/type_traits/is_base_of.hpp>

template <typename Has_timestamp_ = CGAL::Tag_true>
struct Node_1
: public CGAL::Compact_container_base
{
  bool operator==(const Node_1 &) const { return true; }
  bool operator!=(const Node_1 &) const { return false; }
  bool operator< (const Node_1 &) const { return false; }

<<<<<<< HEAD
  // Erase counter (cf. Compact_container)
  unsigned int erase_counter() const
  {
    return this->m_erase_counter;
  }
  void set_erase_counter(unsigned int c)
  {
    this->m_erase_counter = c;
  }
  void increment_erase_counter()
  {
    ++this->m_erase_counter;
  }

  int m_erase_counter;
=======
  /// For the determinism of Compact_container iterators
  ///@{
  typedef Has_timestamp_ Has_timestamp;

  std::size_t time_stamp() const {
    return time_stamp_;
  }
  void set_time_stamp(const std::size_t& ts) {
    time_stamp_ = ts;
  }
  ///@}
  std::size_t time_stamp_;
>>>>>>> 6dd59499
};

class Node_2
{
  union {
    Node_2 * p;
    void * p_cc;
  };
  int      rnd;

public:

  Node_2()
  : p(NULL), rnd(CGAL::default_random.get_int(0, 100)) {}

  bool operator==(const Node_2 &n) const { return rnd == n.rnd; }
  bool operator!=(const Node_2 &n) const { return rnd != n.rnd; }
  bool operator< (const Node_2 &n) const { return rnd <  n.rnd; }

  void *   for_compact_container() const { return p_cc; }
  void * & for_compact_container()       { return p_cc; }
};

template < class Cont >
inline bool check_empty(const Cont &c)
{
  return c.empty() && c.size() == 0 && c.begin() == c.end();
}

template < class Cont >
void test(const Cont &)
{
  // Testing if all types are provided.

  typename Cont::value_type              t0;
  typename Cont::reference               t1 = t0;      CGAL_USE(t1);
  typename Cont::const_reference         t2 = t0;      CGAL_USE(t2);
  typename Cont::pointer                 t3 = &t0;
  typename Cont::const_pointer           t4 = &t0;     CGAL_USE(t4);
  typename Cont::size_type               t5 = 0;       CGAL_USE(t5);
  typename Cont::difference_type         t6 = t3-t3;   CGAL_USE(t6);
  typename Cont::iterator                t7;           CGAL_USE(t7);
  typename Cont::const_iterator          t8;           CGAL_USE(t8);
  typename Cont::reverse_iterator        t9;           CGAL_USE(t9);
  typename Cont::const_reverse_iterator  t10;          CGAL_USE(t10);
  typename Cont::allocator_type          t15;

  std::cout << "Testing empty containers." << std::endl;

  Cont c0, c1;
  Cont c2(t15);
  Cont c3(c2);
  Cont c4;
  c4 = c2;

  typedef std::vector<typename Cont::value_type> Vect;
  Vect v0;
  const Cont c5(v0.begin(), v0.end());
  Cont c6(c5.begin(), c5.end());
  typename Cont::allocator_type Al;
  Cont c7(c0.begin(), c0.end(), Al);
  Cont c8;
  c8.insert(c0.rbegin(), c0.rend());

  // test conversion iterator-> const_iterator.
  typename Cont::const_iterator t16 = c5.begin();  CGAL_USE(t16);
  assert(t16 == c5.begin());

  assert(c0 == c1);
  assert(! (c0 < c1));

  assert(check_empty(c0));
  assert(check_empty(c1));
  assert(check_empty(c2));
  assert(check_empty(c3));
  assert(check_empty(c4));
  assert(check_empty(c5));
  assert(check_empty(c6));
  assert(check_empty(c7));
  assert(check_empty(c8));

  c1.swap(c0);

  assert(check_empty(c0));
  assert(check_empty(c1));

  c1.merge(c0);

  assert(check_empty(c0));
  assert(check_empty(c1));

  typename Cont::allocator_type  t20 = c0.get_allocator();
  CGAL_USE(t20);

  std::cout << "Now filling some containers" << std::endl;

  Vect v1(10000);
  Cont c9(v1.begin(), v1.end());

  assert(c9.size() == v1.size());
  assert(c9.max_size() >= v1.size());
  assert(c9.capacity() >= c9.size());

  Cont c10 = c9;

  assert(c10 == c9);
  assert(c10.size() == v1.size());
  assert(c10.max_size() >= v1.size());
  assert(c10.capacity() >= c10.size());

  c9.clear();

  assert(check_empty(c9));
  assert(c9.capacity() >= c9.size());
  assert(c0 == c9);

  c9.merge(c10);
  c10.swap(c9);

  assert(check_empty(c9));
  assert(c9.capacity() >= c9.size());

  assert(c10.size() == v1.size());
  assert(c10.max_size() >= v1.size());
  assert(c10.capacity() >= c10.size());

  std::cout << "Testing insertion methods" << std::endl;

  c9.assign(c10.begin(), c10.end());

  assert(c9 == c10);

  c10.assign(c9.begin(), c9.end());

  assert(c9 == c10);

  c9.insert(c10.begin(), c10.end());

  assert(c9.size() == 2*v1.size());

  c9.clear();

  assert(c9 != c10);

  c9.insert(c10.begin(), c10.end());

  assert(c9.size() == v1.size());
  assert(c9 == c10);


  typename Cont::iterator it = c9.iterator_to(*c9.begin());
  assert(it == c9.begin());
  typename Cont::const_iterator cit = c9.iterator_to(const_cast<typename Cont::const_reference>(*c9.begin()));
  assert(cit == c9.begin());

  typename Cont::iterator s_it = Cont::s_iterator_to(*c9.begin());
  assert(s_it == c9.begin());
  typename Cont::const_iterator s_cit = Cont::s_iterator_to(const_cast<typename Cont::const_reference>(*c9.begin()));
  assert(s_cit == c9.begin());


  c10 = Cont();

  assert(check_empty(c10));

  for(typename Vect::const_iterator it = v1.begin(); it != v1.end(); ++it)
    c10.insert(*it);

  assert(c10.size() == v1.size());
  assert(c9 == c10);

  c9.erase(c9.begin());
  c9.erase(c9.begin());

  assert(c9.size() == v1.size() - 2);

  // test reserve
  Cont c11;
  c11.reserve(v1.size());
  for(typename Vect::const_iterator it = v1.begin(); it != v1.end(); ++it)
    c11.insert(*it);
  
  assert(c11.size() == v1.size());
  assert(c10 == c11);

  // owns() and owns_dereferencable().
  for(typename Cont::const_iterator it = c9.begin(), end = c9.end(); it != end; ++it) {
    assert(c9.owns(it));
    assert(c9.owns_dereferencable(it));
    assert(! c10.owns(it));
    assert(! c10.owns_dereferencable(it));
  }
  assert(c9.owns(c9.end()));
  assert(! c9.owns_dereferencable(c9.end()));


  c9.erase(c9.begin(), c9.end());

  assert(check_empty(c9));
}

template < class Cont >
void test_index(const Cont &C)
{
  test(C);

  Cont c1;
  for (int i = 0 ; i < 1000000 ; ++i)
    c1.emplace();

  typename Cont::iterator it = c1.begin();
  for (int i=0; i < 1000000 ; ++i, ++it)
  {
    assert( c1[i]==*it ); // test the contents
    if ( i%1000==0 )
    {
      assert( Cont::s_iterator_to(c1[i])==it );
      assert( c1.iterator_to(c1[i])==it );
      assert( Cont::s_iterator_to(c1[i])==it );
    }
  }
}

struct Incomplete_struct;

int main()
{

  typedef Node_1<CGAL::Tag_true > T1;
  typedef CGAL::Compact_container<T1> C1; //    with timestamps

  typedef Node_1<CGAL::Tag_false> T2;
  typedef CGAL::Compact_container<T2> C2; // without timestamps

  typedef CGAL::Compact_container<T2,
                                  CGAL::Default,
                                  CGAL::Default,
                                  CGAL::Time_stamper<T2> > C4;
                                          //    with timestamps

  typedef Node_2 T3;
  typedef CGAL::Compact_container<T3> C3; // without timestamps

  C1 c1;  test(c1);
  C2 c2;  test(c2);
  C3 c3;  test(c3);
  C4 c4;  test(c4);

  // Check the time stamper policies
  if(! boost::is_base_of<CGAL::Time_stamper<T1>,
     C1::Time_stamper_impl>::value)
  {
    std::cerr << "Error timestamper of C1\n"; return 1;
  }
  if(! boost::is_base_of<CGAL::No_time_stamp<T2>,
     C2::Time_stamper_impl>::value)
  {
    std::cerr << "Error timestamper of C2\n"; return 1;
  }
  if(! boost::is_base_of<CGAL::No_time_stamp<T3>,
     C3::Time_stamper_impl>::value)
  {
    std::cerr << "Error timestamper of C3\n"; return 1;
  }
  if(! boost::is_base_of<CGAL::Time_stamper<T2>,
     C4::Time_stamper_impl>::value)
  {
    std::cerr << "Error timestamper of C4\n"; return 1;
  }

  // Check that Compact_container does not require a complete type.
  CGAL_static_assertion(sizeof(CGAL::Compact_container<Incomplete_struct>) > 0);

  // Test increment policy
  CGAL::Compact_container<Node_2, CGAL::Default, CGAL::Constant_size_policy<1024> > C5;
  CGAL::Compact_container<Node_2, CGAL::Default, CGAL::Addition_size_policy<14,16> > C6;

  test_index(C5);
  test_index(C6);
  return 0;
}
// EOF //<|MERGE_RESOLUTION|>--- conflicted
+++ resolved
@@ -23,7 +23,6 @@
   bool operator!=(const Node_1 &) const { return false; }
   bool operator< (const Node_1 &) const { return false; }
 
-<<<<<<< HEAD
   // Erase counter (cf. Compact_container)
   unsigned int erase_counter() const
   {
@@ -38,8 +37,6 @@
     ++this->m_erase_counter;
   }
 
-  int m_erase_counter;
-=======
   /// For the determinism of Compact_container iterators
   ///@{
   typedef Has_timestamp_ Has_timestamp;
@@ -51,8 +48,8 @@
     time_stamp_ = ts;
   }
   ///@}
+  int m_erase_counter;
   std::size_t time_stamp_;
->>>>>>> 6dd59499
 };
 
 class Node_2

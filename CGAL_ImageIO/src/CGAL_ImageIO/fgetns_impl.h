--- conflicted
+++ resolved
@@ -31,12 +31,7 @@
    if any */
 CGAL_INLINE_FUNCTION
 char *fgetns(char *str, int n,  _image *im ) {
-<<<<<<< HEAD
-=======
-  char *ret;
-  std::size_t l;
 
->>>>>>> c4758f09
   memset( str, 0, n );
   char* ret = ImageIO_gets( im, str, n );
 

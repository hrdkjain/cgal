--- conflicted
+++ resolved
@@ -477,23 +477,13 @@
   typedef typename Point_set_processing_3::GetPointMap<PointRange, NamedParameters>::type PointMap;
   typedef typename Point_set_processing_3::GetK<PointRange, NamedParameters>::Kernel Kernel;
 
-<<<<<<< HEAD
-  PointMap point_map = choose_param(get_param(np, internal_np::point_map), PointMap());
-  double select_percentage = choose_param(get_param(np, internal_np::select_percentage), 5.);
-  double radius = choose_param(get_param(np, internal_np::neighbor_radius), -1);
-  unsigned int iter_number = choose_param(get_param(np, internal_np::number_of_iterations), 35);
-  bool require_uniform_sampling = choose_param(get_param(np, internal_np::require_uniform_sampling), false);
-  const std::function<bool(double)>& callback = choose_param(get_param(np, internal_np::callback),
-                                                               std::function<bool(double)>());
-=======
   PointMap point_map = choose_parameter(get_parameter(np, internal_np::point_map), PointMap());
   double select_percentage = choose_parameter(get_parameter(np, internal_np::select_percentage), 5.);
   double radius = choose_parameter(get_parameter(np, internal_np::neighbor_radius), -1);
   unsigned int iter_number = choose_parameter(get_parameter(np, internal_np::number_of_iterations), 35);
   bool require_uniform_sampling = choose_parameter(get_parameter(np, internal_np::require_uniform_sampling), false);
-  const cpp11::function<bool(double)>& callback = choose_parameter(get_parameter(np, internal_np::callback),
-                                                               cpp11::function<bool(double)>());
->>>>>>> aa47744c
+  const std::function<bool(double)>& callback = choose_parameter(get_parameter(np, internal_np::callback),
+                                                                 std::function<bool(double)>());
 
   typedef typename Kernel::Point_3   Point;
   typedef typename Kernel::FT        FT;

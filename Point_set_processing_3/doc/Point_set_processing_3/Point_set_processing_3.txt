--- conflicted
+++ resolved
@@ -284,7 +284,6 @@
 normals:
 \cgalExample{Point_set_processing_3/normals_example.cpp}
 
-<<<<<<< HEAD
 
 
 
@@ -322,13 +321,6 @@
 Comparison between different sizes of neighbor radius. 
 \cgalFigureEnd
 
-
-
-
-\subsection Point_set_processing_3ImplementationHistory Implementation History
-
-Pierre Alliez and Laurent Saboret contributed the initial component. Nader Salman contributed the grid simplification. Started from GSoC'2013, three new algorithms were implemented by Shihao Wu and Clément Jamin: WLOP, bilateral smoothing and upsampling. 
-=======
 \section Point_set_processing_3FeaturesEstimation Feature Edges Estimation
 
 Function `vcm_is_on_feature_edge()` indicates if a points belong to a feature edges of the
@@ -344,7 +336,11 @@
 The following example reads a point set from a file, estimates the
 points that are on sharp edges:
 \cgalExample{Point_set_processing_3/edges_example.cpp}
->>>>>>> 28067d64
+
+
+\section Point_set_processing_3ImplementationHistory Implementation History
+
+Pierre Alliez and Laurent Saboret contributed the initial component. Nader Salman contributed the grid simplification. Started from GSoC'2013, three new algorithms were implemented by Shihao Wu and Clément Jamin: WLOP, bilateral smoothing and upsampling. 
 
 */ 
 } /* namespace CGAL */

--- conflicted
+++ resolved
@@ -37,16 +37,10 @@
 MainWindow::MainWindow (QWidget * parent):CGAL::Qt::DemosMainWindow (parent),
   nbcube      (0),
   dialogmesh  (this),
-<<<<<<< HEAD
   dialogmenger(this),
   dialogsierpinskicarpet(this),
   dialogsierpinskitriangle(this)
 {
-=======
-  dialogmenger(this)
-{ 
-
->>>>>>> a533ea4b
   setupUi (this);
 
   scene.lcc = new LCC;

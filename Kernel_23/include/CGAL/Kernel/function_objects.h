--- conflicted
+++ resolved
@@ -378,39 +378,7 @@
     typedef typename K::Weighted_point_3               Weighted_point_3;
     typedef typename K::Sign                           Sign;
 
-<<<<<<< HEAD
     typedef Bounded_side                               result_type;
-=======
-// operator ()
-// return the sign of the power test of  last weighted point
-// with respect to the smallest sphere orthogonal to the others
-template< typename K >
-class Power_side_of_bounded_power_sphere_3
-{
-public:
-  typedef typename K::Weighted_point_3               Weighted_point_3;
-  typedef typename K::Sign                           Sign;
-
-  typedef Bounded_side            result_type;
-
-  Bounded_side operator() (const Weighted_point_3 & p,
-		    const Weighted_point_3 & q,
-		    const Weighted_point_3 & r,
-		    const Weighted_point_3 & s,
-		    const Weighted_point_3 & t) const
-  {
-    K traits;
-    typename K::Orientation_3  orientation = traits.orientation_3_object();
-    typename K::Construct_point_3 wp2p = traits.construct_point_3_object();
-    typename K::Power_side_of_oriented_power_sphere_3 power_test = traits.power_side_of_oriented_power_sphere_3_object();
-    typename K::Orientation o = orientation(wp2p(p),wp2p(q),wp2p(r),wp2p(s));
-    typename K::Oriented_side os = power_test(p,q,r,s,t);
-    // power_test_3
-    // returns in fact minus the 5x5 determinant of lifted (p,q,r,s.t)
-    CGAL_assertion(o != COPLANAR);
-    return enum_cast<Bounded_side>(o * os);
-  }
->>>>>>> 5cad2ce7
 
     Bounded_side operator()(const Weighted_point_3 & p,
                             const Weighted_point_3 & q,
@@ -420,8 +388,9 @@
     {
       K traits;
       typename K::Orientation_3  orientation = traits.orientation_3_object();
+      typename K::Construct_point_3 wp2p = traits.construct_point_3_object();
       typename K::Power_side_of_oriented_power_sphere_3 power_test = traits.power_side_of_oriented_power_sphere_3_object();
-      typename K::Orientation o = orientation(p,q,r,s);
+      typename K::Orientation o = orientation(wp2p(p),wp2p(q),wp2p(r),wp2p(s));
       typename K::Oriented_side os = power_test(p,q,r,s,t);
       // power_test_3
       // returns in fact minus the 5x5 determinant of lifted (p,q,r,s.t)
